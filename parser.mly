%{

open Utility
open List
open Sugartypes

(* Generation of fresh type variables *)

let type_variable_counter = ref 0

let fresh_type_variable : subkind -> datatype =
  function subkind ->
    incr type_variable_counter; TypeVar ("_" ^ string_of_int (!type_variable_counter), subkind)

let fresh_rigid_type_variable : subkind -> datatype =
  function subkind ->
    incr type_variable_counter; RigidTypeVar ("_" ^ string_of_int (!type_variable_counter), subkind)

let fresh_row_variable : subkind -> row_var =
  function subkind ->
    incr type_variable_counter; `Open ("_" ^ string_of_int (!type_variable_counter), subkind)

let fresh_rigid_row_variable : subkind -> row_var =
  function subkind ->
    incr type_variable_counter; `OpenRigid ("_" ^ string_of_int (!type_variable_counter), subkind)

<<<<<<< HEAD
let fresh_presence_variable : unit -> presence_flag =
  function () ->
    incr type_variable_counter; `Var ("_" ^ string_of_int (!type_variable_counter))

let fresh_rigid_presence_variable : unit -> presence_flag =
  function () ->
=======
let fresh_presence_variable : unit -> fieldspec =
  function () -> 
    incr type_variable_counter; `Var ("_" ^ string_of_int (!type_variable_counter))
  
let fresh_rigid_presence_variable : unit -> fieldspec =
  function () -> 
>>>>>>> 8b62ab56
    incr type_variable_counter; `RigidVar ("_" ^ string_of_int (!type_variable_counter))

let ensure_match (start, finish, _) (opening : string) (closing : string) = function
  | result when opening = closing -> result
  | _ -> raise (ConcreteSyntaxError ("Closing tag '" ^ closing ^ "' does not match start tag '" ^ opening ^ "'.",
                                     (start, finish, None)))

let pos () : Sugartypes.position = Parsing.symbol_start_pos (), Parsing.symbol_end_pos (), None

let default_fixity = Num.num_of_int 9

let annotate (signame, datatype) : _ -> binding =
  let checksig (signame, _) name =
    if signame <> name then
      raise (ConcreteSyntaxError
               ("Signature for `" ^ signame ^ "' should precede definition of `"
                ^ signame ^ "', not `"^ name ^"'.",
                pos ())) in
    function
      | `Fun ((name, bpos), lin, phrase, location, dpos) ->
          let _ = checksig signame name in
            `Fun ((name, None, bpos), lin, ([], phrase), location, Some datatype), dpos
      | `Var (((name, bpos), phrase, location), dpos) ->
          let _ = checksig signame name in
            `Val ([], (`Variable (name, None, bpos), dpos), phrase, location, Some datatype), dpos

let attach_kind pos (t, k) =
   (t,
    begin
      match k with
      | `Type -> `Type (`Any, `Any)
      | `BaseType -> `Type (`Any, `Base)
      | `Row -> `Row (`Any, `Any)
      | `BaseRow -> `Row (`Any, `Base)
      | `Presence -> `Presence
      | `Session -> `Type (`Any, `Session)
    end,
    `Flexible)

let attach_subkind_helper update pos subkind =
  match subkind with
  | `Any        -> update (Some `Any) (Some `Any)
  | `Unl        -> update (Some `Unl) None
  | `Base       -> update None (Some `Base)
  | `UnlBase    -> update (Some `Unl) (Some `Base)
  | `Session    -> update (Some `Any) (Some `Session)
  | `UnlSession -> update (Some `Unl) (Some `Session)

let attach_subkind pos (t, subkind) =
  let update lin_opt rest_opt =
    match t with
    | TypeVar (x, (linearity, restriction)) ->
       TypeVar (x, (from_option linearity lin_opt, from_option restriction rest_opt))
    | RigidTypeVar (x, (linearity, restriction)) ->
       RigidTypeVar (x, (from_option linearity lin_opt, from_option restriction rest_opt))
    | _ -> assert false
  in
    attach_subkind_helper update pos subkind
    
let attach_session_subkind pos (t, subkind) =
  let update lin_opt rest_opt =
    match t with
    | `TypeVar (x, (linearity, restriction)) ->
       `TypeVar (x, (from_option linearity lin_opt, from_option restriction rest_opt))
    | `RigidTypeVar (x, (linearity, restriction)) ->
       `RigidTypeVar (x, (from_option linearity lin_opt, from_option restriction rest_opt))
    | _ -> assert false
  in
    attach_subkind_helper update pos subkind

let attach_row_subkind pos (r, subkind) =
  let update lin_opt rest_opt =
    match r with
    | `Open (x, (linearity, restriction)) ->
       `Open (x, (from_option linearity lin_opt, from_option restriction rest_opt))
    | `OpenRigid (x, (linearity, restriction)) ->
       `OpenRigid (x, (from_option linearity lin_opt, from_option restriction rest_opt))
    | _ -> assert false
  in
    attach_subkind_helper update pos subkind

let row_with field (fields, row_var) = field::fields, row_var

(* this preserves 1-tuples *)
let make_tuple pos =
  function
    | [e] -> `RecordLit ([("1", e)], None), pos
    | es -> `TupleLit es, pos

let labels = List.map fst

let parseRegexFlags f =
  let rec asList f i l =
    if (i == String.length f) then
      List.rev l
    else
      asList f (i+1) ((String.get f i)::l) in
    List.map (function 'l' -> `RegexList | 'n' -> `RegexNative | 'g' -> `RegexGlobal) (asList f 0 [])

let datatype d = d, None

%}

%token END
%token EQ IN
%token FUN LINFUN RARROW LOLLI FATRARROW MINUSLBRACE VAR OP
%token SQUIGRARROW SQUIGLOLLI TILDE
%token IF ELSE
%token MINUS MINUSDOT
%token SWITCH RECEIVE CASE SPAWN SPAWNWAIT
%token OFFER SELECT
%token LPAREN RPAREN
%token LBRACE RBRACE LBRACEBAR BARRBRACE LQUOTE RQUOTE
%token RBRACKET LBRACKET LBRACKETBAR BARRBRACKET
%token LBRACKETPLUSBAR BARPLUSRBRACKET
%token LBRACKETAMPBAR BARAMPRBRACKET
%token FOR LARROW LLARROW WHERE FORMLET PAGE
%token COMMA VBAR DOT DOTDOT COLON COLONCOLON
%token TABLE TABLEHANDLE FROM DATABASE QUERY WITH YIELDS ORDERBY
%token UPDATE DELETE INSERT VALUES SET RETURNING
%token READONLY DEFAULT
%token ESCAPE
%token CLIENT SERVER NATIVE
%token SEMICOLON
%token TRUE FALSE
%token BARBAR AMPAMP
%token <Num.num> UINTEGER
%token <float> UFLOAT
%token <string> STRING CDATA REGEXREPL
%token <char> CHAR
%token <string> VARIABLE CONSTRUCTOR KEYWORD PERCENTVAR
%token <string> LXML ENDTAG
%token RXML SLASHRXML
%token MU FORALL ALIEN SIG INCLUDE
%token BANG QUESTION
%token PERCENT EQUALSTILDE PLUS STAR ALTERNATE SLASH SSLASH CARET DOLLAR
%token <char*char> RANGE
%token <string> QUOTEDMETA
%token <string> SLASHFLAGS
%token UNDERSCORE AS
%token <[`Left|`Right|`None|`Pre|`Post] -> int -> string -> unit> INFIX INFIXL INFIXR PREFIX POSTFIX
%token TYPENAME
%token TYPE BASETYPE ROW BASEROW PRESENCE ANY BASE SESSION UNL UNLBASE UNLSESSION
%token <string> PREFIXOP POSTFIXOP
%token <string> INFIX0 INFIXL0 INFIXR0
%token <string> INFIX1 INFIXL1 INFIXR1
%token <string> INFIX2 INFIXL2 INFIXR2
%token <string> INFIX3 INFIXL3 INFIXR3
%token <string> INFIX4 INFIXL4 INFIXR4
%token <string> INFIX5 INFIXL5 INFIXR5
%token <string> INFIX6 INFIXL6 INFIXR6
%token <string> INFIX7 INFIXL7 INFIXR7
%token <string> INFIX8 INFIXL8 INFIXR8
%token <string> INFIX9 INFIXL9 INFIXR9

%start just_datatype
%start interactive
%start file

%type <Sugartypes.binding list * Sugartypes.phrase option> file
%type <Sugartypes.datatype> datatype
%type <Sugartypes.datatype> just_datatype
%type <Sugartypes.session_type> session_type
%type <Sugartypes.sentence> interactive
%type <Sugartypes.regex> regex_pattern_alternate
%type <Sugartypes.regex> regex_pattern
%type <Sugartypes.regex list> regex_pattern_sequence
%type <Sugartypes.pattern> pattern
%type <(Sugartypes.name * Sugartypes.position) * Sugartypes.declared_linearity * Sugartypes.funlit * Sugartypes.location * Sugartypes.position> tlfunbinding
%type <Sugartypes.phrase> postfix_expression
%type <Sugartypes.phrase> primary_expression
%type <Sugartypes.phrase> atomic_expression
%type <Sugartypes.constant * Sugartypes.position> constant
%type <(string * Sugartypes.phrase list) list> attr_list
%type <Sugartypes.phrase list> attr_val
%type <Sugartypes.binding> binding

%%

interactive:
| preamble_declaration                                         { `Definitions [$1] }
| nofun_declaration                                            { `Definitions [$1] }
| fun_declarations SEMICOLON                                   { `Definitions $1 }
| SEMICOLON                                                    { `Definitions [] }
| exp SEMICOLON                                                { `Expression $1 }
| directive                                                    { `Directive $1 }
| END                                                          { `Directive ("quit", []) (* rather hackish *) }

file:
| preamble declarations exp END                                { $1 @ $2, Some $3 }
| preamble exp END                                             { $1, Some $2 }
| preamble declarations END                                    { $1 @ $2, None }

directive:
| KEYWORD args SEMICOLON                                       { ($1, $2) }

args:
| /* empty */                                                  { [] }
| arg args                                                     { $1 :: $2 }

arg:
| STRING                                                       { $1 }
| VARIABLE                                                     { $1 }
| CONSTRUCTOR                                                  { $1 }
| UINTEGER                                                     { Num.string_of_num $1 }
| UFLOAT                                                       { string_of_float $1 }
| TRUE                                                         { "true" }
| FALSE                                                        { "false" }

var:
| VARIABLE                                                     { $1, pos() }

preamble:
| preamble_declaration preamble                                { $1 :: $2 }
| /* empty */                                                  { [] }

declarations:
| declarations declaration                                     { $1 @ [$2] }
| declaration                                                  { [$1] }

declaration:
| fun_declaration                                              { $1 }
| nofun_declaration                                            { $1 }

preamble_declaration:
| INCLUDE STRING                                               { `Include $2, pos() }

nofun_declaration:
| ALIEN VARIABLE var COLON datatype SEMICOLON                  { let (name, name_pos) = $3 in
                                                                   `Foreign ((name, None, name_pos), $2, datatype $5), pos() }
| fixity perhaps_uinteger op SEMICOLON                         { let assoc, set = $1 in
                                                                   set assoc (Num.int_of_num (from_option default_fixity $2)) (fst $3);
                                                                   (`Infix, pos()) }
| tlvarbinding SEMICOLON                                       { let ((d,dpos),p,l), pos = $1
                                                                 in `Val ([], (`Variable (d, None, dpos), pos),p,l,None), pos }
| signature tlvarbinding SEMICOLON                             { annotate $1 (`Var $2) }
| typedecl SEMICOLON                                           { $1 }

fun_declarations:
| fun_declarations fun_declaration                             { $1 @ [$2] }
| fun_declaration                                              { [$1] }

fun_declaration:
| tlfunbinding                                                 { let ((d,dpos),lin,p,l,pos) = $1
                                                                 in `Fun ((d, None, dpos),lin,([],p),l,None), pos }
| signature tlfunbinding                                       { annotate $1 (`Fun $2) }

perhaps_uinteger:
| /* empty */                                                  { None }
| UINTEGER                                                     { Some $1 }

prefixop:
| PREFIXOP                                                     { $1, pos() }

postfixop:
| POSTFIXOP                                                    { $1, pos() }

tlfunbinding:
| FUN var arg_lists perhaps_location block                     { ($2, `Unl, ($3, (`Block $5, pos ())), $4, pos ()) }
| LINFUN var arg_lists perhaps_location block                  { ($2, `Lin, ($3, (`Block $5, pos ())), $4, pos ()) }
| OP pattern op pattern perhaps_location block                 { ($3, `Unl, ([[$2; $4]], (`Block $6, pos ())), $5, pos ()) }
| OP prefixop pattern perhaps_location block                   { ($2, `Unl, ([[$3]], (`Block $5, pos ())), $4, pos ()) }
| OP pattern postfixop perhaps_location block                  { ($3, `Unl, ([[$2]], (`Block $5, pos ())), $4, pos ()) }

tlvarbinding:
| VAR var perhaps_location EQ exp                              { ($2, $5, $3), pos() }

signature:
| SIG var COLON datatype                                       { $2, datatype $4 }
| SIG op COLON datatype                                        { $2, datatype $4 }

typedecl:
| TYPENAME CONSTRUCTOR typeargs_opt EQ datatype                { `Type ($2, $3, datatype $5), pos()  }

typeargs_opt:
| /* empty */                                                  { [] }
| LPAREN varlist RPAREN                                        { $2 }

kind:
| TYPE                                                         { `Type }
| BASETYPE                                                     { `BaseType }
| ROW                                                          { `Row }
| BASEROW                                                      { `BaseRow }
| PRESENCE                                                     { `Presence }
| SESSION                                                      { `Session }

subkind:
| ANY                                                          { `Any }
| BASE                                                         { `Base }
| SESSION                                                      { `Session }
| UNL                                                          { `Unl }
| UNLBASE                                                      { `UnlBase }
| UNLSESSION                                                   { `UnlSession }

typearg:
| VARIABLE                                                     { (($1, `Type (`Unl, `Any), `Flexible), None) }
| VARIABLE  kind                                               { (attach_kind (pos()) ($1, $2), None) }

varlist:
| typearg                                                      { [$1] }
| typearg COMMA varlist                                        { $1 :: $3 }

fixity:
| INFIX                                                        { `None, $1 }
| INFIXL                                                       { `Left, $1 }
| INFIXR                                                       { `Right, $1 }
| PREFIX                                                       { `Pre, $1 }
| POSTFIX                                                      { `Post, $1 }

perhaps_location:
| SERVER                                                       { `Server }
| CLIENT                                                       { `Client }
| NATIVE                                                       { `Native }
| /* empty */                                                  { `Unknown }

constant:
| UINTEGER                                                     { `Int $1    , pos() }
| UFLOAT                                                       { `Float $1  , pos() }
| STRING                                                       { `String $1 , pos() }
| TRUE                                                         { `Bool true , pos() }
| FALSE                                                        { `Bool false, pos() }
| CHAR                                                         { `Char $1   , pos() }

atomic_expression:
| VARIABLE                                                     { `Var $1, pos() }
| constant                                                     { let c, p = $1 in `Constant c, p }
| parenthesized_thing                                          { $1 }

primary_expression:
| atomic_expression                                            { $1 }
| LBRACKET RBRACKET                                            { `ListLit ([], None), pos() }
| LBRACKET exps RBRACKET                                       { `ListLit ($2, None), pos() }
| LBRACKET exp DOTDOT exp RBRACKET                             { `RangeLit($2, $4), pos() }
| xml                                                          { $1 }
| FUN arg_lists block                                          { `FunLit (None, `Unl, ($2, (`Block $3, pos ()))), pos() }
| LINFUN arg_lists block                                       { `FunLit (None, `Lin, ($2, (`Block $3, pos ()))), pos() }

constructor_expression:
| CONSTRUCTOR                                                  { `ConstructorLit($1, None, None), pos() }
| CONSTRUCTOR parenthesized_thing                              { `ConstructorLit($1, Some $2, None), pos() }

parenthesized_thing:
| LPAREN binop RPAREN                                          { `Section $2, pos() }
| LPAREN DOT record_label RPAREN                               { `Section (`Project $3), pos() }
| LPAREN RPAREN                                                { `RecordLit ([], None), pos() }
| LPAREN labeled_exps VBAR exp RPAREN                          { `RecordLit ($2, Some $4), pos() }
| LPAREN labeled_exps RPAREN                                   { `RecordLit ($2, None),               pos() }
| LPAREN exps RPAREN                                           { `TupleLit ($2), pos() }
| LPAREN exp WITH labeled_exps RPAREN                          { `With ($2, $4), pos() }

binop:
| MINUS                                                        { `Minus }
| MINUSDOT                                                     { `FloatMinus }
| op                                                           { `Name (fst $1) }

op:
| INFIX0                                                       { $1, pos() }
| INFIXL0                                                      { $1, pos() }
| INFIXR0                                                      { $1, pos() }
| INFIX1                                                       { $1, pos() }
| INFIXL1                                                      { $1, pos() }
| INFIXR1                                                      { $1, pos() }
| INFIX2                                                       { $1, pos() }
| INFIXL2                                                      { $1, pos() }
| INFIXR2                                                      { $1, pos() }
| INFIX3                                                       { $1, pos() }
| INFIXL3                                                      { $1, pos() }
| INFIXR3                                                      { $1, pos() }
| INFIX4                                                       { $1, pos() }
| INFIXL4                                                      { $1, pos() }
| INFIXR4                                                      { $1, pos() }
| INFIX5                                                       { $1, pos() }
| INFIXL5                                                      { $1, pos() }
| INFIXR5                                                      { $1, pos() }
| INFIX6                                                       { $1, pos() }
| INFIXL6                                                      { $1, pos() }
| INFIXR6                                                      { $1, pos() }
| INFIX7                                                       { $1, pos() }
| INFIXL7                                                      { $1, pos() }
| INFIXR7                                                      { $1, pos() }
| INFIX8                                                       { $1, pos() }
| INFIXL8                                                      { $1, pos() }
| INFIXR8                                                      { $1, pos() }
| INFIX9                                                       { $1, pos() }
| INFIXL9                                                      { $1, pos() }
| INFIXR9                                                      { $1, pos() }

postfix_expression:
| primary_expression                                           { $1 }
| primary_expression POSTFIXOP                                 { `UnaryAppl (([], `Name $2), $1), pos() }
| block                                                        { `Block $1, pos () }
| SPAWN block                                                  { `Spawn ((`Block $2, pos()), None), pos () }
| SPAWNWAIT block                                              { `SpawnWait ((`Block $2, pos()), None), pos () }
| QUERY block                                                  { `Query (None, (`Block $2, pos ()), None), pos () }
| QUERY LBRACKET exp RBRACKET block                            { `Query (Some ($3,
                                                                               (`Constant (`Int (Num.num_of_int 0)), pos ())),
                                                                         (`Block $5, pos ()), None), pos () }
| QUERY LBRACKET exp COMMA exp RBRACKET block                  { `Query (Some ($3, $5), (`Block $7, pos ()), None), pos () }
| postfix_expression arg_spec                                  { `FnAppl ($1, $2), pos() }
| postfix_expression DOT record_label                          { `Projection ($1, $3), pos() }

arg_spec:
| LPAREN RPAREN                                                { [] }
| LPAREN exps RPAREN                                           { $2 }

exps:
| exp COMMA exps                                               { $1 :: $3 }
| exp                                                          { [$1] }

unary_expression:
| MINUS unary_expression                                       { `UnaryAppl (([], `Minus),      $2), pos() }
| MINUSDOT unary_expression                                    { `UnaryAppl (([], `FloatMinus), $2), pos() }
| PREFIXOP unary_expression                                    { `UnaryAppl (([], `Name $1), $2), pos() }
| postfix_expression                                           { $1 }
| constructor_expression                                       { $1 }

infixr_9:
| unary_expression                                             { $1 }
| unary_expression INFIX9 unary_expression                     { `InfixAppl (([], `Name $2), $1, $3), pos() }
| unary_expression INFIXR9 infixr_9                            { `InfixAppl (([], `Name $2), $1, $3), pos() }

infixl_9:
| infixr_9                                                     { $1 }
| infixl_9 INFIXL9 infixr_9                                    { `InfixAppl (([], `Name $2), $1, $3), pos() }

infixr_8:
| infixl_9                                                     { $1 }
| infixl_9 INFIX8  infixl_9                                    { `InfixAppl (([], `Name $2), $1, $3), pos() }
| infixl_9 INFIXR8 infixr_8                                    { `InfixAppl (([], `Name $2), $1, $3), pos() }
| infixl_9 COLONCOLON infixr_8                                 { `InfixAppl (([], `Cons), $1, $3), pos() }

infixl_8:
| infixr_8                                                     { $1 }
| infixl_8 INFIXL8 infixr_8                                    { `InfixAppl (([], `Name $2), $1, $3), pos() }

infixr_7:
| infixl_8                                                     { $1 }
| infixl_8 INFIX7  infixl_8                                    { `InfixAppl (([], `Name $2), $1, $3), pos() }
| infixl_8 INFIXR7 infixr_7                                    { `InfixAppl (([], `Name $2), $1, $3), pos() }

infixl_7:
| infixr_7                                                     { $1 }
| infixl_7 INFIXL7 infixr_7                                    { `InfixAppl (([], `Name $2), $1, $3), pos() }

infixr_6:
| infixl_7                                                     { $1 }
| infixl_7 INFIX6  infixl_7                                    { `InfixAppl (([], `Name $2), $1, $3), pos() }
| infixl_7 INFIXR6 infixr_6                                    { `InfixAppl (([], `Name $2), $1, $3), pos() }

infixl_6:
| infixr_6                                                     { $1 }
| infixl_6 INFIXL6 infixr_6                                    { `InfixAppl (([], `Name $2), $1, $3), pos() }
| infixl_6 MINUS infixr_6                                      { `InfixAppl (([], `Minus), $1, $3), pos() }
| infixl_6 MINUSDOT infixr_6                                   { `InfixAppl (([], `FloatMinus), $1, $3), pos() }
/* HACK: the type variables should get inserted later... */
| infixl_6 BANG infixr_6                                       { `InfixAppl (([], `Name "!"), $1, $3), pos() }

infixr_5:
| infixl_6                                                     { $1 }
| infixl_6 INFIX5  infixl_6                                    { `InfixAppl (([], `Name $2), $1, $3), pos() }
| infixl_6 INFIXR5 infixr_5                                    { `InfixAppl (([], `Name $2), $1, $3), pos() }

infixl_5:
| infixr_5                                                     { $1 }
| infixl_5 INFIXL5 infixr_5                                    { `InfixAppl (([], `Name $2), $1, $3), pos() }

infixr_4:
| infixl_5                                                     { $1 }
| infixl_5 INFIX4    infixl_5                                  { `InfixAppl (([], `Name $2), $1, $3), pos() }
| infixl_5 INFIXR4   infixr_4                                  { `InfixAppl (([], `Name $2), $1, $3), pos() }
| infixr_5 EQUALSTILDE regex                                   { let r, flags = $3 in `InfixAppl (([], `RegexMatch flags), $1, r), pos() }

infixl_4:
| infixr_4                                                     { $1 }
| infixl_4 INFIXL4 infixr_4                                    { `InfixAppl (([], `Name $2), $1, $3), pos() }

infixr_3:
| infixl_4                                                     { $1 }
| infixl_4 INFIX3  infixl_4                                    { `InfixAppl (([], `Name $2), $1, $3), pos() }
| infixl_4 INFIXR3 infixr_3                                    { `InfixAppl (([], `Name $2), $1, $3), pos() }

infixl_3:
| infixr_3                                                     { $1 }
| infixl_3 INFIXL3 infixr_3                                    { `InfixAppl (([], `Name $2), $1, $3), pos() }

infixr_2:
| infixl_3                                                     { $1 }
| infixl_3 INFIX2  infixl_3                                    { `InfixAppl (([], `Name $2), $1, $3), pos() }
| infixl_3 INFIXR2 infixr_2                                    { `InfixAppl (([], `Name $2), $1, $3), pos() }

infixl_2:
| infixr_2                                                     { $1 }
| infixl_2 INFIXL2 infixr_2                                    { `InfixAppl (([], `Name $2), $1, $3), pos() }

infixr_1:
| infixl_2                                                     { $1 }
| infixl_2 INFIX1  infixl_2                                    { `InfixAppl (([], `Name $2), $1, $3), pos() }
| infixl_2 INFIXR1 infixr_1                                    { `InfixAppl (([], `Name $2), $1, $3), pos() }

infixl_1:
| infixr_1                                                     { $1 }
| infixl_1 INFIXL1 infixr_1                                    { `InfixAppl (([], `Name $2), $1, $3), pos() }

infixr_0:
| infixl_1                                                     { $1 }
| infixl_1 INFIX0    infixl_1                                  { `InfixAppl (([], `Name $2), $1, $3), pos() }
| infixl_1 INFIXR0   infixr_0                                  { `InfixAppl (([], `Name $2), $1, $3), pos() }

infixl_0:
| infixr_0                                                     { $1 }
| infixl_0 INFIXL0 infixr_0                                    { `InfixAppl (([], `Name $2), $1, $3), pos() }

logical_expression:
| infixl_0                                                     { $1 }
| logical_expression BARBAR infixl_0                           { `InfixAppl (([], `Or), $1, $3), pos() }
| logical_expression AMPAMP infixl_0                           { `InfixAppl (([], `And), $1, $3), pos() }

typed_expression:
| logical_expression                                           { $1 }
| typed_expression COLON datatype                              { `TypeAnnotation ($1, datatype $3), pos() }
| typed_expression COLON datatype LARROW datatype              { `Upcast ($1, datatype $3, datatype $5), pos() }

db_expression:
| typed_expression                                             { $1 }
| DELETE LPAREN table_generator RPAREN perhaps_where           { let pat, phrase = $3 in `DBDelete (pat, phrase, $5), pos() }
| UPDATE LPAREN table_generator RPAREN
         perhaps_where
         SET LPAREN labeled_exps RPAREN                        { let pat, phrase = $3 in `DBUpdate(pat, phrase, $5, $8), pos() }

/* XML */
xml:
| xml_tree                                                     { $1 }

xmlid:
| VARIABLE                                                     { $1 }

attrs:
| block                                                        { [], Some (`Block $1, pos ()) }
| attr_list                                                    { $1, None }
| attr_list block                                              { $1, Some (`Block $2, pos ()) }

attr_list:
| attr                                                         { [$1] }
| attr_list attr                                               { $2 :: $1 }

attr:
| xmlid EQ LQUOTE attr_val RQUOTE                              { ($1, $4) }
| xmlid EQ LQUOTE RQUOTE                                       { ($1, [(`Constant (`String ""), pos() : Sugartypes.phrase)]) }

attr_val:
| block                                                        { [`Block $1, pos ()] }
| STRING                                                       { [`Constant (`String $1), pos()] }
| block attr_val                                               { (`Block $1, pos ()) :: $2 }
| STRING attr_val                                              { (`Constant (`String $1), pos()) :: $2}

xml_tree:
| LXML SLASHRXML                                               { `Xml ($1, [], None, []), pos() }
| LXML RXML ENDTAG                                             { ensure_match (pos()) $1 $3 (`Xml ($1, [], None, []), pos()) }
| LXML RXML xml_contents_list ENDTAG                           { ensure_match (pos()) $1 $4 (`Xml ($1, [], None, $3), pos()) }
| LXML attrs RXML ENDTAG                                       { ensure_match (pos()) $1 $4 (`Xml ($1, fst $2, snd $2, []), pos()) }
| LXML attrs SLASHRXML                                         { `Xml ($1, fst $2, snd $2, []), pos() }
| LXML attrs RXML xml_contents_list ENDTAG                     { ensure_match (pos()) $1 $5 (`Xml ($1, fst $2, snd $2, $4), pos()) }

xml_contents_list:
| xml_contents                                                 { [$1] }
| xml_contents xml_contents_list                               { $1 :: $2 }

xml_contents:
| block                                                        { `Block $1, pos () }
| formlet_binding                                              { $1 }
| formlet_placement                                            { $1 }
| page_placement                                               { $1 }
| xml_tree                                                     { $1 }
| CDATA                                                        { `TextNode (Utility.xml_unescape $1), pos() }

formlet_binding:
| LBRACE logical_expression RARROW pattern RBRACE              { `FormBinding($2, $4), pos()}

formlet_placement:
| LBRACE logical_expression
         FATRARROW logical_expression RBRACE                   { `FormletPlacement ($2, $4, (`ListLit ([], None), pos())), pos () }
| LBRACE logical_expression
         FATRARROW logical_expression
         WITH logical_expression RBRACE                        { `FormletPlacement ($2, $4, $6), pos () }

page_placement:
| LBRACEBAR exp BARRBRACE                                      { `PagePlacement $2, pos() }

session_expression:
| db_expression                                                { $1 }
| SELECT field_label exp                                       { `Select ($2, $3) , pos() }
| OFFER LPAREN exp RPAREN LBRACE perhaps_cases RBRACE          { `Offer ($3, $6, None) , pos() }

conditional_expression:
| session_expression                                           { $1 }
| IF LPAREN exp RPAREN exp ELSE exp                            { `Conditional ($3, $5, $7), pos() }

cases:
| case                                                         { [$1] }
| case cases                                                   { $1 :: $2 }

case:
| CASE pattern RARROW block_contents                           { $2, (`Block ($4), pos()) }

perhaps_cases:
| /* empty */                                                  { [] }
| cases                                                        { $1 }

case_expression:
| conditional_expression                                       { $1 }
| SWITCH LPAREN exp RPAREN LBRACE perhaps_cases RBRACE         { `Switch ($3, $6, None), pos() }
| RECEIVE LBRACE perhaps_cases RBRACE                          { `Receive ($3, None), pos() }

iteration_expression:
| case_expression                                              { $1 }
| FOR LPAREN perhaps_generators RPAREN
      perhaps_where
      perhaps_orderby
      exp                                                      { `Iteration ($3, $7, $5, $6), pos() }

perhaps_generators:
| /* empty */                                                  { [] }
| generators                                                   { $1 }

generators:
| generator                                                    { [$1] }
| generator COMMA generators                                   { $1 :: $3 }

generator:
| list_generator                                               { `List $1 }
| table_generator                                              { `Table $1 }

list_generator:
| pattern LARROW exp                                           { ($1, $3) }

table_generator:
| pattern LLARROW exp                                          { ($1, $3) }

perhaps_where:
| /* empty */                                                  { None }
| WHERE LPAREN exp RPAREN                                      { Some $3 }

perhaps_orderby:
| /* empty */                                                  { None }
| ORDERBY LPAREN exps RPAREN                                   { Some (make_tuple (pos()) $3) }

escape_expression:
| iteration_expression                                         { $1 }
| ESCAPE var IN postfix_expression                             { `Escape ((fst $2, None, snd $2), $4), pos() }

formlet_expression:
| escape_expression                                            { $1 }
| FORMLET xml YIELDS exp                                       { `Formlet ($2, $4), pos() }
| PAGE xml                                                     { `Page ($2), pos() }

table_expression:
| formlet_expression                                           { $1 }
| TABLE exp WITH datatype perhaps_table_constraints FROM exp   { `TableLit ($2, datatype $4, $5, $7), pos()}

perhaps_table_constraints:
| WHERE table_constraints                                      { $2 }
| /* empty */                                                  { [] }

table_constraints:
| record_label field_constraints                               { [($1, $2)] }
| record_label field_constraints COMMA table_constraints       { ($1, $2) :: $4 }

field_constraints:
| field_constraint                                             { [$1] }
| field_constraint field_constraints                           { $1 :: $2 }

field_constraint:
| READONLY                                                     { `Readonly }
| DEFAULT                                                      { `Default }

perhaps_db_args:
| atomic_expression                                            { Some $1 }
| /* empty */                                                  { None }

perhaps_db_driver:
| atomic_expression perhaps_db_args                            { Some $1, $2 }
| /* empty */                                                  { None, None }

database_expression:
| table_expression                                             { $1 }
| INSERT exp VALUES LPAREN RPAREN exp                          { `DBInsert ($2, [], $6, None), pos() }
| INSERT exp VALUES LPAREN record_labels RPAREN exp            { `DBInsert ($2, $5, $7, None), pos() }
| INSERT exp VALUES
  LBRACKET LPAREN labeled_exps RPAREN RBRACKET                 { `DBInsert ($2,
                                                                            labels $6,
                                                                            (`ListLit ([`RecordLit ($6, None), pos()], None), pos()),
                                                                            None),
                                                                 pos() }
| INSERT exp VALUES LPAREN RPAREN db_expression
  RETURNING VARIABLE                                           { `DBInsert ($2, [], $6, Some (`Constant (`String $8), pos())), pos() }
| INSERT exp VALUES LPAREN record_labels RPAREN db_expression
  RETURNING VARIABLE                                           { `DBInsert ($2, $5, $7, Some (`Constant (`String $9), pos())), pos() }
| INSERT exp VALUES
  LBRACKET LPAREN RPAREN RBRACKET
  RETURNING VARIABLE                                           { `DBInsert ($2,
                                                                            [],
                                                                            (`ListLit ([`RecordLit ([], None), pos()], None), pos()),
                                                                            Some (`Constant (`String $9), pos())),
                                                                 pos() }
| INSERT exp VALUES
  LBRACKET LPAREN labeled_exps RPAREN RBRACKET
  RETURNING VARIABLE                                           { `DBInsert ($2,
                                                                            labels $6,
                                                                            (`ListLit ([`RecordLit ($6, None), pos()], None), pos()),
                                                                            Some (`Constant (`String $10), pos())),
                                                                 pos() }
| DATABASE atomic_expression perhaps_db_driver                 { `DatabaseLit ($2, $3), pos() }

record_labels:
| record_label COMMA record_labels                             { $1 :: $3 }
| record_label                                                 { [$1] }

binding:
| VAR pattern EQ exp SEMICOLON                                 { `Val ([], $2, $4, `Unknown, None), pos () }
| exp SEMICOLON                                                { `Exp $1, pos () }
| FUN var arg_lists block                                      { `Fun ((fst $2, None, snd $2), `Unl, ([], ($3, (`Block $4, pos ()))), `Unknown, None), pos () }
| LINFUN var arg_lists block                                   { `Fun ((fst $2, None, snd $2), `Lin, ([], ($3, (`Block $4, pos ()))), `Unknown, None), pos () }
| typedecl SEMICOLON                                           { $1 }

bindings:
| binding                                                      { [$1] }
| bindings binding                                             { $1 @ [$2] }

block:
| LBRACE block_contents RBRACE                                 { $2 }

block_contents:
| bindings exp SEMICOLON                                       { ($1 @ [`Exp $2, pos ()], (`RecordLit ([], None), pos())) }
| bindings exp                                                 { ($1, $2) }
| exp SEMICOLON                                                { ([`Exp $1, pos ()], (`RecordLit ([], None), pos())) }
| exp                                                          { [], $1 }
| perhaps_semi                                                 { ([], (`TupleLit [], pos())) }

perhaps_semi:
| SEMICOLON                                                    {}
| /* empty */                                                  {}

exp:
| database_expression                                          { $1 }

labeled_exps:
| record_label EQ exp                                          { [$1, $3] }
| record_label EQ exp COMMA labeled_exps                       { ($1, $3) :: $5 }

/*
 * Datatype grammar
 */
just_datatype:
| datatype END                                                 { $1 }

datatype:
| mu_datatype                                                  { $1 }
| straight_arrow                                               { $1 }
| squiggly_arrow                                               { $1 }

arrow_prefix:
| LBRACE RBRACE                                                { ([], `Closed) }
| LBRACE efields RBRACE                                        { $2 }

straight_arrow_prefix:
| arrow_prefix                                                 { $1 }
| MINUS nonrec_row_var                                         { ([], $2) }
| MINUS kinded_nonrec_row_var                                  { ([], $2) }

squig_arrow_prefix:
| hear_arrow_prefix                                            { $1 }
| arrow_prefix                                                 { $1 }
| TILDE nonrec_row_var                                         { ([], $2) }
| TILDE kinded_nonrec_row_var                                  { ([], $2) }

hear_arrow_prefix:
| LBRACE COLON datatype COMMA efields RBRACE                   { row_with
                                                                   ("wild", `Present UnitType)
                                                                   (row_with
                                                                      ("hear", `Present $3)
                                                                      $5) }
| LBRACE COLON datatype RBRACE                                 { ([("wild", `Present UnitType);
                                                                   ("hear", `Present $3)],
                                                                  `Closed) }
| LBRACE COLON datatype VBAR nonrec_row_var RBRACE             { ([("wild", `Present UnitType);
                                                                   ("hear", `Present $3)],
                                                                  $5) }
| LBRACE COLON datatype VBAR kinded_nonrec_row_var RBRACE      { ([("wild", `Present UnitType);
                                                                   ("hear", `Present $3)],
                                                                  $5) }

straight_arrow:
| parenthesized_datatypes
  straight_arrow_prefix RARROW datatype                        { FunctionType ($1, $2, $4) }
| parenthesized_datatypes
  straight_arrow_prefix LOLLI datatype                         { LolliType ($1, $2, $4) }
| parenthesized_datatypes RARROW datatype                      { FunctionType ($1,
                                                                               ([], fresh_rigid_row_variable (`Any, `Any)),
                                                                               $3) }
| parenthesized_datatypes LOLLI datatype                       { LolliType ($1, ([], fresh_rigid_row_variable (`Any, `Any)), $3) }

squiggly_arrow:
| parenthesized_datatypes
  squig_arrow_prefix SQUIGRARROW datatype                      { FunctionType ($1,
                                                                               row_with
                                                                                 ("wild", `Present UnitType)
                                                                                 $2,
                                                                               $4) }
| parenthesized_datatypes
  squig_arrow_prefix SQUIGLOLLI datatype                       { LolliType ($1,
                                                                            row_with
                                                                              ("wild", (`Present, UnitType))
                                                                            $2,
                                                                            $4) }
/*| parenthesized_datatypes hear_arrow_prefix
  SQUIGRARROW datatype                                         { FunctionType ($1, $2, $4) }
*/
| parenthesized_datatypes SQUIGRARROW datatype                 { FunctionType ($1,
<<<<<<< HEAD
                                                                               ([("wild", (`Present, UnitType))],
                                                                                 fresh_rigid_row_variable (`Any, `Any)),
=======
                                                                               ([("wild", `Present UnitType)],
                                                                                 fresh_rigid_row_variable `Any),
>>>>>>> 8b62ab56
                                                                                $3) }
| parenthesized_datatypes SQUIGLOLLI datatype                  { LolliType ($1,
                                                                            ([("wild", (`Present, UnitType))],
                                                                             fresh_rigid_row_variable (`Any, `Any)),
                                                                            $3) }

mu_datatype:
| MU VARIABLE DOT mu_datatype                                  { MuType ($2, $4) }
| forall_datatype                                              { $1 }

forall_datatype:
| FORALL varlist DOT datatype                                  { ForallType (List.map fst $2, $4) }
| session_datatype                                             { $1 }

session_datatype:
| session_type_top                                             { Session $1 }
| primary_datatype                                             { $1 }

parenthesized_datatypes:
| LPAREN RPAREN                                                { [] }
| LPAREN datatypes RPAREN                                      { $2 }

primary_datatype:
| parenthesized_datatypes                                      { match $1 with
                                                                   | [] -> UnitType
                                                                   | [t] -> t
                                                                   | ts  -> TupleType ts }
| LPAREN rfields RPAREN                                        { RecordType $2 }

| TABLEHANDLE
     LPAREN datatype COMMA datatype COMMA datatype RPAREN      { TableType ($3, $5, $7) }
/* | TABLEHANDLE datatype perhaps_table_constraints               { TableType ($2, $3) } */

| LBRACKETBAR vrow BARRBRACKET                                 { VariantType $2 }
| LBRACKET datatype RBRACKET                                   { ListType $2 }
| type_var                                                     { $1 }
| kinded_type_var                                              { $1 }
| CONSTRUCTOR                                                  { match $1 with
                                                                   | "Bool"    -> PrimitiveType `Bool
                                                                   | "Int"     -> PrimitiveType `Int
                                                                   | "Char"    -> PrimitiveType `Char
                                                                   | "Float"   -> PrimitiveType `Float
                                                                   | "XmlItem" -> PrimitiveType `XmlItem
                                                                   | "String"  -> PrimitiveType `String
                                                                   | "Database"-> DBType
                                                                   | t         -> TypeApplication (t, [])
                                                               }

| CONSTRUCTOR LPAREN type_arg_list RPAREN                      { TypeApplication ($1, $3) }

session_type_top:
| BANG datatype DOT session_type                               { `Output ($2, $4) }
| QUESTION datatype DOT session_type                           { `Input ($2, $4) }
| LBRACKETPLUSBAR row BARPLUSRBRACKET                          { `Select $2 }
| LBRACKETAMPBAR row BARAMPRBRACKET                            { `Choice $2 }
| TILDE session_type                                           { `Dual $2 }
| END                                                          { `End }

session_type:
| session_type_top                                             { $1 }
| session_type_var                                             { $1 }
| kinded_session_type_var                                      { $1 }

session_type_var:
| VARIABLE                                                     { `RigidTypeVar ($1, (`Any, `Any)) }
| PERCENTVAR                                                   { `TypeVar ($1, (`Any, `Any)) }
/* TODO: support underscore and percent; rationalise parsing of type variables */

kinded_session_type_var:
| session_type_var subkind                                     { attach_session_subkind (pos()) ($1, $2) }

type_var:
| VARIABLE                                                     { RigidTypeVar ($1, (`Unl, `Any)) }
| PERCENTVAR                                                   { TypeVar ($1, (`Unl, `Any)) }
| UNDERSCORE                                                   { fresh_rigid_type_variable (`Unl, `Any) }
| PERCENT                                                      { fresh_type_variable (`Unl, `Any) }

kinded_type_var:
| type_var subkind                                             { attach_subkind (pos()) ($1, $2) }

type_arg_list:
| type_arg                                                     { [$1] }
| type_arg COMMA type_arg_list                                 { $1 :: $3 }

type_arg:
| datatype                                                     { `Type $1 }
| TYPE LPAREN datatype RPAREN                                  { `Type $3 }
| ROW LPAREN row RPAREN                                        { `Row $3 }
| PRESENCE LPAREN fieldspec RPAREN                             { `Presence $3 }
| LBRACE row RBRACE                                            { `Row $2 }

vrow:
| vfields                                                      { $1 }
| /* empty */                                                  { [], `Closed }

datatypes:
| datatype                                                     { [$1] }
| datatype COMMA datatypes                                     { $1 :: $3 }

row:
| fields                                                       { $1 }
| /* empty */                                                  { [], `Closed }

fields:
| field                                                        { [$1], `Closed }
| field VBAR row_var                                           { [$1], $3 }
| field VBAR kinded_row_var                                    { [$1], $3 }
| VBAR row_var                                                 { [], $2 }
| VBAR kinded_row_var                                          { [], $2 }
| field COMMA fields                                           { $1 :: fst $3, snd $3 }

field:
| field_label                                                  { $1, `Present UnitType }
| field_label fieldspec                                        { $1, $2 }

field_label:
| CONSTRUCTOR                                                  { $1 }
| VARIABLE                                                     { $1 }
| STRING                                                       { $1 }
| UINTEGER                                                     { Num.string_of_num $1 }

rfields:
| rfield                                                       { [$1], `Closed }
| rfield VBAR row_var                                          { [$1], $3 }
| rfield VBAR kinded_row_var                                   { [$1], $3 }
| VBAR row_var                                                 { [], $2 }
| VBAR kinded_row_var                                          { [], $2 }
| rfield COMMA rfields                                         { $1 :: fst $3, snd $3 }

rfield:
| record_label                                                 { $1, `Present UnitType }
| record_label fieldspec                                       { $1, $2 }

record_label:
| field_label                                                  { $1 }

vfields:
| vfield                                                       { [$1], `Closed }
| row_var                                                      { [], $1 }
| kinded_row_var                                               { [], $1 }
| vfield VBAR vfields                                          { $1 :: fst $3, snd $3 }

vfield:
| CONSTRUCTOR                                                  { $1, `Present UnitType }
| CONSTRUCTOR fieldspec                                        { $1, $2 }

efields:
| efield                                                       { [$1], `Closed }
| efield VBAR nonrec_row_var                                   { [$1], $3 }
| efield VBAR kinded_nonrec_row_var                            { [$1], $3 }
| VBAR nonrec_row_var                                          { [], $2 }
| VBAR kinded_nonrec_row_var                                   { [], $2 }
| efield COMMA efields                                         { $1 :: fst $3, snd $3 }

efield:
| effect_label                                                 { $1, `Present UnitType }
| effect_label fieldspec                                       { $1, $2 }

effect_label:
| CONSTRUCTOR                                                  { $1 }
| VARIABLE                                                     { $1 }

fieldspec:
| COLON datatype                                               { `Present $2 }
| LBRACE COLON datatype RBRACE                                 { `Present $3 }
| MINUS                                                        { `Absent }
| LBRACE MINUS RBRACE                                          { `Absent }
| LBRACE VARIABLE RBRACE                                       { `RigidVar $2 }
| LBRACE PERCENTVAR RBRACE                                     { `Var $2 }
| LBRACE UNDERSCORE RBRACE                                     { fresh_rigid_presence_variable () }
| LBRACE PERCENT RBRACE                                        { fresh_presence_variable () }

nonrec_row_var:
| VARIABLE                                                     { `OpenRigid ($1, (`Any, `Any)) }
| PERCENTVAR                                                   { `Open ($1, (`Any, `Any)) }
| UNDERSCORE                                                   { fresh_rigid_row_variable (`Unl, `Any) }
| PERCENT                                                      { fresh_row_variable (`Any, `Any) }

/* FIXME:
 *
 * recursive row vars shouldn't be restricted to vfields.
 */
row_var:
| nonrec_row_var                                               { $1 }
| LPAREN MU VARIABLE DOT vfields RPAREN                        { `Recursive ($3, $5) }

kinded_nonrec_row_var:
| nonrec_row_var subkind                                       { attach_row_subkind (pos()) ($1, $2) }

kinded_row_var:
| row_var subkind                                              { attach_row_subkind (pos()) ($1, $2) }

/*
 * Regular expression grammar
 */
regex:
| SLASH regex_pattern_alternate regex_flags_opt                                  { (`Regex $2, pos()), $3 }
| SLASH regex_flags_opt                                                          { (`Regex (`Simply ""), pos()), $2 }
| SSLASH regex_pattern_alternate SLASH regex_replace regex_flags_opt             { (`Regex (`Replace ($2, $4)), pos()), `RegexReplace :: $5 }

regex_flags_opt:
| SLASH                                                        {[]}
| SLASHFLAGS                                                   {parseRegexFlags $1}

regex_replace:
| /* empty */                                                  { `Literal ""}
| REGEXREPL                                                    { `Literal $1}
| block                                                        { `Splice (`Block $1, pos ()) }

regex_pattern:
| RANGE                                                        { `Range $1 }
| STRING                                                       { `Simply $1 }
| QUOTEDMETA                                                   { `Quote (`Simply $1) }
| DOT                                                          { `Any }
| CARET                                                        { `StartAnchor }
| DOLLAR                                                       { `EndAnchor }
| LPAREN regex_pattern_alternate RPAREN                        { `Group $2 }
| regex_pattern STAR                                           { `Repeat (Regex.Star, $1) }
| regex_pattern PLUS                                           { `Repeat (Regex.Plus, $1) }
| regex_pattern QUESTION                                       { `Repeat (Regex.Question, $1) }
| block                                                        { `Splice (`Block $1, pos ()) }

regex_pattern_alternate:
| regex_pattern_sequence                                       { `Seq $1 }
| regex_pattern_sequence ALTERNATE regex_pattern_alternate     { `Alternate (`Seq $1, $3) }

regex_pattern_sequence:
| regex_pattern                                                { [$1] }
| regex_pattern regex_pattern_sequence                         { $1 :: $2 }

/*
 * Pattern grammar
 */
pattern:
| typed_pattern                                             { $1 }
| typed_pattern COLON primary_datatype                      { (`HasType ($1, datatype $3), pos()) }

typed_pattern:
| cons_pattern                                              { $1 }
| cons_pattern AS var                                       { `As ((fst $3, None, snd $3), $1), pos() }

cons_pattern:
| constructor_pattern                                       { $1 }
| constructor_pattern COLONCOLON cons_pattern               { `Cons ($1, $3), pos() }

constructor_pattern:
| negative_pattern                                          { $1 }
| CONSTRUCTOR                                               { `Variant ($1, None), pos() }
| CONSTRUCTOR parenthesized_pattern                         { `Variant ($1, Some $2), pos() }

constructors:
| CONSTRUCTOR                                               { [$1] }
| CONSTRUCTOR COMMA constructors                            { $1 :: $3 }

negative_pattern:
| primary_pattern                                           { $1 }
| MINUS CONSTRUCTOR                                         { `Negative [$2], pos() }
| MINUS LPAREN constructors RPAREN                          { `Negative $3, pos() }

parenthesized_pattern:
| LPAREN RPAREN                                             { `Tuple [], pos() }
| LPAREN pattern RPAREN                                     { $2 }
| LPAREN pattern COMMA patterns RPAREN                      { `Tuple ($2 :: $4), pos() }
| LPAREN labeled_patterns VBAR pattern RPAREN               { `Record ($2, Some $4), pos() }
| LPAREN labeled_patterns RPAREN                            { `Record ($2, None), pos() }

primary_pattern:
| VARIABLE                                                  { `Variable ($1, None, pos()), pos() }
| UNDERSCORE                                                { `Any, pos() }
| constant                                                  { let c, p = $1 in `Constant c, p }
| LBRACKET RBRACKET                                         { `Nil, pos() }
| LBRACKET patterns RBRACKET                                { `List $2, pos() }
| parenthesized_pattern                                     { $1 }

patterns:
| pattern                                                   { [$1] }
| pattern COMMA patterns                                    { $1 :: $3 }

labeled_patterns:
| record_label EQ pattern                                   { [($1, $3)] }
| record_label EQ pattern COMMA labeled_patterns            { ($1, $3) :: $5 }

multi_args:
| LPAREN patterns RPAREN                                    { $2 }
| LPAREN RPAREN                                             { [] }

arg_lists:
| multi_args                                                { [$1] }
| multi_args arg_lists                                      { $1 :: $2 }<|MERGE_RESOLUTION|>--- conflicted
+++ resolved
@@ -24,21 +24,12 @@
   function subkind ->
     incr type_variable_counter; `OpenRigid ("_" ^ string_of_int (!type_variable_counter), subkind)
 
-<<<<<<< HEAD
-let fresh_presence_variable : unit -> presence_flag =
-  function () ->
-    incr type_variable_counter; `Var ("_" ^ string_of_int (!type_variable_counter))
-
-let fresh_rigid_presence_variable : unit -> presence_flag =
-  function () ->
-=======
 let fresh_presence_variable : unit -> fieldspec =
   function () -> 
     incr type_variable_counter; `Var ("_" ^ string_of_int (!type_variable_counter))
   
 let fresh_rigid_presence_variable : unit -> fieldspec =
   function () -> 
->>>>>>> 8b62ab56
     incr type_variable_counter; `RigidVar ("_" ^ string_of_int (!type_variable_counter))
 
 let ensure_match (start, finish, _) (opening : string) (closing : string) = function
@@ -850,23 +841,18 @@
 | parenthesized_datatypes
   squig_arrow_prefix SQUIGLOLLI datatype                       { LolliType ($1,
                                                                             row_with
-                                                                              ("wild", (`Present, UnitType))
+                                                                              ("wild", `Present UnitType)
                                                                             $2,
                                                                             $4) }
 /*| parenthesized_datatypes hear_arrow_prefix
   SQUIGRARROW datatype                                         { FunctionType ($1, $2, $4) }
 */
 | parenthesized_datatypes SQUIGRARROW datatype                 { FunctionType ($1,
-<<<<<<< HEAD
-                                                                               ([("wild", (`Present, UnitType))],
+                                                                               ([("wild", `Present UnitType)],
                                                                                  fresh_rigid_row_variable (`Any, `Any)),
-=======
-                                                                               ([("wild", `Present UnitType)],
-                                                                                 fresh_rigid_row_variable `Any),
->>>>>>> 8b62ab56
                                                                                 $3) }
 | parenthesized_datatypes SQUIGLOLLI datatype                  { LolliType ($1,
-                                                                            ([("wild", (`Present, UnitType))],
+                                                                            ([("wild", `Present UnitType)],
                                                                              fresh_rigid_row_variable (`Any, `Any)),
                                                                             $3) }
 
