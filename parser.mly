%{

open Utility
open List
open Sugartypes

(* Generation of fresh type variables *)

let type_variable_counter = ref 0

let fresh_type_variable : subkind option -> datatype =
  function subkind ->
    incr type_variable_counter; `TypeVar ("_" ^ string_of_int (!type_variable_counter), subkind, `Flexible)

let fresh_rigid_type_variable : subkind option -> datatype =
  function subkind ->
    incr type_variable_counter; `TypeVar ("_" ^ string_of_int (!type_variable_counter), subkind, `Rigid)

let fresh_row_variable : subkind option -> row_var =
  function subkind ->
    incr type_variable_counter; `Open ("_" ^ string_of_int (!type_variable_counter), subkind, `Flexible)

let fresh_rigid_row_variable : subkind option -> row_var =
  function subkind ->
    incr type_variable_counter; `Open ("_" ^ string_of_int (!type_variable_counter), subkind, `Rigid)

let fresh_presence_variable : subkind option -> fieldspec =
  function subkind ->
    incr type_variable_counter; `Var ("_" ^ string_of_int (!type_variable_counter), subkind, `Flexible)

let fresh_rigid_presence_variable : subkind option -> fieldspec =
  function subkind ->
    incr type_variable_counter; `Var ("_" ^ string_of_int (!type_variable_counter), subkind, `Rigid)

let ensure_match (start, finish, _) (opening : string) (closing : string) = function
  | result when opening = closing -> result
  | _ -> raise (ConcreteSyntaxError ("Closing tag '" ^ closing ^ "' does not match start tag '" ^ opening ^ "'.",
                                     (start, finish, None)))

let pos () : Sugartypes.position = Parsing.symbol_start_pos (), Parsing.symbol_end_pos (), None

let default_fixity = 9

let annotate (signame, datatype) : _ -> binding =
  let checksig (signame, _) name =
    if signame <> name then
      raise (ConcreteSyntaxError
               ("Signature for `" ^ signame ^ "' should precede definition of `"
                ^ signame ^ "', not `"^ name ^"'.",
                pos ())) in
    function
      | `Fun ((name, bpos), lin, phrase, location, dpos) ->
          let _ = checksig signame name in
            `Fun ((name, None, bpos), lin, ([], phrase), location, Some datatype), dpos
      | `Var (((name, bpos), phrase, location), dpos) ->
          let _ = checksig signame name in
            `Val ([], (`Variable (name, None, bpos), dpos), phrase, location, Some datatype), dpos

let primary_kind_of_string pos =
  function
  | "Type" -> `Type
  | "Row" -> `Row
  | "Presence" -> `Presence
  | pk -> raise (ConcreteSyntaxError ("Invalid primary kind: " ^ pk, pos))

let linearity_of_string pos =
  function
  | "Any" -> `Any
  | "Unl" -> `Unl
  | lin -> raise (ConcreteSyntaxError ("Invalid kind linearity: " ^ lin, pos))

let restriction_of_string pos =
  function
  | "Any" -> `Any
  | "Base" -> `Base
  | "Session" -> `Session
  | rest -> raise (ConcreteSyntaxError ("Invalid kind restriction: " ^ rest, pos))

let full_kind_of pos prim lin rest =
  let p = primary_kind_of_string pos prim in
  let l = linearity_of_string pos lin in
  let r = restriction_of_string pos rest in
  p, Some (l, r)

let full_subkind_of pos lin rest =
  let l = linearity_of_string pos lin in
  let r = restriction_of_string pos rest in
  Some (l, r)

(* In kind and subkind abbreviations, we aim to provide the most
common case. For everything except session types, the default
linearity is `Unl and the default restriction is `Any. For session
types the default linearity is `Any. *)

(* Currently "Any" means `Any,`Any, but it is probably advisable to
change "Any" to something more evocative of linearity - "Lin"
perhaps. *)

let kind_of pos =
  function
  (* primary kind abbreviation  *)
  | "Type" -> `Type, None
  | "Row" -> `Row, None
  | "Presence" -> `Presence, None
  (* subkind of type abbreviations *)
  | "Any" -> `Type, Some (`Any, `Any)
  | "Base" -> `Type, Some (`Unl, `Base)
  | "Session" -> `Type, Some (`Any, `Session)
  | k -> raise (ConcreteSyntaxError ("Invalid kind: " ^ k, pos))

let subkind_of pos =
  function
  (* subkind abbreviations *)
  | "Any" -> Some (`Any, `Any)
  | "Base" -> Some (`Unl, `Base)
  | "Session" -> Some (`Any, `Session)
  | sk -> raise (ConcreteSyntaxError ("Invalid subkind: " ^ sk, pos))

let attach_kind pos (t, k) = (t, k, `Rigid)

let attach_subkind_helper update pos sk = update sk

let attach_subkind pos (t, subkind) =
  let update sk =
    match t with
    | `TypeVar (x, _, freedom) ->
       `TypeVar (x, sk, freedom)
    | _ -> assert false
  in
    attach_subkind_helper update pos subkind

let attach_session_subkind pos (t, subkind) =
  let update sk =
    match t with
    | `TypeVar (x, _, freedom) ->
       `TypeVar (x, sk, freedom)
    | _ -> assert false
  in
    attach_subkind_helper update pos subkind

let attach_row_subkind pos (r, subkind) =
  let update sk =
    match r with
    | `Open (x, _, freedom) ->
       `Open (x, sk, freedom)
    | _ -> assert false
  in
    attach_subkind_helper update pos subkind

let row_with field (fields, row_var) = field::fields, row_var

(* this preserves 1-tuples *)
let make_tuple pos =
  function
    | [e] -> `RecordLit ([("1", e)], None), pos
    | es -> `TupleLit es, pos

let labels = List.map fst

let parseRegexFlags f =
  let rec asList f i l =
    if (i == String.length f) then
      List.rev l
    else
      asList f (i+1) ((String.get f i)::l) in
    List.map (function 'l' -> `RegexList | 'n' -> `RegexNative | 'g' -> `RegexGlobal) (asList f 0 [])

let datatype d = d, None

%}

%token END
%token EQ IN
%token FUN LINFUN RARROW LOLLI FATRARROW MINUSLBRACE VAR OP
%token SQUIGRARROW SQUIGLOLLI TILDE
%token IF ELSE
%token MINUS MINUSDOT
%token SWITCH RECEIVE CASE SPAWN SPAWNANGEL SPAWNCLIENT SPAWNDEMON SPAWNWAIT
%token OFFER SELECT
%token LPAREN RPAREN
%token LBRACE RBRACE LBRACEBAR BARRBRACE LQUOTE RQUOTE
%token RBRACKET LBRACKET LBRACKETBAR BARRBRACKET
%token LBRACKETPLUSBAR BARPLUSRBRACKET
%token LBRACKETAMPBAR BARAMPRBRACKET
%token LEFTTRIANGLE RIGHTTRIANGLE NU
%token FOR LARROW LLARROW WHERE FORMLET PAGE
%token LRARROW
%token COMMA VBAR DOT DOTDOT COLON COLONCOLON COLONCOLONCOLON
<<<<<<< HEAD
%token TABLE TABLEHANDLE FROM DATABASE QUERY WITH YIELDS ORDERBY
=======
%token TABLE TABLEHANDLE TABLEKEYS FROM DATABASE QUERY WITH YIELDS ORDERBY 
>>>>>>> 65e3068f
%token UPDATE DELETE INSERT VALUES SET RETURNING
%token READONLY DEFAULT
%token ESCAPE
%token CLIENT SERVER NATIVE
%token SEMICOLON
%token TRUE FALSE
%token BARBAR AMPAMP
%token <int> UINTEGER
%token <float> UFLOAT
%token <string> STRING CDATA REGEXREPL
%token <char> CHAR
%token <string> QUALIFIEDVARIABLE VARIABLE CONSTRUCTOR KEYWORD PERCENTVAR
%token <string> QUALIFIEDMODULE LXML ENDTAG
%token RXML SLASHRXML
%token MU FORALL ALIEN SIG OPEN
%token MODULE
%token BANG QUESTION
%token PERCENT EQUALSTILDE PLUS STAR ALTERNATE SLASH SSLASH CARET DOLLAR
%token <char*char> RANGE
%token <string> QUOTEDMETA
%token <string> SLASHFLAGS
%token UNDERSCORE AS
%token <[`Left|`Right|`None|`Pre|`Post] -> int -> string -> unit> INFIX INFIXL INFIXR PREFIX POSTFIX
%token TYPENAME
%token TYPE ROW PRESENCE
%token <string> PREFIXOP POSTFIXOP
%token <string> INFIX0 INFIXL0 INFIXR0
%token <string> INFIX1 INFIXL1 INFIXR1
%token <string> INFIX2 INFIXL2 INFIXR2
%token <string> INFIX3 INFIXL3 INFIXR3
%token <string> INFIX4 INFIXL4 INFIXR4
%token <string> INFIX5 INFIXL5 INFIXR5
%token <string> INFIX6 INFIXL6 INFIXR6
%token <string> INFIX7 INFIXL7 INFIXR7
%token <string> INFIX8 INFIXL8 INFIXR8
%token <string> INFIX9 INFIXL9 INFIXR9

%start just_datatype
%start interactive
%start file

%type <Sugartypes.binding list * Sugartypes.phrase option> file
%type <Sugartypes.datatype> datatype
%type <Sugartypes.datatype> just_datatype
%type <Sugartypes.sentence> interactive
%type <Sugartypes.regex> regex_pattern_alternate
%type <Sugartypes.regex> regex_pattern
%type <Sugartypes.regex list> regex_pattern_sequence
%type <Sugartypes.pattern> pattern
%type <(Sugartypes.name * Sugartypes.position) * Sugartypes.declared_linearity * Sugartypes.funlit * Sugartypes.location * Sugartypes.position> tlfunbinding
%type <Sugartypes.phrase> postfix_expression
%type <Sugartypes.phrase> primary_expression
%type <Sugartypes.phrase> atomic_expression
%type <Sugartypes.constant * Sugartypes.position> constant
%type <(string * Sugartypes.phrase list) list> attr_list
%type <Sugartypes.phrase list> attr_val
%type <Sugartypes.binding> binding

%%

interactive:
| nofun_declaration                                            { `Definitions [$1] }
| fun_declarations SEMICOLON                                   { `Definitions $1 }
| SEMICOLON                                                    { `Definitions [] }
| exp SEMICOLON                                                { `Expression $1 }
| directive                                                    { `Directive $1 }
| END                                                          { `Directive ("quit", []) (* rather hackish *) }

file:
| preamble declarations exp END                                { $1 @ $2, Some $3 }
| preamble exp END                                             { $1, Some $2 }
| preamble declarations END                                    { $1 @ $2, None }

directive:
| KEYWORD args SEMICOLON                                       { ($1, $2) }

args:
| /* empty */                                                  { [] }
| arg args                                                     { $1 :: $2 }

arg:
| STRING                                                       { $1 }
| VARIABLE                                                     { $1 }
| CONSTRUCTOR                                                  { $1 }
| UINTEGER                                                     { string_of_int $1 }
| UFLOAT                                                       { string_of_float' $1 }
| TRUE                                                         { "true" }
| FALSE                                                        { "false" }

var:
| VARIABLE                                                     { $1, pos() }

preamble:
| /* empty */                                                  { [] }

declarations:
| declarations declaration                                     { $1 @ [$2] }
| declaration                                                  { [$1] }

declaration:
| fun_declaration                                              { $1 }
| nofun_declaration                                            { $1 }

nofun_declaration:
| ALIEN VARIABLE var COLON datatype SEMICOLON                  { let (name, name_pos) = $3 in
                                                                   `Foreign ((name, None, name_pos), $2, datatype $5), pos() }
| fixity perhaps_uinteger op SEMICOLON                         { let assoc, set = $1 in
                                                                   set assoc (from_option default_fixity $2) (fst $3);
                                                                   (`Infix, pos()) }
| tlvarbinding SEMICOLON                                       { let ((d,dpos),p,l), pos = $1
                                                                 in `Val ([], (`Variable (d, None, dpos), pos),p,l,None), pos }
| signature tlvarbinding SEMICOLON                             { annotate $1 (`Var $2) }
| typedecl SEMICOLON                                           { $1 }

| links_module                                                 { $1 }
| links_open                                                   { $1 }


links_module:
| MODULE module_name moduleblock                               { let (mod_name, name_pos) = $2 in
                                                                 `Module (mod_name, (`Block $3, name_pos)), name_pos }
module_name:
| CONSTRUCTOR                                                  { $1 , pos () }

fun_declarations:
| fun_declarations fun_declaration                             { $1 @ [$2] }
| fun_declaration                                              { [$1] }

fun_declaration:
| tlfunbinding                                                 { let ((d,dpos),lin,p,l,pos) = $1
                                                                 in `Fun ((d, None, dpos),lin,([],p),l,None), pos }
| signature tlfunbinding                                       { annotate $1 (`Fun $2) }

perhaps_uinteger:
| /* empty */                                                  { None }
| UINTEGER                                                     { Some $1 }

prefixop:
| PREFIXOP                                                     { $1, pos() }

postfixop:
| POSTFIXOP                                                    { $1, pos() }

tlfunbinding:
| FUN var arg_lists perhaps_location block                     { ($2, `Unl, ($3, (`Block $5, pos ())), $4, pos ()) }
| LINFUN var arg_lists perhaps_location block                  { ($2, `Lin, ($3, (`Block $5, pos ())), $4, pos ()) }
| OP pattern op pattern perhaps_location block                 { ($3, `Unl, ([[$2; $4]], (`Block $6, pos ())), $5, pos ()) }
| OP prefixop pattern perhaps_location block                   { ($2, `Unl, ([[$3]], (`Block $5, pos ())), $4, pos ()) }
| OP pattern postfixop perhaps_location block                  { ($3, `Unl, ([[$2]], (`Block $5, pos ())), $4, pos ()) }

tlvarbinding:
| VAR var perhaps_location EQ exp                              { ($2, $5, $3), pos() }

signature:
| SIG var COLON datatype                                       { $2, datatype $4 }
| SIG op COLON datatype                                        { $2, datatype $4 }

typedecl:
| TYPENAME CONSTRUCTOR typeargs_opt EQ datatype                { `Type ($2, $3, datatype $5), pos()  }

typeargs_opt:
| /* empty */                                                  { [] }
| LPAREN varlist RPAREN                                        { $2 }

kind:
| COLONCOLON CONSTRUCTOR LPAREN CONSTRUCTOR COMMA CONSTRUCTOR RPAREN
                                                               { full_kind_of (pos()) $2 $4 $6 }
| COLONCOLON CONSTRUCTOR                                       { kind_of (pos()) $2 }

subkind:
| COLONCOLON LPAREN CONSTRUCTOR COMMA CONSTRUCTOR RPAREN       { full_subkind_of (pos()) $3 $5 }
| COLONCOLON CONSTRUCTOR                                       { subkind_of (pos()) $2 }

typearg:
| VARIABLE                                                     { (($1, (`Type, None), `Rigid), None) }
| VARIABLE kind                                                { (attach_kind (pos()) ($1, $2), None) }

varlist:
| typearg                                                      { [$1] }
| typearg COMMA varlist                                        { $1 :: $3 }

fixity:
| INFIX                                                        { `None, $1 }
| INFIXL                                                       { `Left, $1 }
| INFIXR                                                       { `Right, $1 }
| PREFIX                                                       { `Pre, $1 }
| POSTFIX                                                      { `Post, $1 }

perhaps_location:
| SERVER                                                       { `Server }
| CLIENT                                                       { `Client }
| NATIVE                                                       { `Native }
| /* empty */                                                  { `Unknown }

constant:
| UINTEGER                                                     { `Int $1    , pos() }
| UFLOAT                                                       { `Float $1  , pos() }
| STRING                                                       { `String $1 , pos() }
| TRUE                                                         { `Bool true , pos() }
| FALSE                                                        { `Bool false, pos() }
| CHAR                                                         { `Char $1   , pos() }

atomic_expression:
| VARIABLE                                                     { `Var $1, pos() }
| QUALIFIEDVARIABLE                                            { `Var $1, pos() }
| constant                                                     { let c, p = $1 in `Constant c, p }
| parenthesized_thing                                          { $1 }
/* HACK: allows us to support both mailbox receive syntax
and receive for session types. */
| RECEIVE                                                      { `Var "receive", pos() }

cp_name:
| VARIABLE                                                     { $1, None, pos () }

cp_label:
| CONSTRUCTOR                                                  { $1 }

cp_case:
| CASE cp_label RARROW cp_expression                           { $2, $4 }

cp_cases:
| cp_case                                                      { [$1] }
| cp_case cp_cases                                             { $1 :: $2 }

perhaps_cp_cases:
| /* empty */                                                  { [] }
| cp_cases                                                     { $1 }

perhaps_name:
|                                                              { None }
| cp_name                                                      { Some $1 }

/* currently unused */
/*
perhaps_exp:
|                                                              { None }
| exp                                                          { Some $1 }
*/

cp_expression:
| LBRACE block_contents RBRACE                                 { `Unquote $2, pos () }
| cp_name LPAREN perhaps_name RPAREN DOT cp_expression         { `Grab ((fst3 $1, None), $3, $6), pos () }
| cp_name LBRACKET exp RBRACKET DOT cp_expression              { `Give ((fst3 $1, None), Some $3, $6), pos () }
| cp_name LBRACKET RBRACKET                                    { `GiveNothing $1, pos () }
| OFFER cp_name LBRACE perhaps_cp_cases RBRACE                 { `Offer ($2, $4), pos () }
| cp_label cp_name DOT cp_expression                           { `Select ($2, $1, $4), pos () }
| cp_name LRARROW cp_name                                      { `Fuse ($1, $3), pos () }
| NU cp_name DOT LPAREN cp_expression VBAR cp_expression RPAREN { `Comp ($2, $5, $7), pos () }

primary_expression:
| atomic_expression                                            { $1 }
| LBRACKET RBRACKET                                            { `ListLit ([], None), pos() }
| LBRACKET exps RBRACKET                                       { `ListLit ($2, None), pos() }
| LBRACKET exp DOTDOT exp RBRACKET                             { `RangeLit($2, $4), pos() }
| xml                                                          { $1 }
| FUN arg_lists block                                          { `FunLit (None, `Unl, ($2, (`Block $3, pos ())), `Unknown), pos() }
| LINFUN arg_lists block                                       { `FunLit (None, `Lin, ($2, (`Block $3, pos ())), `Unknown), pos() }
| LEFTTRIANGLE cp_expression RIGHTTRIANGLE                     { `CP $2, pos () }

constructor_expression:
| CONSTRUCTOR                                                  { `ConstructorLit($1, None, None), pos() }
| CONSTRUCTOR parenthesized_thing                              { `ConstructorLit($1, Some $2, None), pos() }

parenthesized_thing:
| LPAREN binop RPAREN                                          { `Section $2, pos() }
| LPAREN DOT record_label RPAREN                               { `Section (`Project $3), pos() }
| LPAREN RPAREN                                                { `RecordLit ([], None), pos() }
| LPAREN labeled_exps VBAR exp RPAREN                          { `RecordLit ($2, Some $4), pos() }
| LPAREN labeled_exps RPAREN                                   { `RecordLit ($2, None),               pos() }
| LPAREN exps RPAREN                                           { `TupleLit ($2), pos() }
| LPAREN exp WITH labeled_exps RPAREN                          { `With ($2, $4), pos() }

binop:
| MINUS                                                        { `Minus }
| MINUSDOT                                                     { `FloatMinus }
| op                                                           { `Name (fst $1) }

op:
| INFIX0                                                       { $1, pos() }
| INFIXL0                                                      { $1, pos() }
| INFIXR0                                                      { $1, pos() }
| INFIX1                                                       { $1, pos() }
| INFIXL1                                                      { $1, pos() }
| INFIXR1                                                      { $1, pos() }
| INFIX2                                                       { $1, pos() }
| INFIXL2                                                      { $1, pos() }
| INFIXR2                                                      { $1, pos() }
| INFIX3                                                       { $1, pos() }
| INFIXL3                                                      { $1, pos() }
| INFIXR3                                                      { $1, pos() }
| INFIX4                                                       { $1, pos() }
| INFIXL4                                                      { $1, pos() }
| INFIXR4                                                      { $1, pos() }
| INFIX5                                                       { $1, pos() }
| INFIXL5                                                      { $1, pos() }
| INFIXR5                                                      { $1, pos() }
| INFIX6                                                       { $1, pos() }
| INFIXL6                                                      { $1, pos() }
| INFIXR6                                                      { $1, pos() }
| INFIX7                                                       { $1, pos() }
| INFIXL7                                                      { $1, pos() }
| INFIXR7                                                      { $1, pos() }
| INFIX8                                                       { $1, pos() }
| INFIXL8                                                      { $1, pos() }
| INFIXR8                                                      { $1, pos() }
| INFIX9                                                       { $1, pos() }
| INFIXL9                                                      { $1, pos() }
| INFIXR9                                                      { $1, pos() }

postfix_expression:
| primary_expression                                           { $1 }
| primary_expression POSTFIXOP                                 { `UnaryAppl (([], `Name $2), $1), pos() }
| block                                                        { `Block $1, pos () }
| SPAWN perhaps_location block                                 { `Spawn (`Demon, $2, (`Block $3, pos()), None), pos () }
| SPAWNCLIENT perhaps_location block                           { `Spawn (`Client, $2, (`Block $3, pos()), None), pos () }
| SPAWNANGEL perhaps_location block                            { `Spawn (`Angel, $2, (`Block $3, pos()), None), pos () }
| SPAWNDEMON perhaps_location block                            { `Spawn (`Demon, $2, (`Block $3, pos()), None), pos () }
| SPAWNWAIT perhaps_location block                             { `Spawn (`Wait,  $2, (`Block $3, pos()), None), pos () }
| QUERY block                                                  { `Query (None, (`Block $2, pos ()), None), pos () }
| QUERY LBRACKET exp RBRACKET block                            { `Query (Some ($3,
                                                                               (`Constant (`Int 0), pos ())),
                                                                         (`Block $5, pos ()), None), pos () }
| QUERY LBRACKET exp COMMA exp RBRACKET block                  { `Query (Some ($3, $5), (`Block $7, pos ()), None), pos () }
| postfix_expression arg_spec                                  { `FnAppl ($1, $2), pos() }
| postfix_expression DOT record_label                          { `Projection ($1, $3), pos() }

arg_spec:
| LPAREN RPAREN                                                { [] }
| LPAREN exps RPAREN                                           { $2 }

exps:
| exp COMMA exps                                               { $1 :: $3 }
| exp                                                          { [$1] }

unary_expression:
| MINUS unary_expression                                       { `UnaryAppl (([], `Minus),      $2), pos() }
| MINUSDOT unary_expression                                    { `UnaryAppl (([], `FloatMinus), $2), pos() }
| PREFIXOP unary_expression                                    { `UnaryAppl (([], `Name $1), $2), pos() }
| postfix_expression                                           { $1 }
| constructor_expression                                       { $1 }

infixr_9:
| unary_expression                                             { $1 }
| unary_expression INFIX9 unary_expression                     { `InfixAppl (([], `Name $2), $1, $3), pos() }
| unary_expression INFIXR9 infixr_9                            { `InfixAppl (([], `Name $2), $1, $3), pos() }

infixl_9:
| infixr_9                                                     { $1 }
| infixl_9 INFIXL9 infixr_9                                    { `InfixAppl (([], `Name $2), $1, $3), pos() }

infixr_8:
| infixl_9                                                     { $1 }
| infixl_9 INFIX8  infixl_9                                    { `InfixAppl (([], `Name $2), $1, $3), pos() }
| infixl_9 INFIXR8 infixr_8                                    { `InfixAppl (([], `Name $2), $1, $3), pos() }
| infixl_9 COLONCOLON infixr_8                                 { `InfixAppl (([], `Cons), $1, $3), pos() }

infixl_8:
| infixr_8                                                     { $1 }
| infixl_8 INFIXL8 infixr_8                                    { `InfixAppl (([], `Name $2), $1, $3), pos() }

infixr_7:
| infixl_8                                                     { $1 }
| infixl_8 INFIX7  infixl_8                                    { `InfixAppl (([], `Name $2), $1, $3), pos() }
| infixl_8 INFIXR7 infixr_7                                    { `InfixAppl (([], `Name $2), $1, $3), pos() }

infixl_7:
| infixr_7                                                     { $1 }
| infixl_7 INFIXL7 infixr_7                                    { `InfixAppl (([], `Name $2), $1, $3), pos() }

infixr_6:
| infixl_7                                                     { $1 }
| infixl_7 INFIX6  infixl_7                                    { `InfixAppl (([], `Name $2), $1, $3), pos() }
| infixl_7 INFIXR6 infixr_6                                    { `InfixAppl (([], `Name $2), $1, $3), pos() }

infixl_6:
| infixr_6                                                     { $1 }
| infixl_6 INFIXL6 infixr_6                                    { `InfixAppl (([], `Name $2), $1, $3), pos() }
| infixl_6 MINUS infixr_6                                      { `InfixAppl (([], `Minus), $1, $3), pos() }
| infixl_6 MINUSDOT infixr_6                                   { `InfixAppl (([], `FloatMinus), $1, $3), pos() }
/* HACK: the type variables should get inserted later... */
| infixl_6 BANG infixr_6                                       { `InfixAppl (([], `Name "!"), $1, $3), pos() }

infixr_5:
| infixl_6                                                     { $1 }
| infixl_6 INFIX5  infixl_6                                    { `InfixAppl (([], `Name $2), $1, $3), pos() }
| infixl_6 INFIXR5 infixr_5                                    { `InfixAppl (([], `Name $2), $1, $3), pos() }

infixl_5:
| infixr_5                                                     { $1 }
| infixl_5 INFIXL5 infixr_5                                    { `InfixAppl (([], `Name $2), $1, $3), pos() }

infixr_4:
| infixl_5                                                     { $1 }
| infixl_5 INFIX4    infixl_5                                  { `InfixAppl (([], `Name $2), $1, $3), pos() }
| infixl_5 INFIXR4   infixr_4                                  { `InfixAppl (([], `Name $2), $1, $3), pos() }
| infixr_5 EQUALSTILDE regex                                   { let r, flags = $3 in `InfixAppl (([], `RegexMatch flags), $1, r), pos() }

infixl_4:
| infixr_4                                                     { $1 }
| infixl_4 INFIXL4 infixr_4                                    { `InfixAppl (([], `Name $2), $1, $3), pos() }

infixr_3:
| infixl_4                                                     { $1 }
| infixl_4 INFIX3  infixl_4                                    { `InfixAppl (([], `Name $2), $1, $3), pos() }
| infixl_4 INFIXR3 infixr_3                                    { `InfixAppl (([], `Name $2), $1, $3), pos() }

infixl_3:
| infixr_3                                                     { $1 }
| infixl_3 INFIXL3 infixr_3                                    { `InfixAppl (([], `Name $2), $1, $3), pos() }

infixr_2:
| infixl_3                                                     { $1 }
| infixl_3 INFIX2  infixl_3                                    { `InfixAppl (([], `Name $2), $1, $3), pos() }
| infixl_3 INFIXR2 infixr_2                                    { `InfixAppl (([], `Name $2), $1, $3), pos() }

infixl_2:
| infixr_2                                                     { $1 }
| infixl_2 INFIXL2 infixr_2                                    { `InfixAppl (([], `Name $2), $1, $3), pos() }

infixr_1:
| infixl_2                                                     { $1 }
| infixl_2 INFIX1  infixl_2                                    { `InfixAppl (([], `Name $2), $1, $3), pos() }
| infixl_2 INFIXR1 infixr_1                                    { `InfixAppl (([], `Name $2), $1, $3), pos() }

infixl_1:
| infixr_1                                                     { $1 }
| infixl_1 INFIXL1 infixr_1                                    { `InfixAppl (([], `Name $2), $1, $3), pos() }

infixr_0:
| infixl_1                                                     { $1 }
| infixl_1 INFIX0    infixl_1                                  { `InfixAppl (([], `Name $2), $1, $3), pos() }
| infixl_1 INFIXR0   infixr_0                                  { `InfixAppl (([], `Name $2), $1, $3), pos() }

infixl_0:
| infixr_0                                                     { $1 }
| infixl_0 INFIXL0 infixr_0                                    { `InfixAppl (([], `Name $2), $1, $3), pos() }

logical_expression:
| infixl_0                                                     { $1 }
| logical_expression BARBAR infixl_0                           { `InfixAppl (([], `Or), $1, $3), pos() }
| logical_expression AMPAMP infixl_0                           { `InfixAppl (([], `And), $1, $3), pos() }

typed_expression:
| logical_expression                                           { $1 }
| typed_expression COLON datatype                              { `TypeAnnotation ($1, datatype $3), pos() }
| typed_expression COLON datatype LARROW datatype              { `Upcast ($1, datatype $3, datatype $5), pos() }

db_expression:
| typed_expression                                             { $1 }
| DELETE LPAREN table_generator RPAREN perhaps_where           { let pat, phrase = $3 in `DBDelete (pat, phrase, $5), pos() }
| UPDATE LPAREN table_generator RPAREN
         perhaps_where
         SET LPAREN labeled_exps RPAREN                        { let pat, phrase = $3 in `DBUpdate(pat, phrase, $5, $8), pos() }

/* XML */
xml:
| xml_tree                                                     { $1 }

xmlid:
| VARIABLE                                                     { $1 }

attrs:
| block                                                        { [], Some (`Block $1, pos ()) }
| attr_list                                                    { $1, None }
| attr_list block                                              { $1, Some (`Block $2, pos ()) }

attr_list:
| attr                                                         { [$1] }
| attr_list attr                                               { $2 :: $1 }

attr:
| xmlid EQ LQUOTE attr_val RQUOTE                              { ($1, $4) }
| xmlid EQ LQUOTE RQUOTE                                       { ($1, [(`Constant (`String ""), pos() : Sugartypes.phrase)]) }

attr_val:
| block                                                        { [`Block $1, pos ()] }
| STRING                                                       { [`Constant (`String $1), pos()] }
| block attr_val                                               { (`Block $1, pos ()) :: $2 }
| STRING attr_val                                              { (`Constant (`String $1), pos()) :: $2}

xml_tree:
| LXML SLASHRXML                                               { `Xml ($1, [], None, []), pos() }
| LXML RXML ENDTAG                                             { ensure_match (pos()) $1 $3 (`Xml ($1, [], None, []), pos()) }
| LXML RXML xml_contents_list ENDTAG                           { ensure_match (pos()) $1 $4 (`Xml ($1, [], None, $3), pos()) }
| LXML attrs RXML ENDTAG                                       { ensure_match (pos()) $1 $4 (`Xml ($1, fst $2, snd $2, []), pos()) }
| LXML attrs SLASHRXML                                         { `Xml ($1, fst $2, snd $2, []), pos() }
| LXML attrs RXML xml_contents_list ENDTAG                     { ensure_match (pos()) $1 $5 (`Xml ($1, fst $2, snd $2, $4), pos()) }

xml_contents_list:
| xml_contents                                                 { [$1] }
| xml_contents xml_contents_list                               { $1 :: $2 }

xml_contents:
| block                                                        { `Block $1, pos () }
| formlet_binding                                              { $1 }
| formlet_placement                                            { $1 }
| page_placement                                               { $1 }
| xml_tree                                                     { $1 }
| CDATA                                                        { `TextNode (Utility.xml_unescape $1), pos() }

formlet_binding:
| LBRACE logical_expression RARROW pattern RBRACE              { `FormBinding($2, $4), pos()}

formlet_placement:
| LBRACE logical_expression
         FATRARROW logical_expression RBRACE                   { `FormletPlacement ($2, $4, (`ListLit ([], None), pos())), pos () }
| LBRACE logical_expression
         FATRARROW logical_expression
         WITH logical_expression RBRACE                        { `FormletPlacement ($2, $4, $6), pos () }

page_placement:
| LBRACEBAR exp BARRBRACE                                      { `PagePlacement $2, pos() }

session_expression:
| db_expression                                                { $1 }
| SELECT field_label exp                                       { `Select ($2, $3) , pos() }
| OFFER LPAREN exp RPAREN LBRACE perhaps_cases RBRACE          { `Offer ($3, $6, None) , pos() }

conditional_expression:
| session_expression                                           { $1 }
| IF LPAREN exp RPAREN exp ELSE exp                            { `Conditional ($3, $5, $7), pos() }

cases:
| case                                                         { [$1] }
| case cases                                                   { $1 :: $2 }

case:
| CASE pattern RARROW block_contents                           { $2, (`Block ($4), pos()) }

perhaps_cases:
| /* empty */                                                  { [] }
| cases                                                        { $1 }

case_expression:
| conditional_expression                                       { $1 }
| SWITCH LPAREN exp RPAREN LBRACE perhaps_cases RBRACE         { `Switch ($3, $6, None), pos() }
| RECEIVE LBRACE perhaps_cases RBRACE                          { `Receive ($3, None), pos() }

iteration_expression:
| case_expression                                              { $1 }
| FOR LPAREN perhaps_generators RPAREN
      perhaps_where
      perhaps_orderby
      exp                                                      { `Iteration ($3, $7, $5, $6), pos() }

perhaps_generators:
| /* empty */                                                  { [] }
| generators                                                   { $1 }

generators:
| generator                                                    { [$1] }
| generator COMMA generators                                   { $1 :: $3 }

generator:
| list_generator                                               { `List $1 }
| table_generator                                              { `Table $1 }

list_generator:
| pattern LARROW exp                                           { ($1, $3) }

table_generator:
| pattern LLARROW exp                                          { ($1, $3) }

perhaps_where:
| /* empty */                                                  { None }
| WHERE LPAREN exp RPAREN                                      { Some $3 }

perhaps_orderby:
| /* empty */                                                  { None }
| ORDERBY LPAREN exps RPAREN                                   { Some (make_tuple (pos()) $3) }

escape_expression:
| iteration_expression                                         { $1 }
| ESCAPE var IN postfix_expression                             { `Escape ((fst $2, None, snd $2), $4), pos() }

formlet_expression:
| escape_expression                                            { $1 }
| FORMLET xml YIELDS exp                                       { `Formlet ($2, $4), pos() }
| PAGE xml                                                     { `Page ($2), pos() }

table_expression:
| formlet_expression                                           { $1 }
| TABLE exp WITH datatype perhaps_table_constraints FROM exp   { `TableLit ($2, datatype $4, $5, (`ListLit ([], None),pos()), $7), pos()} 
/* SAND */
| TABLE exp WITH datatype perhaps_table_constraints TABLEKEYS exp FROM exp   { `TableLit ($2, datatype $4, $5, $7, $9), pos()} 

perhaps_table_constraints:
| WHERE table_constraints                                      { $2 }
| /* empty */                                                  { [] }

table_constraints:
| record_label field_constraints                               { [($1, $2)] }
| record_label field_constraints COMMA table_constraints       { ($1, $2) :: $4 }

field_constraints:
| field_constraint                                             { [$1] }
| field_constraint field_constraints                           { $1 :: $2 }

field_constraint:
| READONLY                                                     { `Readonly }
| DEFAULT                                                      { `Default }

perhaps_db_args:
| atomic_expression                                            { Some $1 }
| /* empty */                                                  { None }

perhaps_db_driver:
| atomic_expression perhaps_db_args                            { Some $1, $2 }
| /* empty */                                                  { None, None }

database_expression:
| table_expression                                             { $1 }
| INSERT exp VALUES LPAREN RPAREN exp                          { `DBInsert ($2, [], $6, None), pos() }
| INSERT exp VALUES LPAREN record_labels RPAREN exp            { `DBInsert ($2, $5, $7, None), pos() }
| INSERT exp VALUES
  LBRACKET LPAREN labeled_exps RPAREN RBRACKET                 { `DBInsert ($2,
                                                                            labels $6,
                                                                            (`ListLit ([`RecordLit ($6, None), pos()], None), pos()),
                                                                            None),
                                                                 pos() }
| INSERT exp VALUES LPAREN RPAREN db_expression
  RETURNING VARIABLE                                           { `DBInsert ($2, [], $6, Some (`Constant (`String $8), pos())), pos() }
| INSERT exp VALUES LPAREN record_labels RPAREN db_expression
  RETURNING VARIABLE                                           { `DBInsert ($2, $5, $7, Some (`Constant (`String $9), pos())), pos() }
| INSERT exp VALUES
  LBRACKET LPAREN RPAREN RBRACKET
  RETURNING VARIABLE                                           { `DBInsert ($2,
                                                                            [],
                                                                            (`ListLit ([`RecordLit ([], None), pos()], None), pos()),
                                                                            Some (`Constant (`String $9), pos())),
                                                                 pos() }
| INSERT exp VALUES
  LBRACKET LPAREN labeled_exps RPAREN RBRACKET
  RETURNING VARIABLE                                           { `DBInsert ($2,
                                                                            labels $6,
                                                                            (`ListLit ([`RecordLit ($6, None), pos()], None), pos()),
                                                                            Some (`Constant (`String $10), pos())),
                                                                 pos() }
| DATABASE atomic_expression perhaps_db_driver                 { `DatabaseLit ($2, $3), pos() }

record_labels:
| record_label COMMA record_labels                             { $1 :: $3 }
| record_label                                                 { [$1] }

links_open:
| OPEN QUALIFIEDVARIABLE                                       { `Import $2, pos () }
| OPEN QUALIFIEDMODULE                                         { `Import $2, pos () }
| OPEN CONSTRUCTOR                                             { `Import $2, pos () }

binding:
| VAR pattern EQ exp SEMICOLON                                 { `Val ([], $2, $4, `Unknown, None), pos () }
| exp SEMICOLON                                                { `Exp $1, pos () }
| FUN var arg_lists block                                      { `Fun ((fst $2, None, snd $2), `Unl, ([], ($3, (`Block $4, pos ()))), `Unknown, None), pos () }
| LINFUN var arg_lists block                                   { `Fun ((fst $2, None, snd $2), `Lin, ([], ($3, (`Block $4, pos ()))), `Unknown, None), pos () }
| typedecl SEMICOLON                                           { $1 }
| links_module                                                 { $1 }
| links_open                                                   { $1 }

bindings:
| binding                                                      { [$1] }
| bindings binding                                             { $1 @ [$2] }

moduleblock:
| LBRACE bindings RBRACE                                       { ($2, (`RecordLit ([], None), pos())) }

block:
| LBRACE block_contents RBRACE                                 { $2 }

block_contents:
| bindings exp SEMICOLON                                       { ($1 @ [`Exp $2, pos ()], (`RecordLit ([], None), pos())) }
| bindings exp                                                 { ($1, $2) }
| exp SEMICOLON                                                { ([`Exp $1, pos ()], (`RecordLit ([], None), pos())) }
| exp                                                          { [], $1 }
| perhaps_semi                                                 { ([], (`TupleLit [], pos())) }

perhaps_semi:
| SEMICOLON                                                    {}
| /* empty */                                                  {}

exp:
| database_expression                                          { $1 }

labeled_exps:
| record_label EQ exp                                          { [$1, $3] }
| record_label EQ exp COMMA labeled_exps                       { ($1, $3) :: $5 }

/*
 * Datatype grammar
 */
just_datatype:
| datatype END                                                 { $1 }

datatype:
| mu_datatype                                                  { $1 }
| straight_arrow                                               { $1 }
| squiggly_arrow                                               { $1 }

arrow_prefix:
| LBRACE RBRACE                                                { ([], `Closed) }
| LBRACE efields RBRACE                                        { $2 }

straight_arrow_prefix:
| arrow_prefix                                                 { $1 }
| MINUS nonrec_row_var                                         { ([], $2) }
| MINUS kinded_nonrec_row_var                                  { ([], $2) }

squig_arrow_prefix:
| hear_arrow_prefix                                            { $1 }
| arrow_prefix                                                 { $1 }
| TILDE nonrec_row_var                                         { ([], $2) }
| TILDE kinded_nonrec_row_var                                  { ([], $2) }

hear_arrow_prefix:
| LBRACE COLON datatype COMMA efields RBRACE                   { row_with
                                                                   ("wild", `Present `Unit)
                                                                   (row_with
                                                                      ("hear", `Present $3)
                                                                      $5) }
| LBRACE COLON datatype RBRACE                                 { ([("wild", `Present `Unit);
                                                                   ("hear", `Present $3)],
                                                                  `Closed) }
| LBRACE COLON datatype VBAR nonrec_row_var RBRACE             { ([("wild", `Present `Unit);
                                                                   ("hear", `Present $3)],
                                                                  $5) }
| LBRACE COLON datatype VBAR kinded_nonrec_row_var RBRACE      { ([("wild", `Present `Unit);
                                                                   ("hear", `Present $3)],
                                                                  $5) }

straight_arrow:
| parenthesized_datatypes
  straight_arrow_prefix RARROW datatype                        { `Function ($1, $2, $4) }
| parenthesized_datatypes
  straight_arrow_prefix LOLLI datatype                         { `Lolli ($1, $2, $4) }
| parenthesized_datatypes RARROW datatype                      { `Function ($1,
                                                                               ([], fresh_rigid_row_variable None),
                                                                               $3) }
| parenthesized_datatypes LOLLI datatype                       { `Lolli ($1, ([], fresh_rigid_row_variable None), $3) }

squiggly_arrow:
| parenthesized_datatypes
  squig_arrow_prefix SQUIGRARROW datatype                      { `Function ($1,
                                                                               row_with
                                                                                 ("wild", `Present `Unit)
                                                                                 $2,
                                                                               $4) }
| parenthesized_datatypes
  squig_arrow_prefix SQUIGLOLLI datatype                       { `Lolli ($1,
                                                                            row_with
                                                                              ("wild", `Present `Unit)
                                                                            $2,
                                                                            $4) }
/*| parenthesized_datatypes hear_arrow_prefix
  SQUIGRARROW datatype                                         { `Function ($1, $2, $4) }
*/
| parenthesized_datatypes SQUIGRARROW datatype                 { `Function ($1,
                                                                               ([("wild", `Present `Unit)],
                                                                                 fresh_rigid_row_variable None),
                                                                                $3) }
| parenthesized_datatypes SQUIGLOLLI datatype                  { `Lolli ($1,
                                                                            ([("wild", `Present `Unit)],
                                                                             fresh_rigid_row_variable None),
                                                                            $3) }

mu_datatype:
| MU VARIABLE DOT mu_datatype                                  { `Mu ($2, $4) }
| forall_datatype                                              { $1 }

forall_datatype:
| FORALL varlist DOT datatype                                  { `Forall (List.map fst $2, $4) }
| session_datatype                                             { $1 }

session_datatype:
| BANG datatype DOT datatype                                   { `Output ($2, $4) }
| QUESTION datatype DOT datatype                               { `Input ($2, $4) }
| LBRACKETPLUSBAR row BARPLUSRBRACKET                          { `Select $2 }
| LBRACKETAMPBAR row BARAMPRBRACKET                            { `Choice $2 }
| TILDE datatype                                               { `Dual $2 }
| END                                                          { `End }
| primary_datatype                                             { $1 }

parenthesized_datatypes:
| LPAREN RPAREN                                                { [] }
| LPAREN datatypes RPAREN                                      { $2 }

primary_datatype:
| parenthesized_datatypes                                      { match $1 with
                                                                   | [] -> `Unit
                                                                   | [t] -> t
                                                                   | ts  -> `Tuple ts }
| LPAREN rfields RPAREN                                        { `Record $2 }
| TABLEHANDLE
     LPAREN datatype COMMA datatype COMMA datatype RPAREN      { `Table ($3, $5, $7) }
/* | TABLEHANDLE datatype perhaps_table_constraints               { `Table ($2, $3) } */

| LBRACKETBAR vrow BARRBRACKET                                 { `Variant $2 }
| LBRACKET datatype RBRACKET                                   { `List $2 }
| type_var                                                     { $1 }
| kinded_type_var                                              { $1 }
| CONSTRUCTOR                                                  { match $1 with
                                                                   | "Bool"    -> `Primitive `Bool
                                                                   | "Int"     -> `Primitive `Int
                                                                   | "Char"    -> `Primitive `Char
                                                                   | "Float"   -> `Primitive `Float
                                                                   | "XmlItem" -> `Primitive `XmlItem
                                                                   | "String"  -> `Primitive `String
                                                                   | "Database"-> `DB
                                                                   | t         -> `TypeApplication (t, [])
                                                               }
| CONSTRUCTOR LPAREN type_arg_list RPAREN                      { `TypeApplication ($1, $3) }

type_var:
| VARIABLE                                                     { `TypeVar ($1, None, `Rigid) }
| PERCENTVAR                                                   { `TypeVar ($1, None, `Flexible) }
| UNDERSCORE                                                   { fresh_rigid_type_variable None }
| PERCENT                                                      { fresh_type_variable None }

kinded_type_var:
| type_var subkind                                             { attach_subkind (pos()) ($1, $2) }

type_arg_list:
| type_arg                                                     { [$1] }
| type_arg COMMA type_arg_list                                 { $1 :: $3 }

/* TODO: fix the syntax for type arguments
   (TYPE, ROW, and PRESENCE are no longer tokens...)
*/
type_arg:
| datatype                                                     { `Type $1 }
| TYPE LPAREN datatype RPAREN                                  { `Type $3 }
| ROW LPAREN row RPAREN                                        { `Row $3 }
| PRESENCE LPAREN fieldspec RPAREN                             { `Presence $3 }
| LBRACE row RBRACE                                            { `Row $2 }

vrow:
| vfields                                                      { $1 }
| /* empty */                                                  { [], `Closed }

datatypes:
| datatype                                                     { [$1] }
| datatype COMMA datatypes                                     { $1 :: $3 }

row:
| fields                                                       { $1 }
| /* empty */                                                  { [], `Closed }

fields:
| field                                                        { [$1], `Closed }
| field VBAR row_var                                           { [$1], $3 }
| field VBAR kinded_row_var                                    { [$1], $3 }
| VBAR row_var                                                 { [], $2 }
| VBAR kinded_row_var                                          { [], $2 }
| field COMMA fields                                           { $1 :: fst $3, snd $3 }

field:
| field_label                                                  { $1, `Present `Unit }
| field_label fieldspec                                        { $1, $2 }

field_label:
| CONSTRUCTOR                                                  { $1 }
| VARIABLE                                                     { $1 }
| STRING                                                       { $1 }
| UINTEGER                                                     { string_of_int $1 }

rfields:
| rfield                                                       { [$1], `Closed }
| rfield VBAR row_var                                          { [$1], $3 }
| rfield VBAR kinded_row_var                                   { [$1], $3 }
| VBAR row_var                                                 { [], $2 }
| VBAR kinded_row_var                                          { [], $2 }
| rfield COMMA rfields                                         { $1 :: fst $3, snd $3 }

rfield:
/* The following sugar is tempting, but it leads to a conflict. Is
   the type (a,b,c) a record with fields a, b, c or a polymorphic tuple
   with type variables a, b, c?
*/
/*| record_label                                                 { $1, `Present `Unit } */
| record_label fieldspec                                       { $1, $2 }

record_label:
| field_label                                                  { $1 }

vfields:
| vfield                                                       { [$1], `Closed }
| row_var                                                      { [], $1 }
| kinded_row_var                                               { [], $1 }
| vfield VBAR vfields                                          { $1 :: fst $3, snd $3 }

vfield:
| CONSTRUCTOR                                                  { $1, `Present `Unit }
| CONSTRUCTOR fieldspec                                        { $1, $2 }

efields:
| efield                                                       { [$1], `Closed }
| efield VBAR nonrec_row_var                                   { [$1], $3 }
| efield VBAR kinded_nonrec_row_var                            { [$1], $3 }
| VBAR nonrec_row_var                                          { [], $2 }
| VBAR kinded_nonrec_row_var                                   { [], $2 }
| efield COMMA efields                                         { $1 :: fst $3, snd $3 }

efield:
| effect_label                                                 { $1, `Present `Unit }
| effect_label fieldspec                                       { $1, $2 }

effect_label:
| CONSTRUCTOR                                                  { $1 }
| VARIABLE                                                     { $1 }

fieldspec:
| COLON datatype                                               { `Present $2 }
| LBRACE COLON datatype RBRACE                                 { `Present $3 }
| MINUS                                                        { `Absent }
| LBRACE MINUS RBRACE                                          { `Absent }
| LBRACE VARIABLE RBRACE                                       { `Var ($2, None, `Rigid) }
| LBRACE PERCENTVAR RBRACE                                     { `Var ($2, None, `Flexible) }
| LBRACE UNDERSCORE RBRACE                                     { fresh_rigid_presence_variable None }
| LBRACE PERCENT RBRACE                                        { fresh_presence_variable None }

nonrec_row_var:
| VARIABLE                                                     { `Open ($1, None, `Rigid) }
| PERCENTVAR                                                   { `Open ($1, None, `Flexible) }
| UNDERSCORE                                                   { fresh_rigid_row_variable None }
| PERCENT                                                      { fresh_row_variable None }

/* FIXME:
 *
 * recursive row vars shouldn't be restricted to vfields.
 */
row_var:
| nonrec_row_var                                               { $1 }
| LPAREN MU VARIABLE DOT vfields RPAREN                        { `Recursive ($3, $5) }

kinded_nonrec_row_var:
| nonrec_row_var subkind                                       { attach_row_subkind (pos()) ($1, $2) }

kinded_row_var:
| row_var subkind                                              { attach_row_subkind (pos()) ($1, $2) }

/*
 * Regular expression grammar
 */
regex:
| SLASH regex_pattern_alternate regex_flags_opt                                  { (`Regex $2, pos()), $3 }
| SLASH regex_flags_opt                                                          { (`Regex (`Simply ""), pos()), $2 }
| SSLASH regex_pattern_alternate SLASH regex_replace regex_flags_opt             { (`Regex (`Replace ($2, $4)), pos()), `RegexReplace :: $5 }

regex_flags_opt:
| SLASH                                                        {[]}
| SLASHFLAGS                                                   {parseRegexFlags $1}

regex_replace:
| /* empty */                                                  { `Literal ""}
| REGEXREPL                                                    { `Literal $1}
| block                                                        { `Splice (`Block $1, pos ()) }

regex_pattern:
| RANGE                                                        { `Range $1 }
| STRING                                                       { `Simply $1 }
| QUOTEDMETA                                                   { `Quote (`Simply $1) }
| DOT                                                          { `Any }
| CARET                                                        { `StartAnchor }
| DOLLAR                                                       { `EndAnchor }
| LPAREN regex_pattern_alternate RPAREN                        { `Group $2 }
| regex_pattern STAR                                           { `Repeat (Regex.Star, $1) }
| regex_pattern PLUS                                           { `Repeat (Regex.Plus, $1) }
| regex_pattern QUESTION                                       { `Repeat (Regex.Question, $1) }
| block                                                        { `Splice (`Block $1, pos ()) }

regex_pattern_alternate:
| regex_pattern_sequence                                       { `Seq $1 }
| regex_pattern_sequence ALTERNATE regex_pattern_alternate     { `Alternate (`Seq $1, $3) }

regex_pattern_sequence:
| regex_pattern                                                { [$1] }
| regex_pattern regex_pattern_sequence                         { $1 :: $2 }

/*
 * Pattern grammar
 */
pattern:
| typed_pattern                                             { $1 }
| typed_pattern COLON primary_datatype                      { (`HasType ($1, datatype $3), pos()) }

typed_pattern:
| cons_pattern                                              { $1 }
| cons_pattern AS var                                       { `As ((fst $3, None, snd $3), $1), pos() }

cons_pattern:
| constructor_pattern                                       { $1 }
| constructor_pattern COLONCOLON cons_pattern               { `Cons ($1, $3), pos() }

constructor_pattern:
| negative_pattern                                          { $1 }
| CONSTRUCTOR                                               { `Variant ($1, None), pos() }
| CONSTRUCTOR parenthesized_pattern                         { `Variant ($1, Some $2), pos() }

constructors:
| CONSTRUCTOR                                               { [$1] }
| CONSTRUCTOR COMMA constructors                            { $1 :: $3 }

negative_pattern:
| primary_pattern                                           { $1 }
| MINUS CONSTRUCTOR                                         { `Negative [$2], pos() }
| MINUS LPAREN constructors RPAREN                          { `Negative $3, pos() }

parenthesized_pattern:
| LPAREN RPAREN                                             { `Tuple [], pos() }
| LPAREN pattern RPAREN                                     { $2 }
| LPAREN pattern COMMA patterns RPAREN                      { `Tuple ($2 :: $4), pos() }
| LPAREN labeled_patterns VBAR pattern RPAREN               { `Record ($2, Some $4), pos() }
| LPAREN labeled_patterns RPAREN                            { `Record ($2, None), pos() }

primary_pattern:
| VARIABLE                                                  { `Variable ($1, None, pos()), pos() }
| UNDERSCORE                                                { `Any, pos() }
| constant                                                  { let c, p = $1 in `Constant c, p }
| LBRACKET RBRACKET                                         { `Nil, pos() }
| LBRACKET patterns RBRACKET                                { `List $2, pos() }
| parenthesized_pattern                                     { $1 }

patterns:
| pattern                                                   { [$1] }
| pattern COMMA patterns                                    { $1 :: $3 }

labeled_patterns:
| record_label EQ pattern                                   { [($1, $3)] }
| record_label EQ pattern COMMA labeled_patterns            { ($1, $3) :: $5 }

multi_args:
| LPAREN patterns RPAREN                                    { $2 }
| LPAREN RPAREN                                             { [] }

arg_lists:
| multi_args                                                { [$1] }
| multi_args arg_lists                                      { $1 :: $2 }<|MERGE_RESOLUTION|>--- conflicted
+++ resolved
@@ -186,11 +186,7 @@
 %token FOR LARROW LLARROW WHERE FORMLET PAGE
 %token LRARROW
 %token COMMA VBAR DOT DOTDOT COLON COLONCOLON COLONCOLONCOLON
-<<<<<<< HEAD
-%token TABLE TABLEHANDLE FROM DATABASE QUERY WITH YIELDS ORDERBY
-=======
 %token TABLE TABLEHANDLE TABLEKEYS FROM DATABASE QUERY WITH YIELDS ORDERBY 
->>>>>>> 65e3068f
 %token UPDATE DELETE INSERT VALUES SET RETURNING
 %token READONLY DEFAULT
 %token ESCAPE
