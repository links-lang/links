--- conflicted
+++ resolved
@@ -438,55 +438,9 @@
     globals, envs)
 
 
-<<<<<<< HEAD
 let to_evaluate : string list ref = ParseSettings.to_evaluate
 let to_precompile : string list ref = ParseSettings.to_precompile
 let file_list : string list ref = ParseSettings.file_list
-=======
-let to_evaluate : string list ref = ref []
-let to_precompile : string list ref = ref []
-
-let set_web_mode() = (
-    (* When forcing web mode using the command-line argument, default
-     the CGI environment variables to a GET request with no params--
-     i.e. start running with the main expression. *)
-  if not(is_some(getenv "REQUEST_METHOD")) then
-    Unix.putenv "REQUEST_METHOD" "GET";
-  if not(is_some(getenv "QUERY_STRING")) then
-    Unix.putenv "QUERY_STRING" "";
-  Settings.set_value BS.web_mode true
-  )
-
-let print_keywords =
-  Some (fun () -> List.iter (fun (k,_) -> print_endline k) Lexer.keywords; exit 0)
-
-let config_file   : string option ref = ref BS.config_file_path
-let options : opt list =
-  let set setting value = Some (fun () -> Settings.set_value setting value) in
-  [
-    ('d',     "debug",               set Debug.debugging_enabled true, None);
-    ('w',     "web_mode",            Some set_web_mode,                None);
-    (noshort, "optimise",            set BS.optimise true,             None);
-    (noshort, "measure-performance", set measuring true,               None);
-    ('n',     "no-types",            set BS.printing_types false,      None);
-    ('e',     "evaluate",            None,                             Some (fun str -> push_back str to_evaluate));
-    ('m',     "modules",             set BS.modules true,              None);
-    (noshort, "config",              None,                             Some (fun name -> config_file := Some name));
-    (noshort, "dump",                None,
-     Some(fun filename -> Loader.print_cache filename;
-            Settings.set_value BS.interacting false));
-    (noshort, "precompile",          None,                             Some (fun file -> push_back file to_precompile));
-(*     (noshort, "working-tests",       Some (run_tests Tests.working_tests),                  None); *)
-(*     (noshort, "broken-tests",        Some (run_tests Tests.broken_tests),                   None); *)
-(*     (noshort, "failing-tests",       Some (run_tests Tests.known_failures),                 None); *)
-    (noshort, "print-keywords",      print_keywords,                   None);
-    (noshort, "pp",                  None,                             Some (Settings.set_value BS.pp));
-    (noshort, "path",                None,                             Some (fun str -> Settings.set_value BS.links_file_paths str));
-    ('r',     "rlwrap",              set BS.native_readline false,     None);
-    ]
-
-let file_list = ref []
->>>>>>> 57e2af91
 
 let main () =
   let prelude, ((_valenv, nenv, tyenv) as envs) = measure "prelude" load_prelude () in
