--- conflicted
+++ resolved
@@ -191,11 +191,7 @@
                 else name
               in
                Printf.fprintf stderr " %-16s : %s\n"
-<<<<<<< HEAD
-                 name (Value.string_of_value (Value.Env.find var valenv)))
-=======
                  name ty)
->>>>>>> 1bc1581b
           nenv ();
         envs),
      "display the current value environment");
