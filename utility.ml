--- conflicted
+++ resolved
@@ -796,13 +796,8 @@
 (** Any two calls to [gensym] return distinct strings.  The optional
     [prefix] argument can be used to supply a prefix for the string.
 *)
-<<<<<<< HEAD
 let gensym =
-  let counter = ref 0 in
-=======
-let gensym = 
   let counter = gensym_counter in
->>>>>>> fe05f98a
     fun ?prefix:(pref="") () ->
       begin
         incr counter;
