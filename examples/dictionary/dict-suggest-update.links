var defsTable =
  table "definitions"
  with (id:String, word:String, meaning:String)
  where id readonly from database "dictionary";

fun newDef(def) server {
  insert defsTable values [def]
}

fun updateDef(def) server {
  update (var d <-- defsTable)
   where (d.id == def.id)
   set (word=def.word, meaning=def.meaning)
}

fun deleteDef(id) server {
  delete (var def <-- defsTable)
   where (def.id == id)
}

fun completions(s) server {
  if (s == "") []
  else {
    query [10] {
      for (var def <-- defsTable)
       where (def.word ~ /^{s}.*/)
       orderby ((1=def.word))
        [def]
    }
  }
}

fun suggest(s) client {
  replaceChildren(format(completions(s)), getNodeById("suggestions"))
} 

fun editDef(def) client {
  redraw(
    <div class="edit-def">
    <form method="POST"
       l:onsubmit="{
         var def = (id=def.id, word=w, meaning=m); updateDef(def);
         redraw(formatDef(def), def.id)}">
     <table>
      <tr><td class="label-col">Entry:</td><td>
       <span class="btw">editing</span>
       <input l:name="w" value="{def.word}"/></td></tr>
      <tr><td class="label-col">Meaning:</td><td>
       <textarea l:name="m" rows="5" cols="80">{
        stringToXml(def.meaning)}</textarea></td></tr>
     </table>
     <button l:onclick="{deleteDef(def.id); redraw([], def.id)}"
      style="float:right" type="button">Delete</button>
     <button type="submit">Update</button>
     <button l:onclick="{redraw(formatDef(def), def.id)}" type="button">
      Cancel</button>
    </form>
    </div>,
    def.id)
}

fun redraw(xml, defId) {
  replaceChildren(xml, getNodeById("def:"++defId))
}

fun formatDef(def) {
  <span l:onclick="{editDef(def)}">{stringToXml(def.meaning)}</span>
}

fun format(defs) {
  <div class="section">
   <div class="tip">Click a definition to edit it.</div>
   <table>
     { for (var def <- defs)
         <tr class="entry">
           <td class="label-col entry-word">{stringToXml(def.word)}</td>
           <td class="def" id="def:{def.id}">
             {formatDef(def)}
           </td>
         </tr>
     }
   </table>
  </div>
}

fun addForm(handler) {
  <form l:onsubmit="{handler!NewDef((word=w, meaning=m))}">
   <table>
    <tr><td class="label-col">Word:</td><td>
     <input type="text" l:name="w"/></td></tr>
    <tr><td>Meaning:</td><td>
     <textarea l:name="m" rows="5" cols="80"/></td></tr>
    <tr><td><button type="submit">Add</button></td></tr>
   </table>
  </form>
}

<<<<<<< HEAD
var handler = spawn {
  fun receiver(s) {
    receive {
      case Suggest(s) -> suggest(s); receiver(s)
      case NewDef(def) ->
        newDef(def);
        replaceChildren(addForm(self()), getNodeById("add"));
        if (s <> "") suggest(s) else (); receiver(s)
=======
fun main() {
  var handler = spawn {
    fun receiver(s) {
      receive {
        case Suggest(s) -> suggest(s); receiver(s)
        case NewDef(def) ->
          newDef(def);
          replaceChildren(addForm(self()), getNodeById("add"));
          if (s <> "") suggest(s) else (); receiver(s)
      }
>>>>>>> d74ef77b
    }
    receiver("")
  };

<<<<<<< HEAD
<html>
 <head>
  <title>Dictionary suggest</title>
  <style>
    body {{ font-family: trebuchet, "trebuchet ms", helvetica, 
                         arial, sans-serif; }}
    h3 {{ padding: 4px 0 4px 0; margin: 0px; }}
    td {{ vertical-align: top; }}
    td.label-col {{ text-align: right; }}
    .tip {{ margin-left: 1in; font-style: italic; }}
    .btw {{ float: right; color: #555; font-size: 10pt }}
    .entry {{ font-size: 11pt; }}
    .entry-word {{ padding-right: 6px; font-weight: bold; }}
    .def {{ color:blue }}
    .section {{ background-color: #ffffb6;
                border: 1px solid gray;
                padding: 12px;
                margin-top: 4pc; }}
    .edit-def {{ border: 1px solid gray;
                 background-color: #c8c8dd; 
                 padding: 4px; }}
  </style>
 </head>
 <body>
  <h1>Dictionary suggest</h1>
  <h3>Search for definitions</h3>
  <form l:onkeyup="{handler!Suggest(s)}">
   Search: <input type="text" l:name="s" autocomplete="off"/>
  </form>
  <div id="suggestions"/>
  <div class="section">
  <h3>New definition</h3>
  <div id="add">
   {addForm(handler)}
  </div>
  </div>
 </body>
</html>
=======
  page
   <html>
    <head>
     <title>Dictionary suggest</title>
     <style>
       body {{ font-family: trebuchet, "trebuchet ms", helvetica, 
                            arial, sans-serif; }}
       h3 {{ padding: 4px 0 4px 0; margin: 0px; }}
       td {{ vertical-align: top; }}
       td.label-col {{ text-align: right; }}
       .tip {{ margin-left: 1in; font-style: italic; }}
       .btw {{ float: right; color: #555; font-size: 10pt }}
       .entry {{ font-size: 11pt; }}
       .entry-word {{ padding-right: 6px; font-weight: bold; }}
       .def {{ color:blue }}
       .section {{ background-color: #ffffb6;
                   border: 1px solid gray;
                   padding: 12px;
                   margin-top: 4pc; }}
       .edit-def {{ border: 1px solid gray;
                    background-color: #c8c8dd; 
                    padding: 4px; }}
     </style>
    </head>
    <body>
     <h1>Dictionary suggest</h1>
     <h3>Search for definitions</h3>
     <form l:onkeyup="{handler!Suggest(s)}">
      Search: <input type="text" l:name="s" autocomplete="off"/>
     </form>
     <div id="suggestions"/>
     <div class="section">
     <h3>New definition</h3>
     <div id="add">
      {addForm(handler)}
     </div>
     </div>
    </body>
   </html>
}

main()
>>>>>>> d74ef77b
<|MERGE_RESOLUTION|>--- conflicted
+++ resolved
@@ -95,16 +95,6 @@
   </form>
 }
 
-<<<<<<< HEAD
-var handler = spawn {
-  fun receiver(s) {
-    receive {
-      case Suggest(s) -> suggest(s); receiver(s)
-      case NewDef(def) ->
-        newDef(def);
-        replaceChildren(addForm(self()), getNodeById("add"));
-        if (s <> "") suggest(s) else (); receiver(s)
-=======
 fun main() {
   var handler = spawn {
     fun receiver(s) {
@@ -115,51 +105,10 @@
           replaceChildren(addForm(self()), getNodeById("add"));
           if (s <> "") suggest(s) else (); receiver(s)
       }
->>>>>>> d74ef77b
     }
     receiver("")
   };
 
-<<<<<<< HEAD
-<html>
- <head>
-  <title>Dictionary suggest</title>
-  <style>
-    body {{ font-family: trebuchet, "trebuchet ms", helvetica, 
-                         arial, sans-serif; }}
-    h3 {{ padding: 4px 0 4px 0; margin: 0px; }}
-    td {{ vertical-align: top; }}
-    td.label-col {{ text-align: right; }}
-    .tip {{ margin-left: 1in; font-style: italic; }}
-    .btw {{ float: right; color: #555; font-size: 10pt }}
-    .entry {{ font-size: 11pt; }}
-    .entry-word {{ padding-right: 6px; font-weight: bold; }}
-    .def {{ color:blue }}
-    .section {{ background-color: #ffffb6;
-                border: 1px solid gray;
-                padding: 12px;
-                margin-top: 4pc; }}
-    .edit-def {{ border: 1px solid gray;
-                 background-color: #c8c8dd; 
-                 padding: 4px; }}
-  </style>
- </head>
- <body>
-  <h1>Dictionary suggest</h1>
-  <h3>Search for definitions</h3>
-  <form l:onkeyup="{handler!Suggest(s)}">
-   Search: <input type="text" l:name="s" autocomplete="off"/>
-  </form>
-  <div id="suggestions"/>
-  <div class="section">
-  <h3>New definition</h3>
-  <div id="add">
-   {addForm(handler)}
-  </div>
-  </div>
- </body>
-</html>
-=======
   page
    <html>
     <head>
@@ -201,5 +150,4 @@
    </html>
 }
 
-main()
->>>>>>> d74ef77b
+main()