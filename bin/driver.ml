--- conflicted
+++ resolved
@@ -3,11 +3,7 @@
 open Performance
 open Utility
 
-<<<<<<< HEAD
 module TP = TypePrinter.BySetting
-module BS = Basicsettings
-=======
->>>>>>> 580838b9
 module Eval = Evalir.Eval(Webserver)
 module Webif = Webif.WebIf(Webserver)
 
