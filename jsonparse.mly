--- conflicted
+++ resolved
@@ -1,12 +1,8 @@
 %{
 open ProcessTypes
 open Utility
-<<<<<<< HEAD
-open ProcessTypes
 open WebsocketMessages
 
-=======
->>>>>>> 4189fecc
 (* let unparse_label = function *)
 (*   | `Char c -> String.make 1 c *)
 (*   | `List (`Char _::_) as s -> Value.unbox_string s *)
@@ -98,7 +94,6 @@
                             | ["_c", c] -> Value.box_char ((Value.unbox_string c).[0])
                             | ["_label", l; "_value", v]
                             | ["_value", v; "_label", l] -> `Variant (Value.unbox_string l, v)
-<<<<<<< HEAD
                             | ["_clientAPID", apid_str; "_clientId", cid_str]
                             | ["_clientId", cid_str; "_clientAPID", apid_str] ->
                                 let apid = AccessPointID.of_string @@ Value.unbox_string apid_str in
@@ -119,20 +114,11 @@
                                 `SpawnLocation (`ClientSpawnLoc (client_id))
                             | ["_serverSpawnLoc", _] ->
                                 `SpawnLocation (`ServerSpawnLoc)
-=======
->>>>>>> 4189fecc
                             | ["_sessEP1", ep1_str; "_sessEP2", ep2_str]
                             | ["_sessEP2", ep2_str; "_sessEP1", ep1_str] ->
                                 let ep1 = ChannelID.of_string @@ Value.unbox_string ep1_str in
                                 let ep2 = ChannelID.of_string @@ Value.unbox_string ep2_str in
                                 `SessionChannel (ep1, ep2)
-<<<<<<< HEAD
-=======
-                            | ["apid", apid] ->
-                                `AccessPointID (AccessPointID.of_string @@ Value.unbox_string apid)
-                            | ["pid", pid] ->
-                                `Pid (ProcessID.of_string @@ Value.unbox_string pid, `Client)
->>>>>>> 4189fecc
                             | ["_db", db] ->
                                 begin
                                   match db with
