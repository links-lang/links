opam-version: "1.2"
name: "links"
version: "0.6.1"
maintainer: "Jan Stolarek <jan.stolarek@ed.ac.uk>"
authors: "The Links Team <links-dev@inf.ed.ac.uk>"
homepage: "http://www.links-lang.org"
dev-repo: "https://github.com/links-lang/links.git"
bug-reports: "https://github.com/links-lang/links/issues"
license: "GPL-2"

available: [
  ocaml-version >= "4.04.0"
]

build: [
  [ make "nc" ]
]

install: [
  [ "cp" "links" "%{links:bin}%/linx"                                 ]
# Install Links prelude
  [ "mkdir" "-p" "%{links:lib}%"                                      ]
  [ "cp" "prelude.links" "%{links:lib}%"                              ]
  [ "./links" "%{links:lib}%/prelude.links"                           ]
# Install JS libraries
  [ "cp" "-r" "lib/js" "%{links:lib}%"                                ]
# Install documentation
  [ "mkdir" "-p" "%{links:doc}%"                                      ]
  [ "cp" "INSTALL" "%{links:doc}%/README"                             ]
# Copy examples
  [ "mkdir" "-p" "%{links:share}%/examples"                           ]
  [ "sh" "-c" "cp -r examples/dbsetup %{links:share}%/examples/dbsetup/" ]
  [ "sh" "-c" "cp examples/*.links %{links:share}%/examples"          ]
  [ "sh" "-c" "cp examples/*.jpg %{links:share}%/examples"            ]
  [ "sh" "-c" "cp examples/*.sql %{links:share}%/examples"            ]
  [ "sh" "-c" "cp examples/*.html %{links:share}%/examples"           ]
  [ "sh" "-c" "cp examples/*.css %{links:share}%/examples"            ]
  [ "sh" "-c" "cp examples/*.js %{links:share}%/examples"             ]
  [ "sh" "-c" "cp -r examples/dictionary %{links:share}%/examples/"   ]
  [ "sh" "-c" "cp -r examples/games %{links:share}%/examples/"        ]
  [ "sh" "-c" "cp -r examples/sessions %{links:share}%/examples/"     ]
  [ "sh" "-c" "cp -r examples/webserver %{links:share}%/examples/"    ]
# Generate and install a config file
  [ "touch" "config"                                                  ]
  [ "sh" "-c" "echo jsliburl=/lib/ > config"                          ]
  [ "sh" "-c" "echo jslibdir=%{links:lib}%/js >> config"               ]
  [ "sh" "-c" "echo #database_driver=postgresql >> config"             ]
  [ "sh" "-c" "echo #database_args=localhost:5432:user:pass >> config" ]
  [ "mkdir" "%{links:etc}%"                                           ]
  [ "cp" "config" "%{links:etc}%"                                     ]
]

remove: [
  [ "rm" "-f"  "%{links:bin}%/linx"       ]
  [ "rm" "-rf" "%{links:lib}%"            ]
  [ "rm" "-rf" "%{links:share}%/examples" ]
  [ "rm" "-rf" "%{links:etc}%/config"     ]
  [ "rm" "-rf" "%{links:doc}%/README"     ]
]

depends: [
  "ocamlfind" {build}
  "deriving" {build}
  "lwt"
  "cgi"
  "base64"
  "cohttp"
  "websocket" { <= "2.8" }
<<<<<<< HEAD
  "nocrypto"
  "linenoise"
=======
  "ANSITerminal"
>>>>>>> b8da57e6
]

depopts: [
  "mysql"
  "postgresql"
  "sqlite3"
]<|MERGE_RESOLUTION|>--- conflicted
+++ resolved
@@ -66,12 +66,8 @@
   "base64"
   "cohttp"
   "websocket" { <= "2.8" }
-<<<<<<< HEAD
-  "nocrypto"
   "linenoise"
-=======
   "ANSITerminal"
->>>>>>> b8da57e6
 ]
 
 depopts: [
