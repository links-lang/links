open Notfound
open Utility

let show_json = Settings.add_bool("show_json", false, `User)

(*
  REMARK (SL):
    Having implemented jsonisation of database values, I'm now
    unsure if this is what we really want. From a security point
    of view it certainly isn't a very good idea to pass this kind of
    information to the client.
*)
let json_of_db (db, params) =
  let driver = db#driver_name() in
  let (name, args) = Value.parse_db_string params in
    "{_db:{driver:\"" ^ driver ^ "\",name:\"" ^ name ^ "\", args:\"" ^ args ^ "\"}}"

(*
WARNING:
  May need to be careful about free type variables / aliases in row
*)
let json_of_table ((db, params), name, row) =
  "{_table:{db:'" ^ json_of_db (db, params) ^ "',name:\"" ^ name ^
  "\",row:\"" ^ Types.string_of_datatype (`Record row) ^ "\"}}"

let js_dq_escape_string str =
  (* escape for placement in double-quoted string *)
  Str.global_replace (Str.regexp_string "\"") "\\\""
    (Str.global_replace (Str.regexp_string "\n") "\\n"
       (Str.global_replace (Str.regexp_string "\\") "\\\\"
          str))

(** Escape the argument for inclusion in a double-quoted string. *)
let js_dq_escape_char =
  function
    '"' -> "\\\""
  | '\\' -> "\\\\"
  | ch -> String.make 1 ch

<<<<<<< HEAD
=======
let rec json_of_xmlitem = function
  | Value.Text s ->
      "[\"TEXT\",\"" ^ js_dq_escape_string (s) ^ "\"]"
  | Value.Node (tag, xml) ->
      let attrs, body =
        List.fold_right (fun xmlitem (attrs, body) ->
                           match xmlitem with
                             | Value.Attr (label, value) ->
                                 ("\"" ^label ^ "\" : " ^ "\"" ^ js_dq_escape_string value ^ "\"") :: attrs, body
                             | _ -> attrs, (json_of_xmlitem xmlitem) :: body) xml ([], [])
      in
        "[\"ELEMENT\",\"" ^ tag ^ "\",{" ^ String.concat "," attrs
        ^"},[" ^ String.concat "," body ^ "]]"
  | Value.Attr _ -> assert false

let jsonize_primitive : Value.primitive_value -> string = function
  | `Bool value -> string_of_bool value
  | `Int value -> string_of_int value
  | `Float value -> string_of_float' value
  | `Char c -> "{_c:\"" ^ (js_dq_escape_char c) ^"\"}"
  | `Database db -> json_of_db db
  | `Table t -> json_of_table t
  | `XML xmlitem -> json_of_xmlitem xmlitem
  | `String s -> "\"" ^ js_dq_escape_string s ^ "\""

>>>>>>> d69715c2
let jsonize_location : Ir.location -> string = function
  | `Client  -> "client"
  | `Server  -> "server"
  | `Native  -> "native"
  | `Unknown -> "unknown"

let rec jsonize_value : Value.t -> string = function
  | `PrimitiveFunction _
  | `Continuation _
      as r ->
      failwith ("Can't yet jsonize " ^ Value.string_of_value r);
  (* | `FunctionPtr _ -> assert false (\* should've been resolved when 1st parsed. *\) *)
  | `FunctionPtr (f, env) ->
    let (_, _, _, location) = Tables.find Tables.fun_defs f in
    let location = jsonize_location location in
      "{\"func\":\"" ^ Js.var_name_var f ^ "\"," ^
      " \"location\":\"" ^ location ^ "\"," ^
      " \"environment\": {" ^
        String.concat "," (IntMap.to_list(fun k (v,_) ->
                                            string_of_int k ^ ":" ^
                                              jsonize_value v) (Value.get_parameters env))
      ^ "}}"
  | `ClientFunction name -> "{\"func\":\"" ^ name ^ "\"}"
  | #Value.primitive_value as p -> jsonize_primitive p
  | `Variant (label, value) -> Printf.sprintf "{\"_label\":\"%s\",\"_value\":%s}" label (jsonize_value value)
  | `Record fields ->
      "{" ^
        mapstrcat "," (fun (kj, v) -> "\"" ^ kj ^ "\":" ^ jsonize_value v) fields
      ^ "}"
  | `List [] -> "[]"
  | `List (elems) ->
      "[" ^ String.concat "," (List.map jsonize_value elems) ^ "]"
  | `Socket _ -> failwith "Cannot jsonize sockets"
and jsonize_primitive : Value.primitive_value -> string = function
  | `Bool value -> string_of_bool value
  | `Int value -> Num.string_of_num value
  | `Float value -> string_of_float' value
  | `Char c -> "{_c:\"" ^ (js_dq_escape_char c) ^"\"}"
  | `Database db -> json_of_db db
  | `Table t -> json_of_table t
  | `XML xmlitem -> json_of_xmlitem xmlitem
  | `String s -> "\"" ^ js_dq_escape_string s ^ "\""
and json_of_xmlitem = function
  | Value.Text s ->
      "[\"TEXT\",\"" ^ js_dq_escape_string (s) ^ "\"]"
  | Value.Node (tag, xml) ->
      let attrs, body =
        List.fold_right (fun xmlitem (attrs, body) ->
            match xmlitem with
            | Value.Attr (label, value) ->
              if label = "key" then
                begin
                  let key = int_of_string value in
                  let hs = EventHandlers.find key in
                  ("\"eventHandlers\" : " ^ "\"" ^ js_dq_escape_string (jsonize_value hs) ^ "\"") :: attrs, body
                end
              else
                ("\"" ^label ^ "\" : " ^ "\"" ^ js_dq_escape_string value ^ "\"") :: attrs, body
            | _ -> attrs, (json_of_xmlitem xmlitem) :: body) xml ([], [])
      in
        "[\"ELEMENT\",\"" ^ tag ^ "\",{" ^ String.concat "," attrs
        ^"},[" ^ String.concat "," body ^ "]]"
  | Value.Attr _ -> assert false

let encode_continuation (cont : Value.continuation) : string =
  Value.marshal_continuation cont

let jsonize_value value =
  Debug.if_set show_json
    (fun () -> "jsonize_value => " ^ Value.string_of_value value);
  let rv = jsonize_value value in
    Debug.if_set show_json
      (fun () -> "jsonize_value <= " ^ rv);
    rv

(** [jsonize_call] creates the JSON object representing a client call,
    its server-side continuation, and the complete state of the
    scheduler. Note that [continuation], [name] and [args] arguments are
    all [Value]-style objects, while the last argument,
    [sched_state_json], is already JSONized--a nonuniform interface. This
    is because the [proc.ml] file keeps the scheduler state as an abstract
    type so we can't inspect it here. Consider changing this.
*)
let jsonize_call continuation name args =
  Printf.sprintf
    "{\"__continuation\":\"%s\",\"__name\":\"%s\",\"__args\":[%s]}"
    (encode_continuation continuation)
    name
    (Utility.mapstrcat ", " jsonize_value args)

let parse_json str =
  Jsonparse.parse_json Jsonlex.jsonlex (Lexing.from_string str)

let parse_json_b64 str = parse_json(Utility.base64decode str)<|MERGE_RESOLUTION|>--- conflicted
+++ resolved
@@ -37,34 +37,6 @@
   | '\\' -> "\\\\"
   | ch -> String.make 1 ch
 
-<<<<<<< HEAD
-=======
-let rec json_of_xmlitem = function
-  | Value.Text s ->
-      "[\"TEXT\",\"" ^ js_dq_escape_string (s) ^ "\"]"
-  | Value.Node (tag, xml) ->
-      let attrs, body =
-        List.fold_right (fun xmlitem (attrs, body) ->
-                           match xmlitem with
-                             | Value.Attr (label, value) ->
-                                 ("\"" ^label ^ "\" : " ^ "\"" ^ js_dq_escape_string value ^ "\"") :: attrs, body
-                             | _ -> attrs, (json_of_xmlitem xmlitem) :: body) xml ([], [])
-      in
-        "[\"ELEMENT\",\"" ^ tag ^ "\",{" ^ String.concat "," attrs
-        ^"},[" ^ String.concat "," body ^ "]]"
-  | Value.Attr _ -> assert false
-
-let jsonize_primitive : Value.primitive_value -> string = function
-  | `Bool value -> string_of_bool value
-  | `Int value -> string_of_int value
-  | `Float value -> string_of_float' value
-  | `Char c -> "{_c:\"" ^ (js_dq_escape_char c) ^"\"}"
-  | `Database db -> json_of_db db
-  | `Table t -> json_of_table t
-  | `XML xmlitem -> json_of_xmlitem xmlitem
-  | `String s -> "\"" ^ js_dq_escape_string s ^ "\""
-
->>>>>>> d69715c2
 let jsonize_location : Ir.location -> string = function
   | `Client  -> "client"
   | `Server  -> "server"
@@ -100,7 +72,7 @@
   | `Socket _ -> failwith "Cannot jsonize sockets"
 and jsonize_primitive : Value.primitive_value -> string = function
   | `Bool value -> string_of_bool value
-  | `Int value -> Num.string_of_num value
+  | `Int value -> string_of_int value
   | `Float value -> string_of_float' value
   | `Char c -> "{_c:\"" ^ (js_dq_escape_char c) ^"\"}"
   | `Database db -> json_of_db db
