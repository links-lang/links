name: Links main workflow

on:
  pull_request:
    branches: master
  push:
    # TODO: change back to master
    branches: [master, e2e-tests-*]
  schedule:
    # Prime the caches every Monday
    - cron: 0 1 * * MON

jobs:
  rule-check:
    strategy:
      fail-fast: false
      matrix:
        os:
          - ubuntu-20.04
        ocaml-compiler:
          - 4.08.0

    runs-on: ${{ matrix.os }}

    steps:
      - name: Checkout code
        uses: actions/checkout@v2

      - run: git diff-index --quiet HEAD --
        shell: bash

      - name: Use OCaml ${{ matrix.ocaml-compiler }}
        uses: ocaml/setup-ocaml@v2
        with:
          ocaml-compiler: ${{ matrix.ocaml-compiler }}

      - run: opam install -y ocamlformat.0.14.2

      - name: Ad-hoc rule check
        run: |
          eval $(opam config env)
          make rule-check
        shell: bash

  build-doc:
    strategy:
      fail-fast: false
      matrix:
        os:
          - ubuntu-20.04

    runs-on: ${{ matrix.os }}

    steps:
      - name: Checkout code
        uses: actions/checkout@v2

      - name: Install system dependencies
        run: |
          sudo apt-get install -y python3-setuptools python3-pip
          pip3 install -U Sphinx
        shell: bash

      - name: Compile documentation
        run: make doc
        shell: bash

  interpreter:
    strategy:
      fail-fast: false
      matrix:
        os:
          - ubuntu-20.04
        ocaml-compiler:
          - 4.08.0

    runs-on: ${{ matrix.os }}

    steps:
      - name: Checkout code
        uses: actions/checkout@v2

      - name: Use OCaml ${{ matrix.ocaml-compiler }}
        uses: ocaml/setup-ocaml@v2
        with:
          ocaml-compiler: ${{ matrix.ocaml-compiler }}

      - run: opam install -y ounit2

      - name: Install Links dependencies
        run: >-
          opam install
          ./links.opam
          --deps-only

      - name: Build Links from source
        run: |
          eval $(opam env)
          make all-ci
        shell: bash

      - name: Run interpreter testsuite
        run: |
          eval $(opam env)
          make tests
          ./run-tests nodb-unit-tests
        shell: bash

  postgres-mysql8-sqlite3:
    strategy:
      fail-fast: false
      matrix:
        os:
          - ubuntu-20.04
        ocaml-compiler:
          - 4.08.0

    runs-on: ${{ matrix.os }}

    services:
      postgres:
        image: postgres:12
        env:
          POSTGRES_USER: links
          POSTGRES_PASSWORD: links
        ports:
          - 5433:5432
      mysql:
        image: mysql:8.0
        env:
          MYSQL_USER: links
          MYSQL_PASSWORD: links
          MYSQL_ROOT_PASSWORD: links
          MYSQL_DATABASE: links
          MYSQL_ROOT_HOST: "%"
        ports:
          - 3306:3306
        options: >-
          --health-cmd="mysqladmin ping"
          --health-interval=10s
          --health-timeout=5s
          --health-retries=3

    steps:
      - name: Checkout code
        uses: actions/checkout@v2

      - name: Install system dependencies
        run: sudo apt-get install -y libev-dev
        shell: bash

      - name: Use OCaml ${{ matrix.ocaml-compiler }}
        uses: ocaml/setup-ocaml@v2
        with:
          ocaml-compiler: ${{ matrix.ocaml-compiler }}

      - run: opam install -y conf-libev
      - run: opam install -y ounit2

      - name: Install Links dependencies
        run: >-
          opam install
          ./links.opam
          ./links-postgresql.opam
          ./links-mysql8.opam
          ./links-sqlite3.opam
          --deps-only
          --ignore-constraints-on=links

      - name: Build Links from source
        run: |
          eval $(opam env)
          make all-ci
        shell: bash

      - name: Run database testsuite
        run: |
          eval $(opam env)
          ./run-database-tests tests/database -d all
          ./run-database-tests tests/shredding -d all
          ./run-database-tests tests/relational-lenses -d all
          ./run-tests db-unit-tests
        env:
          # TODO(dhil): I do not know how to index into the
          # environments of either service. Until we figure out how to
          # do it, we will just duplicate information here.
          LINKS_POSTGRES_HOST: localhost
          LINKS_POSTGRES_USER: links
          LINKS_POSTGRES_PASSWORD: links
          LINKS_POSTGRES_PORT: ${{ job.services.postgres.ports[5432] }}
          LINKS_MYSQL8_HOST: 127.0.0.1
          LINKS_MYSQL8_USER: links
          LINKS_MYSQL8_PASSWORD: links
          LINKS_MYSQL8_PORT: ${{ job.services.mysql.ports[3306] }}
        shell: bash

  links-mysql8_mysql57:
    strategy:
      fail-fast: false
      matrix:
        os:
          - ubuntu-20.04
        ocaml-compiler:
          - 4.08.0

    runs-on: ${{ matrix.os }}

    services:
      mysql:
        image: mysql:5.7
        env:
          MYSQL_USER: links
          MYSQL_PASSWORD: links
          MYSQL_ROOT_PASSWORD: links
          MYSQL_DATABASE: links
          MYSQL_ROOT_HOST: "%"
        ports:
          - 3306:3306
        options: >-
          --health-cmd="mysqladmin ping"
          --health-interval=10s
          --health-timeout=5s
          --health-retries=3

    steps:
      - name: Show MySQL client and server versions
        run: |
          mysql --version
          mysql -h 127.0.0.1 -P 3306 -uroot -plinks -e "SHOW VARIABLES LIKE '%version%';"
        shell: bash

      - name: Checkout code
        uses: actions/checkout@v2

      - name: Install system dependencies
        run: sudo apt-get install -y libev-dev
        shell: bash

      - name: Use OCaml ${{ matrix.ocaml-compiler }}
        uses: ocaml/setup-ocaml@v2
        with:
          ocaml-compiler: ${{ matrix.ocaml-compiler }}

      - run: opam install -y conf-libev

      - name: Install Links dependencies
        run: >-
          opam install
          ./links.opam
          ./links-mysql8.opam
          --deps-only
          --ignore-constraints-on=links

      - name: Build Links from source
        run: |
          eval $(opam env)
          make all-ci
        shell: bash

      - name: Run database testsuite
        run: |
          eval $(opam env)
          ./run-database-tests tests/database -d mysql8
          ./run-database-tests tests/relational-lenses -d mysql8
        env:
          # TODO(dhil): I do not know how to index into the
          # environments of either service. Until we figure out how to
          # do it, we will just duplicate information here.
          LINKS_MYSQL8_HOST: 127.0.0.1
          LINKS_MYSQL8_USER: links
          LINKS_MYSQL8_PASSWORD: links
          LINKS_MYSQL8_PORT: ${{ job.services.mysql.ports[3306] }}
        shell: bash

  links-mysql_mysql57:
    strategy:
      fail-fast: false
      matrix:
        os:
          - ubuntu-18.04
        ocaml-compiler:
          - 4.08.0

    runs-on: ${{ matrix.os }}

    services:
      mysql:
        image: mysql:5.7
        env:
          MYSQL_USER: links
          MYSQL_PASSWORD: links
          MYSQL_ROOT_PASSWORD: links
          MYSQL_DATABASE: links
          MYSQL_ROOT_HOST: "%"
        ports:
          - 3306:3306
        options: >-
          --health-cmd="mysqladmin ping"
          --health-interval=10s
          --health-timeout=5s
          --health-retries=3

    steps:
      - name: Checkout code
        uses: actions/checkout@v2

      - name: Install system dependencies
        run: sudo apt-get install -y libev-dev
        shell: bash

      - name: Use OCaml ${{ matrix.ocaml-compiler }}
        uses: ocaml/setup-ocaml@v2
        with:
          ocaml-compiler: ${{ matrix.ocaml-compiler }}

      - run: opam install -y conf-libev

      - name: Install Links dependencies
        run: >-
          opam install
          ./links.opam
          ./links-mysql.opam
          --deps-only
          --ignore-constraints-on=links

      - name: Build Links from source
        run: |
          eval $(opam env)
          make all-ci
        shell: bash

      - name: Run MySQL5.7 database testsuite
        run: |
          eval $(opam env)
          ./run-database-tests tests/database -d mysql
          ./run-database-tests tests/relational-lenses -d mysql
        env:
          # TODO(dhil): I do not know how to index into the
          # environments of either service. Until we figure out how to
          # do it, we will just duplicate information here.
          LINKS_MYSQL_HOST: 127.0.0.1
          LINKS_MYSQL_USER: links
          LINKS_MYSQL_PASSWORD: links
          LINKS_MYSQL_PORT: ${{ job.services.mysql.ports[3306] }}
        shell: bash

  webbrowser:
    strategy:
      fail-fast: false
      matrix:
        os:
          - ubuntu-20.04
        ocaml-compiler:
          - 4.08.0
        browser:
          - firefox
          - chrome
    runs-on: ${{ matrix.os }}
    services:
      postgres:
        image: postgres:12
        env:
          POSTGRES_USER: links
          POSTGRES_PASSWORD: links
        ports:
          - 5433:5432
      mysql:
        image: mysql:8.0
        env:
          MYSQL_USER: links
          MYSQL_PASSWORD: links
          MYSQL_ROOT_PASSWORD: links
          MYSQL_DATABASE: links
          MYSQL_ROOT_HOST: "%"
        ports:
          - 3306:3306
        options: >-
          --health-cmd="mysqladmin ping"
          --health-interval=10s
          --health-timeout=5s
          --health-retries=3
    env:
      LINKS_BROWSER: ${{ matrix.browser }}
      NPM_DIR: tests/end-to-end
    steps:
      - name: Checkout code
        uses: actions/checkout@v2

      # Start
      - name: Install system dependencies
        run: sudo apt-get install -y libev-dev
        shell: bash

      - name: Use OCaml ${{ matrix.ocaml-compiler }}
        uses: ocaml/setup-ocaml@v2
        with:
          ocaml-compiler: ${{ matrix.ocaml-compiler }}

      - run: opam install -y conf-libev
      - run: opam install -y ounit2

      - name: Install Links dependencies
        run: >-
          opam install
          ./links.opam
          ./links-postgresql.opam
          ./links-mysql8.opam
          ./links-sqlite3.opam
          --deps-only
          --ignore-constraints-on=links

      - name: Build Links from source
        run: |
          eval $(opam env)
          make all-ci
        shell: bash

      # - name: Run database testsuite
      #   run: |
      #     eval $(opam env)
      #     ./run-database-tests tests/database -d all
      #     ./run-database-tests tests/shredding -d all
      #     ./run-database-tests tests/relational-lenses -d all
      #     ./run-tests db-unit-tests
      #   env:
      #     # TODO(dhil): I do not know how to index into the
      #     # environments of either service. Until we figure out how to
      #     # do it, we will just duplicate information here.
      #     LINKS_POSTGRES_HOST: localhost
      #     LINKS_POSTGRES_USER: links
      #     LINKS_POSTGRES_PASSWORD: links
      #     LINKS_POSTGRES_PORT: ${{ job.services.postgres.ports[5432] }}
      #     LINKS_MYSQL8_HOST: 127.0.0.1
      #     LINKS_MYSQL8_USER: links
      #     LINKS_MYSQL8_PASSWORD: links
      #     LINKS_MYSQL8_PORT: ${{ job.services.mysql.ports[3306] }}
      #   shell: bash

      # End

      # - uses: actions/setup-node@v2
      # - run: npm install
      #   working-directory: ${{ env.NPM_DIR }}
      # - run: npm test
      #   working-directory: ${{ env.NPM_DIR }}
      #   env:
      #     # TODO(dhil): I do not know how to index into the
      #     # environments of either service. Until we figure out how to
      #     # do it, we will just duplicate information here.
      #     LINKS_POSTGRES_HOST: localhost
      #     LINKS_POSTGRES_USER: links
      #     LINKS_POSTGRES_PASSWORD: links
      #     LINKS_POSTGRES_PORT: ${{ job.services.postgres.ports[5432] }}
      #     LINKS_MYSQL8_HOST: 127.0.0.1
      #     LINKS_MYSQL8_USER: links
      #     LINKS_MYSQL8_PASSWORD: links
      #     LINKS_MYSQL8_PORT: ${{ job.services.mysql.ports[3306] }}
      #     POSTGRES_USER: links
      #     POSTGRES_PASSWORD: links
      - name: Add database args
        run: |
          echo "database_args=localhost:${LINKS_POSTGRES_PORT}:links:"
          echo "database_args=localhost:${LINKS_POSTGRES_PORT}:links:" >> linksconfig
        working-directory: ${{ env.NPM_DIR }}
        env:
          LINKS_POSTGRES_PORT: ${{ job.services.postgres.ports[5432] }}

      - uses: actions/checkout@v2
        with:
          repository: dhil/links-database-setup
          path: ./links-database-setup

      - name: Generate .pgpass
<<<<<<< HEAD
        run: echo $LINKS_POSTGRES_HOST:${{ job.services.postgres.ports[5432] }}:links:LINKS_POSTGRES_USER:LINKS_POSTGRES_PASSWORD >> ~/.pgpass
=======
        run: |
          echo $LINKS_POSTGRES_HOST:${{ job.services.postgres.ports[5432] }}:links:LINKS_POSTGRES_USER:LINKS_POSTGRES_PASSWORD >> ${{ env.NPM_+DIR }}/.pgpass
>>>>>>> e918dc65
        env:
          LINKS_POSTGRES_HOST: localhost
          LINKS_POSTGRES_USER: links
          LINKS_POSTGRES_PASSWORD: links
          LINKS_POSTGRES_PORT: ${{ job.services.postgres.ports[5432] }}
      
<<<<<<< HEAD
      - run: cat ~/.pgpass
=======
      - run: cat ${{ env.NPM_DIR }}/.pgpass
>>>>>>> e918dc65

      - name: Populate DB for the examples
        run: |
          cd links-database-setup
          for f in `ls *.sql`; do
            dropdb ${f%.sql} -w
            createdb ${f%.sql} -w
          done
          for f in `ls *.sql`; do psql -w -d ${f%.sql} < $f; done
<<<<<<< HEAD
=======
        env:
          PGPASSWORD: ${{ env.NPM_DIR }}/.pgpass


      # -w
      # --no-password
      # Never issue a password prompt.
      # If the server requires password authentication and a password is not available by other means such as a .pgpass file, the connection attempt will fail.
      # This option can be useful in batch jobs and scripts where no user is present to enter a password.
>>>>>>> e918dc65

      - name: Test Links server
        run: ../../links "../../examples/webserver/examples.links" --config='linksconfig'  --path=../../examples:/../../examples/games:../../examples/handlers:../../examples/dictionary:../../examples/games
        working-directory: ${{ env.NPM_DIR }}
        env:
          LINKS_POSTGRES_PASSWORD: links<|MERGE_RESOLUTION|>--- conflicted
+++ resolved
@@ -471,23 +471,14 @@
           path: ./links-database-setup
 
       - name: Generate .pgpass
-<<<<<<< HEAD
         run: echo $LINKS_POSTGRES_HOST:${{ job.services.postgres.ports[5432] }}:links:LINKS_POSTGRES_USER:LINKS_POSTGRES_PASSWORD >> ~/.pgpass
-=======
-        run: |
-          echo $LINKS_POSTGRES_HOST:${{ job.services.postgres.ports[5432] }}:links:LINKS_POSTGRES_USER:LINKS_POSTGRES_PASSWORD >> ${{ env.NPM_+DIR }}/.pgpass
->>>>>>> e918dc65
         env:
           LINKS_POSTGRES_HOST: localhost
           LINKS_POSTGRES_USER: links
           LINKS_POSTGRES_PASSWORD: links
           LINKS_POSTGRES_PORT: ${{ job.services.postgres.ports[5432] }}
       
-<<<<<<< HEAD
       - run: cat ~/.pgpass
-=======
-      - run: cat ${{ env.NPM_DIR }}/.pgpass
->>>>>>> e918dc65
 
       - name: Populate DB for the examples
         run: |
@@ -497,18 +488,6 @@
             createdb ${f%.sql} -w
           done
           for f in `ls *.sql`; do psql -w -d ${f%.sql} < $f; done
-<<<<<<< HEAD
-=======
-        env:
-          PGPASSWORD: ${{ env.NPM_DIR }}/.pgpass
-
-
-      # -w
-      # --no-password
-      # Never issue a password prompt.
-      # If the server requires password authentication and a password is not available by other means such as a .pgpass file, the connection attempt will fail.
-      # This option can be useful in batch jobs and scripts where no user is present to enter a password.
->>>>>>> e918dc65
 
       - name: Test Links server
         run: ../../links "../../examples/webserver/examples.links" --config='linksconfig'  --path=../../examples:/../../examples/games:../../examples/handlers:../../examples/dictionary:../../examples/games
