(*pp deriving *)
(** Monadic IR *)

type scope = Var.scope
  deriving (Show)

(* term variables *)
type var = Var.var
  deriving (Show, Eq, Typeable, Pickle, Dump)
type var_info = Var.var_info
  deriving (Show)
type binder = Var.binder
  deriving (Show)

(* type variables *)
type tyvar = Types.quantifier
  deriving (Show)
type tyarg = Types.type_arg
  deriving (Show)

type name = string
  deriving (Show)

type name_set = Utility.stringset
  deriving (Show)
type 'a name_map = 'a Utility.stringmap
  deriving (Show)

type 'a var_map = 'a Utility.intmap
  deriving (Show)

type language = string

type constant = Constant.constant
  deriving (Show)

type location = Sugartypes.location
  deriving (Show)

(* INVARIANT: all IR binders have unique names *)

type value =
  [ `Constant of constant                     (* constant: c *)
  | `Variable of var                          (* variable use: x *)
  | `Extend of value name_map * value option  (* record extension: (l1=v1, ..., lk=vk|r) or (l1=v1, ..., lk=vk) *)
  | `Project of name * value                  (* record projection: r.l *)
  | `Erase of name_set * value                (* erase fields from a record: r\{ls} *)
  | `Inject of name * value * Types.datatype  (* variant injection: L(v) *)

  | `TAbs of tyvar list * value       (* type abstraction: /\xs.v *)
  | `TApp of value * tyarg list       (* type application: v ts *)

  | `XmlNode of name * value name_map * value list
                                      (* XML node construction: <tag attributes>body</tag> *)
  | `ApplyPure of value * value list  (* non-side-effecting application: v ws *)

  | `Closure of var * value           (* closure creation: f env *)

  | `Coerce of value * Types.datatype (* type coercion: v:A *)
  ]
and tail_computation =
  [ `Return of value
  | `Apply of value * value list
  (* | `ApplyClosure of value * value list *)
  | `Special of special
  | `Case of value * (binder * computation) name_map * (binder * computation) option
  | `If of value * computation * computation
  ]
and fun_def = binder * (tyvar list * binder list * computation) * binder option * location
and binding =
  [ `Let of binder * (tyvar list * tail_computation)
  | `Fun of fun_def
  | `Rec of fun_def list
  | `Alien of binder * language
  | `Module of (string * binding list option) ]
and special =
  [ `Wrong of Types.datatype
  | `Database of value
  | `Table of value * value * value * (Types.datatype * Types.datatype * Types.datatype)
  | `Query of (value * value) option * computation * Types.datatype
  | `Update of (binder * value) * computation option * computation
  | `Delete of (binder * value) * computation option
  | `CallCC of value
  | `Select of (name * value)
  | `Choice of (value * (binder * computation) name_map)
  | `Handle of handler
<<<<<<< HEAD
  | `DoOperation of (name * value list * Types.datatype) ]
=======
  | `DoOperation of (name * value list * Types.datatype)
  | `TryInOtherwise of (computation * (binder * computation) * computation)
  ]
>>>>>>> 90fef2fb
and computation = binding list * tail_computation
and clause = [`ResumptionBinder of binder | `NoResumption] * binder * computation
and handler = {
    ih_comp: computation;
    ih_clauses: clause name_map;
    ih_depth: handler_depth;
}
and handler_depth = [`Deep | `Shallow]
  deriving (Show)

val binding_scope : binding -> scope
val binder_of_fun_def : fun_def -> binder

val tapp : value * tyarg list -> value

val letm : binder * tail_computation -> binding
val letmv : binder * value -> binding
(*val letv : tybinder * value -> binding*)

type program = computation
  deriving (Show)

val is_atom : value -> bool

val with_bindings : binding list -> computation -> computation

val string_of_var : var -> string

val string_of_value : value -> string
val string_of_tail_computation : tail_computation -> string
val string_of_binding : binding -> string
val string_of_special : special -> string
val string_of_computation : computation -> string
val string_of_program : program -> string

module type TRANSFORM =
sig
  type environment = Types.datatype Env.Int.t

  class visitor : environment ->
  object ('self_type)
    val tyenv : environment

    method lookup_type : var -> Types.datatype
    method constant : constant -> (constant * Types.datatype * 'self_type)
    method optionu :
      'a.
      ('self_type -> 'a -> ('a * 'self_type)) ->
      'a option -> 'a option * 'self_type
    method option :
      'a.
      ('self_type -> 'a -> ('a * Types.datatype * 'self_type)) ->
      'a option -> 'a option * Types.datatype option * 'self_type
    method list :
      'a.
      ('self_type -> 'a -> ('a * Types.datatype * 'self_type)) ->
      'a list -> 'a list * Types.datatype list * 'self_type
    method name_map :
      'a.
      ('self_type -> 'a -> ('a * Types.datatype * 'self_type)) ->
      'a name_map -> 'a name_map * Types.datatype name_map * 'self_type
    method var_map :
      'a.
      ('self_type -> 'a -> ('a * Types.datatype * 'self_type)) ->
      'a var_map -> 'a var_map * Types.datatype var_map * 'self_type
    method var : var -> (var * Types.datatype * 'self_type)
    (* method closure_var : var -> (var * Types.datatype * 'self_type) *)
    method value : value -> (value * Types.datatype * 'self_type)

    method tail_computation :
      tail_computation -> (tail_computation * Types.datatype * 'self_type)
    method special : special -> (special * Types.datatype * 'self_type)
    method bindings : binding list -> (binding list * 'self_type)
    method computation : computation -> (computation * Types.datatype * 'self_type)
    method binding : binding -> (binding * 'self_type)
    method binder : binder -> (binder * 'self_type)
    (* method closure_binder : binder -> (binder * 'self_type) *)

    method program : program -> (program * Types.datatype * 'self_type)

    method get_type_environment : environment
  end
end

module Transform : TRANSFORM

module Inline :
sig
  val program : Types.datatype Env.Int.t -> program -> program
end

module ElimDeadDefs :
sig
  val program : Types.datatype Env.Int.t -> program -> program
end

type eval_fun_def = var_info * (var list * computation) * Var.var option * location
  deriving (Show)<|MERGE_RESOLUTION|>--- conflicted
+++ resolved
@@ -84,13 +84,9 @@
   | `Select of (name * value)
   | `Choice of (value * (binder * computation) name_map)
   | `Handle of handler
-<<<<<<< HEAD
-  | `DoOperation of (name * value list * Types.datatype) ]
-=======
   | `DoOperation of (name * value list * Types.datatype)
   | `TryInOtherwise of (computation * (binder * computation) * computation)
   ]
->>>>>>> 90fef2fb
 and computation = binding list * tail_computation
 and clause = [`ResumptionBinder of binder | `NoResumption] * binder * computation
 and handler = {
