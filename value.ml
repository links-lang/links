--- conflicted
+++ resolved
@@ -230,12 +230,6 @@
     type t = out_channel
     let magic = "out_channel"
    end)
-<<<<<<< HEAD
- 
-type delim_continuation = frame list
-and frame = (Ir.scope * Ir.var * env * Ir.computation)
-and continuation = delim_continuation list						       
-=======
 
 type spawn_location = [
   | `ClientSpawnLoc of client_id
@@ -256,10 +250,12 @@
   deriving (Show)
 
 type chan = (channel_id * channel_id)
-  deriving (Show)
-
-type continuation = (Ir.scope * Ir.var * env * Ir.computation) list
->>>>>>> f4167a36
+  deriving (Show)		    
+  
+type delegated_chan = (chan * (t list))
+and delim_continuation = frame list
+and frame = (Ir.scope * Ir.var * env * Ir.computation)
+and continuation = delim_continuation list
 and t = [
 | primitive_value
 | `List of t list
@@ -268,17 +264,12 @@
 | `FunctionPtr of (Ir.var * t option)
 | `PrimitiveFunction of string * Var.var option
 | `ClientFunction of string
-<<<<<<< HEAD
 | `Continuation of continuation * handlers
 | `DeepContinuation of continuation * handlers
 | `ShallowContinuation of delim_continuation * continuation * handlers    
-| `Pid of int * Sugartypes.location
-=======
-| `Continuation of continuation
 | `Pid of dist_pid
 | `AccessPointID of access_point
 | `SessionChannel of chan
->>>>>>> f4167a36
 | `Socket of in_channel * out_channel
 | `SpawnLocation of spawn_location
 ]
@@ -287,11 +278,10 @@
   globals : (t * Ir.scope) Utility.intmap;
   request_data : RequestData.request_data
 }
-<<<<<<< HEAD
 and handler  = env * Ir.clause Ir.name_map * Ir.handler_spec (* Collection of cases *)
 and handlers = handler list
-  deriving (Show)					    
-  
+  deriving (Show)
+
 let toplevel_cont : continuation  = [[]]
 let toplevel_hs   = []
 
@@ -305,12 +295,7 @@
   match cont with
     delim' :: cont -> (delim @ delim') :: cont
   | [] -> assert false   
-=======
-  deriving (Show)
-
-type delegated_chan = (chan * (t list))
->>>>>>> f4167a36
-
+  
 let set_request_data env rd = { env with request_data = rd }
 let request_data env = env.request_data
 
@@ -413,19 +398,13 @@
         `FunctionPtr (x, opt_map compress_t fvs)
       | `PrimitiveFunction (f,_op) -> `PrimitiveFunction f
       | `ClientFunction f -> `ClientFunction f
-<<<<<<< HEAD
       | `Continuation (cont,_) -> `Continuation (compress_continuation cont) (* TODO: Compress handlers *)
       | `ShallowContinuation _ | `DeepContinuation _ -> assert false (* TODO: Compress continuations *)
-      | `Pid (_pid, _location) -> assert false
-      | `Socket (_inc, _outc) -> assert false (* wheeee! *)
-=======
-      | `Continuation cont -> `Continuation (compress_continuation cont)
       | `Pid _ -> assert false (* mmmmm *)
       | `Socket (_inc, _outc) -> assert false
       | `SessionChannel _ -> assert false (* mmmmm *)
       | `AccessPointID _ -> assert false (* mmmmm *)
       | `SpawnLocation _sl -> assert false (* wheeee! *)
->>>>>>> f4167a36
 and compress_env env : compressed_env =
   List.rev
     (fold
@@ -542,15 +521,10 @@
   | `List [] -> "[]"
   | `List ((`XML _)::_ as elems) -> mapstrcat "" string_of_value elems
   | `List (elems) -> "[" ^ String.concat ", " (List.map string_of_value elems) ^ "]"
-<<<<<<< HEAD
   | `Continuation (cont,_hs) -> "Continuation" ^ string_of_cont cont (* TODO: String of handlers *)
   | `DeepContinuation _ -> "\"DeepContinuation\""
   | `ShallowContinuation _ -> "\"ShallowContinuation\""     
-  | `Pid (pid, location) -> string_of_int pid ^ "@" ^ Sugartypes.string_of_location location
-=======
-  | `Continuation cont -> "Continuation" ^ string_of_cont cont
   | `Pid dist_pid -> "Pid " ^ (string_of_dist_pid dist_pid)
->>>>>>> f4167a36
   | `Socket (_, _) -> "<socket>"
   | `SessionChannel c -> "Session channel " ^ (string_of_channel c)
   | `SpawnLocation sl -> "Spawn location: " ^
