(*pp deriving *)
open Utility
open Notfound
open ProcessTypes

let serialiser = Basicsettings.Serialisation.serialiser
let session_exception_operation = "_SessionFail"

class type otherfield =
object
  method show : string
end

module Show_otherfield =
  Deriving_Show.Defaults
    (struct
      type a = otherfield
      let format formatter obj = Format.pp_print_string formatter (obj # show)
     end)

type db_status = [ `QueryOk | `QueryError of string ]
  deriving (Show)

class virtual dbvalue = object (self)
  method virtual status : db_status
  method virtual nfields : int
  method virtual ntuples : int
  method virtual fname : int -> string
  method virtual get_all_lst : string list list
  method map : 'a. ((int -> string) -> 'a) -> 'a list = fun f ->
      let max = self#ntuples in
      let rec do_map n acc =
	if n < max
	then (
	  do_map (n+1) (f (self#getvalue n)::acc)
	 )
	else acc
      in do_map 0 []
  method map_array : 'a. (string array -> 'a) -> 'a list = fun f ->
      let max = self#ntuples in
      let rec do_map n acc =
	if n < max
	then (
	  do_map (n+1) (f (self#gettuple n)::acc)
	 )
	else acc
      in do_map 0 []
  method fold_array : 'a. (string array -> 'a -> 'a) -> 'a -> 'a = fun f x ->
      let max = self#ntuples in
      let rec do_fold n acc =
	if n < max
	then (
	  do_fold (n+1) (f (self#gettuple n) acc)
	 )
	else acc
      in do_fold 0 x	    method virtual map : 'a. ((int -> string) -> 'a) -> 'a list
  method virtual getvalue : int -> int -> string
  method virtual gettuple : int -> string array
  method virtual error : string
end

class virtual database = object(self)
  method virtual driver_name : unit -> string
  method virtual escape_string : string -> string
  method virtual quote_field : string -> string
  method virtual exec : string -> dbvalue
  method make_insert_query : (string * string list * string list list) -> string =
    fun (table_name, field_names, vss) ->
      "insert into " ^ table_name ^
        "("^String.concat "," field_names ^") values "^
        String.concat "," (List.map (fun vs -> "(" ^ String.concat "," vs ^")") vss)
  method make_insert_returning_query : (string * string list * string list list * string) -> string list =
    fun _ ->
      failwith ("insert ... returning is not yet implemented for the database driver: "^self#driver_name())
end

module Eq_database = Deriving_Eq.Eq_mutable(struct type a = database end)
module Typeable_database = Deriving_Typeable.Primitive_typeable
  (struct
    type t = database
    let magic = "database"
   end)
module Show_database = Deriving_Show.Show_unprintable(struct type a = database end)

(* Here we could do something better, like pickling enough information
   about the database to be able to restore the connection on
   deserialisation *)

type db_constructor = string -> (database * string)

(** {1 Database Drivers and Values} *)

(** [database_drivers]: a list of available database drivers.  Each
    driver registers itself at load time: the contents of the list
    depends on which drivers are built.. *)

let database_drivers = ref ([] : (string * db_constructor) list)

(** [register_driver (name, driver)] registers a DB [driver] under the
    name [name]. *[driver] is a function taking the database params (a
    string with db-specific colon-separated fields) to a pair of
    database object and params (I guess the params could be modified
    by the driver?) *)
let register_driver : (string * db_constructor) -> unit
  = fun ((name, _) as pair) ->
    Debug.print ("registering driver for " ^ name);
    database_drivers := pair :: !database_drivers

let parse_db_string : string -> (string * string) =
  fun params ->
    match Str.bounded_split (Str.regexp ":") params 2 with
      | [hd; tail] -> (hd, tail)
      | _ -> failwith ("Could not parse db connection string : " ^ params)
and reconstruct_db_string : (string * string) -> string =
  fun (x,y) -> x ^ ":" ^ y

let database_connections = ref (StringMap.empty : (database * string) StringMap.t)

let db_connect driver params =
  let s = reconstruct_db_string (driver, params) in
  let constructor =
    try List.assoc driver !database_drivers
    with NotFound _ -> failwith ("No driver for database type `" ^ driver ^ "'")
  in
    match StringMap.lookup s !database_connections with
      | None ->
          let db = constructor params in
          database_connections := StringMap.add s db (!database_connections);
          db
      | Some db -> db

class null_database =
object
  inherit database
  method driver_name () = "null"
  method exec _query : dbvalue = assert false
  method escape_string = assert false
  method quote_field = assert false
end

let _ = register_driver ("null", fun args -> new null_database, reconstruct_db_string ("null", args))

type xmlitem =   Text of string
               | Attr of (string * string)
               | Node of (string * xml)
               | NsAttr of (string * string * string)
               | NsNode of (string * string * xml)
and xml = xmlitem list
    deriving (Typeable, Show, Eq, Pickle, Dump)


let is_attr = function
  | Attr _   -> true
  | NsAttr _ -> true
  | _        -> false

let attrs = List.filter is_attr
and nodes = List.filter (not -<- is_attr)

(* split top-level HTML into head and body components *)
let split_html : xml -> xml * xml =
  function
  | [Node ("html", xs)] ->
    List.fold_left
      (fun (hs, bs) ->
         function
         | Node ("body", ys) ->
           hs, bs @ ys
         | Node ("head", ys) ->
           hs @ ys, bs
         | x -> hs, bs @ [x])
      ([], []) xs
  | [Node ("body", xs)] -> [], xs
  | xs -> [], xs

type table = (database * string) * string * string list list * Types.row
  deriving (Show)

type primitive_value_basis =  [
| `Bool of bool
| `Char of char
| `Float of float
| `Int of int
| `XML of xmlitem
| `String of string ]
  deriving (Show, Typeable, Eq, Pickle, Dump)

type primitive_value = [
| primitive_value_basis
| `Database of (database * string)
| `Table of table
]
  deriving (Show)

module Show_in_channel = Deriving_Show.Show_unprintable(struct type a = in_channel end)
module Show_out_channel = Deriving_Show.Show_unprintable(struct type a = out_channel end)
(* not so sure about these two... *)
module Eq_in_channel = Deriving_Eq.Eq_mutable(struct type a = in_channel end)
module Eq_out_channel = Deriving_Eq.Eq_mutable(struct type a = out_channel end)
module Typeable_in_channel = Deriving_Typeable.Primitive_typeable
  (struct
    type t = in_channel
    let magic = "in_channel"
   end)
module Typeable_out_channel = Deriving_Typeable.Primitive_typeable
  (struct
    type t = out_channel
    let magic = "out_channel"
   end)

type spawn_location = [
  | `ClientSpawnLoc of client_id
  | `ServerSpawnLoc (* Will need to add in a server address when we go to n-tier *)
]
  deriving (Show)

type dist_pid = [
  | `ClientPid of (client_id * process_id)
  | `ServerPid of process_id (* Again, will need a server address here later *)
]
  deriving (Show)

type access_point = [
  | `ClientAccessPoint of (client_id * apid)
  | `ServerAccessPoint of apid
]
  deriving (Show)

type chan = (channel_id * channel_id)
  deriving (Show)

module type ENV =
sig
  type 'a t
     deriving (Show)
  val set_request_data : 'a t -> RequestData.request_data -> 'a t
  val request_data : 'a t -> RequestData.request_data
  val empty : 'a t
  val bind  : Ir.var -> ('a * Ir.scope) -> 'a t -> 'a t
  val find : Ir.var -> 'a t -> 'a
  val mem : Ir.var -> 'a t -> bool
  val lookup : Ir.var -> 'a t -> 'a option
  val lookupS : Ir.var -> 'a t -> ('a * Ir.scope) option
  val shadow : 'a t -> by:'a t -> 'a t
  val fold : (Ir.var -> ('a * Ir.scope) -> 'b -> 'b) -> 'a t -> 'b -> 'b
  val globals : 'a t -> 'a t
  (* used only by json.ml, webif.ml ... *)
  val get_parameters : 'a t -> ('a * Ir.scope) Utility.intmap
  val extend : 'a t -> ('a * Ir.scope) Utility.intmap -> 'a t
  val localise : 'a t -> Ir.var -> 'a t
end

module Env = struct
  type 'a t = {
      all : ('a * Ir.scope) Utility.intmap;
      globals : ('a * Ir.scope) Utility.intmap;
      request_data : RequestData.request_data
    }
    deriving (Show)

  let set_request_data env rd = { env with request_data = rd }
  let request_data env = env.request_data
  (** {1 Environment stuff} *)
  (** {2 IntMap-based implementation with global memoization} *)

  let empty = {
      all = IntMap.empty;
      globals = IntMap.empty;
      request_data = RequestData.new_empty_request_data ()
    }
  let bind name (v,scope) env =
    (* Maintains globals as submap of global bindings. *)
    match scope with
      `Local ->
      { env with all = IntMap.add name (v,scope) env.all }
    | `Global ->
       { env with
         all = IntMap.add name (v,scope) env.all;
         globals = IntMap.add name (v,scope) env.globals;
       }
  let find name env = fst (IntMap.find name env.all)
  let mem name env = IntMap.mem name env.all
  let lookup name env = opt_map fst (IntMap.lookup name env.all)
  let lookupS name env = IntMap.lookup name env.all
  let extend env bs = IntMap.fold (fun k v r -> bind k v r) bs env

  let get_parameters env = env.all

  let shadow env ~by:env_by =
    (* Assumes that globals never change *)
    let by_all = env_by.all in
    IntMap.fold (fun name v env -> bind name v env) by_all env

  let fold f env a = IntMap.fold f env.all a
  let globals env = { env with all = env.globals }

  let localise env var =
    (* let module M = Deriving_Show.Show_option(Show_intset) in *)
    (* Debug.print ("cont vars (" ^ string_of_int var ^ "): " ^ *)
    (*              M.show (Tables.lookup Tables.cont_vars var)); *)
    IntSet.fold
      (fun name locals ->
        match lookupS name env with
        | None
          | Some (_, `Global) -> locals
        | Some (v, `Local) ->
           bind name (v, `Local) locals)
      (Tables.find Tables.cont_vars var)
      empty

  (** Compression **)
  type 'cv compressed_t = (Ir.var * 'cv) list
        deriving (Show, Eq, Typeable, Dump, Pickle)
  let compress (compress_val : 'v -> 'cv) (env : 'v t)  : 'cv compressed_t =
    List.rev
    (fold
       (fun name (v, scope) compressed ->
          if scope = `Global then
            compressed
          else
            (name, compress_val v)::compressed)
       env
       [])

  let uncompress (uncompress_val : 'v t -> 'cv -> 'v) globals (env : 'cv compressed_t) : 'v t =
    try
      List.fold_left
        (fun env (name, v) ->
          bind name (uncompress_val globals v, Tables.find Tables.scopes name) env)
        empty
        env
    with NotFound str -> failwith("In uncompress_env: " ^ str)
end

module Trap = struct
  type ('v, 'r) result =
    | Trap of (unit -> 'r)
    | SessionTrap of ('v, 'r) session_result
    | UnhandledSessionException of (Ir.computation list)
  and ('v, 'r) session_result = {
    handle_env: 'v Env.t;
    frames: Ir.computation list;
    continuation_thunk: (unit -> 'r)
  }
end

module type FRAME = sig
  type 'v t

  val of_expr : 'v Env.t -> Ir.tail_computation -> 'v t
  val make : Ir.scope -> Ir.var -> 'v Env.t -> Ir.computation -> 'v t
end

module Frame = struct
  type 'v t = Ir.scope * Ir.var * 'v Env.t * Ir.computation
     deriving (Show)

  let make scope var env comp = (scope, var, env, comp)
  let of_expr env tc =
    make (`Local : Ir.scope) (Var.dummy_var : Ir.var) env (([], tc) : Ir.computation)

  (** Compression **)
  type 'cv compressed_t = Ir.var * 'cv Env.compressed_t
     deriving (Show, Eq, Typeable, Dump, Pickle)
  let compress (compress_val : 'v -> 'cv) (_, var, locals, _) : 'cv compressed_t =
    (var, Env.compress compress_val locals)
  let uncompress (uncompress_val : 'v Env.t -> 'cv -> 'v) globals (var, env) : 'v t =
    let scope = Tables.find Tables.scopes var in
    let body = Tables.find Tables.cont_defs var in
    let env = Env.uncompress uncompress_val globals env in
    let locals = Env.localise env var in
    (scope, var, locals, body)
end

module type CONTINUATION_EVALUATOR = sig
  type v
  type result
  type 'v t
  type trap_result = (v, result) Trap.result

  val apply : env:v Env.t ->            (* the current environment *)
              v t ->                    (* the continuation *)
              v ->                      (* the argument *)
              result

  val trap : v t ->                        (* the continuation *)
             (Ir.name * v) ->              (* operation name and its argument *)
             trap_result
end

module type EVAL = sig
  type 'v t
  type v
  type result
  val error : string -> 'a
  val computation : v Env.t -> v t -> Ir.computation -> result
  val finish : v Env.t -> v -> result
  val reify : v t -> v
end

module type CONTINUATION = sig
  type 'v t
     deriving (Show)

  module Frame : FRAME
  module Handler : sig
      type 'v t

      val make : env:'v Env.t -> clauses:Ir.clause Ir.name_map -> depth:[`Deep | `Shallow] -> 'v t
  end

  (* A continuation has a monoidal structure *)
  val empty : 'v t
  val (<>)  : 'v t -> 'v t -> 'v t          (* continuation composition *)
  val (&>)  : 'v Frame.t -> 'v t -> 'v t    (* continuation augmentation *)

  val set_trap_point : handler:'v Handler.t -> 'v t -> 'v t  (* installs a handler *)

  module Evaluation :
  functor(E : EVAL with type 'v t := 'v t) ->
  sig
    include CONTINUATION_EVALUATOR with
      type v = E.v
      and type result = E.result
      and type 'v t := 'v t
  end

  val to_string : 'v t -> string
end

module type COMPRESSABLE_CONTINUATION = sig
  include CONTINUATION

  type 'cv compressed_t
     deriving (Show, Eq, Typeable, Dump, Pickle)
  val compress : compress_val:('v -> 'cv) -> 'v t -> 'cv compressed_t
  val uncompress : uncompress_val:('v Env.t -> 'cv -> 'v) -> 'v Env.t -> 'cv compressed_t -> 'v t
end

module Pure_Continuation = struct
  type 'v t = ('v Frame.t) list
      deriving (Show)

  let empty = []
  let (<>) k k' = k @ k'
  let (&>) f k = f :: k

  let to_string _ = "pure_continuation"

  (** Compression **)
  type 'cv compressed_t = ('cv Frame.compressed_t) list
        deriving (Show, Eq, Typeable, Dump, Pickle)
  let compress ~compress_val cont =
    List.map (Frame.compress compress_val) cont
  let uncompress ~uncompress_val globals cont =
    List.map (Frame.uncompress uncompress_val globals) cont

  module Frame = Frame

  module Handler = struct
      type 'v t = unit

      let make : env:'v Env.t -> clauses:Ir.clause Ir.name_map -> depth:[`Deep | `Shallow] -> 'v t
        = fun ~env ~clauses ~depth -> ignore(env); ignore(clauses); ignore(depth); ()
  end

  let set_trap_point ~handler k = ignore(handler); k

  module Evaluation =
    functor(E : EVAL with type 'v t := 'v t) ->
  struct
    type v = E.v
    type result = E.result
    type trap_result = (v, result) Trap.result

    let apply  ~env k v =
    match k with
    | [] -> E.finish env v
    | (scope, var, locals, comp) :: cont ->
       let env = Env.bind var (v, scope) (Env.shadow env ~by:locals) in
       E.computation env cont comp

    let trap _ _ = E.error "no trap"
  end
end

module Eff_Handler_Continuation = struct
  module K = struct
    type 'v handler =
      | Identity
      | User_defined of 'v user_defined_handler
    and 'v user_defined_handler = {
        env: 'v Env.t;
        op_clauses: Ir.clause Ir.name_map;
        return_clause: Ir.binder * Ir.computation;
        depth: [`Deep | `Shallow];
      }
    and 'v k = ('v handler * 'v Frame.t list) list
    and 'v continuation =
      | Empty
      | Continuation of 'v k
      | ShallowContinuation of 'v Frame.t list * 'v k
      deriving (Show)

    type 'cv compressed_handler = 'cv Env.compressed_t * [`Deep | `Shallow]
    and 'cv ck = ('cv compressed_handler * ('cv Frame.compressed_t list)) list
    and 'cv compressed_continuation =
      | CompressedEmpty
      | CompressedContinuation of 'cv ck
      | CompressedShallowContinuation of 'cv Frame.compressed_t list * 'cv ck
      deriving (Show, Eq, Typeable, Dump, Pickle)
  end

  open K
  type 'v t = 'v continuation
      deriving (Show)

  module Debug = struct
    type debug_handler = {
        _op_names: string list;
        _depth:[`Deep | `Shallow];
        _kind:[`Identity | `User_defined];
    }
    and debug_handler_stack = {
         _handlers: debug_handler list;
    }

    let _debug_handler : 'v handler -> debug_handler =
      let operation_names : 'v K.handler -> string list = function
        | Identity -> []
        | User_defined h ->
           StringMap.fold (fun name _ names -> name :: names) h.op_clauses []
      in
      function
      | Identity -> { _op_names = operation_names Identity; _depth = `Deep; _kind = `Identity; }
      | User_defined h ->
         { _op_names = operation_names (User_defined h); _depth = h.depth; _kind = `User_defined }

    let _debug_handler_stack : 'v continuation -> debug_handler_stack =
      fun k ->
      let rec debug_stack = function
        | Empty
        | Continuation [] -> []
        | Continuation ((h, _) :: rest) ->
           let h' = _debug_handler h in
           h' :: (debug_stack (Continuation rest))
        | ShallowContinuation (_,k) -> debug_stack (Continuation k)
      in
      { _handlers = debug_stack k }

    let _string_of_debug_handler : debug_handler -> string
      = fun { _op_names; _depth; _kind; } ->
      let string_of_kind = function
        | `Identity -> "Identity" | `User_defined -> "User defined"
      in
      let string_of_depth = function `Deep -> "Deep" | `Shallow -> "Shallow" in
      let rec string_of_op_names = function
        | [] -> ""
        | [name] -> name
        | name :: names -> Printf.sprintf "%s, %s" name (string_of_op_names names)
      in
      Printf.sprintf "Handler:\n  Kind: %s\n  Depth: %s\n  Operations: %s\n%!" (string_of_kind _kind) (string_of_depth _depth) (string_of_op_names _op_names)

    let _string_of_debug_handler_stack : debug_handler_stack -> string
      = fun { _handlers } ->
      let rec string_of = function
        | [] -> ""
        | [h] -> Printf.sprintf "+%s" (_string_of_debug_handler h)
        | h :: rest -> Printf.sprintf "+%s\n%s" (_string_of_debug_handler h) (string_of rest)
      in
      string_of _handlers
  end

  let empty = Empty

  (* TODO: decide semantics for shallow cases *)
  let (&>) f = function
    | Empty
    | Continuation [] -> Continuation [(Identity, [f])]
    | Continuation ((h, fs) :: rest) -> Continuation ((h, f :: fs) :: rest)
    | ShallowContinuation (_f', []) -> assert false (*ShallowContinuation (f', [(Identity, [f])])*)
    | ShallowContinuation (_f', (_h, _fs) :: _rest) -> assert false (*ShallowContinuation (f', (h, f :: fs) :: rest)*)

  let rec (<>) k k' =
    let prepend_frames fs = function
      | Empty | Continuation [] | ShallowContinuation _ -> assert false
      | Continuation ((h, fs') :: rest) -> Continuation ((h, fs @ fs') :: rest)
    in
    match k, k' with
    | Empty, k
    | k, Empty -> k
    | Continuation k, Continuation k' -> Continuation (k @ k')
    | ShallowContinuation (_fs, _k), ShallowContinuation (_fs', _k') -> assert false (*ShallowContinuation (fs @ fs', k @ k')*)
    | ShallowContinuation (fs, k'), k ->
       let k'' = prepend_frames fs k in
       (Continuation k') <> k''
    | _k, ShallowContinuation (_fs, _k') -> assert false (*(Continuation k') <> (List.fold_left (fun k f -> f &> k) k fs)*)

  module Handler = struct
    open K
    type 'v t = 'v handler
      deriving (Show)

    let make ~env ~clauses ~depth =
      let ((_,b,comp), op_clauses) = StringMap.pop "Return" clauses in
      User_defined { env; op_clauses; return_clause = (b,comp); depth }

    let compress ~compress_val = function
      | User_defined h -> (Env.compress compress_val h.env, h.depth)
      | Identity -> (Env.compress compress_val Env.empty, `Deep)

    let uncompress ~uncompress_val globals h =
      let xb = Var.fresh_binder_of_type `Not_typed in
      let x  = Var.var_of_binder xb in
      User_defined
        { env = Env.uncompress uncompress_val globals (fst h);
        op_clauses = StringMap.empty;
        return_clause =
          (xb, ([], `Return (`Variable x)));
        depth = snd h; }
  end

  (* TODO: decide semantics for shallow case *)
  let set_trap_point ~handler = function
    | Empty -> Continuation [(handler,[])]
    | Continuation k -> Continuation ((handler, []) :: k)
    | ShallowContinuation (_pk,_k) -> assert false (*Continuation ((handler, pk) :: k)*)

  module Evaluation =
    functor (E : EVAL with type 'v t := 'v t) ->
    struct
      type v = E.v
      type result = E.result
      type trap_result = (v, result) Trap.result

      let return k h v =
        let ((var,_), comp) = h.return_clause in
        E.computation (Env.bind var (v, `Local) h.env) k comp

      let rec apply ~env k v =
        let k = match k with
          | Empty -> []
          | ShallowContinuation (fs, k) -> (Identity, fs) :: k
          | Continuation k -> k
        in
        match k with
        | [] -> E.finish env v
        | (Identity, []) :: k -> apply ~env (Continuation k) v
        | (User_defined h, []) :: k -> return (Continuation k) h v
        | (h, f :: pk) :: k ->
           let (scope, var, locals, comp) = f in
           let env = Env.bind var (v, scope) (Env.shadow env ~by:locals) in
           let k = (h, pk) :: k in
           E.computation env (Continuation k) comp

      let trap k (opname, arg) =
        let open Trap in
        let rec handle k' = function
          | ((User_defined h, pk) :: k) ->
             begin match StringMap.lookup opname h.op_clauses with
             | Some (kb, (var, _), comp) ->
                let env =
                  match kb with
                  | `ResumptionBinder rb ->
                     let resume =
                       match h.depth with
                       | `Shallow -> ShallowContinuation (pk, List.rev k')
                       | `Deep -> Continuation ( List.rev ((User_defined h,pk) :: k') )
                     in
                     Env.bind (Var.var_of_binder rb) (E.reify resume, `Local) h.env
                  | _ -> h.env
                in
                let continuation_thunk =
                  fun () -> E.computation (Env.bind var (arg, `Local) env) (Continuation k) comp in

                if (opname = session_exception_operation) then
                 let comps = List.map (fun (_, _, _, c) -> c) pk in
                 SessionTrap ({
                   handle_env = env;
                   frames = comps;
                   continuation_thunk = continuation_thunk
                 }) else (Trap continuation_thunk)
             | None -> handle ((User_defined h, pk) :: k') k
             end
          | (identity, pk) :: k -> handle ((identity, pk) :: k') k
          | [] ->
              begin
              if opname = session_exception_operation then
                (* TODO: Is this correct??? *)
                let comps =
                  begin
                  match (List.rev k') with
                    | [] -> []
                    | (User_defined _, pk) :: _
                    | (_, pk) :: _ -> List.map (fun (_, _, _, comp) -> comp) pk
                  end in
                UnhandledSessionException comps
              else
                Trap (fun () -> E.error (Printf.sprintf "no suitable handler for operation %s has been installed." opname))
              end
        in match k with
        | Empty -> handle [] []
        | Continuation k -> handle [] k
        | ShallowContinuation (pk,k) -> handle [(Identity, pk)] k

    end
  let to_string _ = "generalised_continuation"

  type 'cv compressed_t = 'cv K.compressed_continuation
        deriving (Show, Eq, Typeable, Dump, Pickle)
  let compress ~compress_val =
    let compress_frame = Frame.compress compress_val in
    let compress (h, fs) = (Handler.compress ~compress_val h, List.map compress_frame fs) in
    function
    | Empty -> CompressedEmpty
    | Continuation k -> CompressedContinuation (List.map compress k)
    | ShallowContinuation (fs, k) -> CompressedShallowContinuation (List.map compress_frame fs, List.map compress k)
  let uncompress ~uncompress_val globals =
    let uncompress_frame = Frame.uncompress uncompress_val globals in
    let uncompress (h, fs) = (Handler.uncompress ~uncompress_val globals h, List.map uncompress_frame fs) in
    function
    | CompressedEmpty -> Empty
    | CompressedContinuation k -> Continuation (List.map uncompress k)
    | CompressedShallowContinuation (fs, k) -> ShallowContinuation (List.map uncompress_frame fs, List.map uncompress k)

  module Frame = Frame
end

module Continuation
  = (val (if not (Settings.get_value Basicsettings.Handlers.enabled) then
           (module Pure_Continuation : COMPRESSABLE_CONTINUATION)
         else
           (module Eff_Handler_Continuation : COMPRESSABLE_CONTINUATION)) : COMPRESSABLE_CONTINUATION)

type t = [
| primitive_value
| `List of t list
| `Record of (string * t) list
| `Variant of string * t
| `FunctionPtr of (Ir.var * t option)
| `PrimitiveFunction of string * Var.var option
| `ClientDomRef of int
| `ClientFunction of string
| `Continuation of continuation
| `ReifiedContinuation of continuation
| `Pid of dist_pid
| `AccessPointID of access_point
| `SessionChannel of chan
| `Socket of in_channel * out_channel
| `SpawnLocation of spawn_location
]
and continuation = t Continuation.t
and env = t Env.t
  deriving (Show)

type delegated_chan = (chan * (t list))

(** {1 Compressed values for more efficient pickling} *)
type compressed_primitive_value = [
| primitive_value_basis
| `Table of string * string * string list list * string
| `Database of string
]
  deriving (Show, Eq, Typeable, Pickle, Dump)

type compressed_continuation = compressed_t Continuation.compressed_t
and compressed_t = [
| compressed_primitive_value
| `List of compressed_t list
| `Record of (string * compressed_t) list
| `Variant of string * compressed_t
| `FunctionPtr of (Ir.var * compressed_t option)
| `PrimitiveFunction of string
| `ClientDomRef of int
| `ClientFunction of string
| `Continuation of compressed_continuation
| `ReifiedContinuation of compressed_continuation ]
and compressed_env = compressed_t Env.compressed_t
  deriving (Show, Eq, Typeable, Dump, Pickle)

let compress_primitive_value : primitive_value -> [>compressed_primitive_value]=
  function
    | #primitive_value_basis as v -> v
    | `Table ((_database, db), table, keys, row) ->
        `Table (db, table, keys, Types.string_of_datatype (`Record row))
    | `Database (_database, s) -> `Database s

let rec compress_continuation cont : compressed_continuation = Continuation.compress ~compress_val cont
and compress_val (v : t) : compressed_t =
  let cv = compress_val in
    match v with
      | #primitive_value as v -> compress_primitive_value v
      | `List vs -> `List (List.map cv vs)
      | `Record fields -> `Record(List.map(fun(name, v) -> (name, cv v)) fields)
      | `Variant (name, v) -> `Variant (name, cv v)
      | `FunctionPtr(x, fvs) ->
        `FunctionPtr (x, opt_map cv fvs)
      | `PrimitiveFunction (f,_op) -> `PrimitiveFunction f
      | `ClientDomRef i -> `ClientDomRef i
      | `ClientFunction f -> `ClientFunction f
      | `Continuation cont -> `Continuation (compress_continuation cont)
      | `ReifiedContinuation cont -> `ReifiedContinuation (compress_continuation cont)
      | `Pid _ -> assert false (* mmmmm *)
      | `Socket (_inc, _outc) -> assert false
      | `SessionChannel _ -> assert false (* mmmmm *)
      | `AccessPointID _ -> assert false (* mmmmm *)
      | `SpawnLocation _sl -> assert false (* wheeee! *)

let uncompress_primitive_value : compressed_primitive_value -> [> primitive_value] =
  function
    | #primitive_value_basis as v -> v
    | `Table (db_name, table_name, keys, t) ->
        let row =
          match DesugarDatatypes.read ~aliases:DefaultAliases.alias_env t with
            | `Record row -> row
            | _ -> assert false in
        let driver, params = parse_db_string db_name in
        let database = db_connect driver params in
          `Table (database, table_name, keys, row)
    | `Database s ->
        let driver, params = parse_db_string s in
        let database = db_connect driver params in
          `Database database
let rec uncompress_continuation globals cont
        : continuation =
  Continuation.uncompress ~uncompress_val globals cont
and uncompress_val globals (v : compressed_t) : t =
  let uv = uncompress_val globals in
    match v with
      | #compressed_primitive_value as v -> uncompress_primitive_value v
      | `List vs -> `List (List.map uv vs)
      | `Record fields -> `Record (List.map (fun (name, v) -> (name, uv v)) fields)
      | `Variant (name, v) -> `Variant (name, uv v)
      | `FunctionPtr (x, fvs) -> `FunctionPtr (x, opt_map uv fvs)
      | `PrimitiveFunction f -> `PrimitiveFunction (f,None)
      | `ClientDomRef i -> `ClientDomRef i
      | `ClientFunction f -> `ClientFunction f
      | `Continuation cont -> `Continuation (uncompress_continuation globals cont)
      | `ReifiedContinuation cont -> `ReifiedContinuation (uncompress_continuation globals cont)

let _escape =
  Str.global_replace (Str.regexp "\\\"") "\\\"" (* FIXME: Can this be right? *)

(** {1 Pretty-printing values} *)

open Format
exception Not_tuple

let keywords = StringSet.from_list (List.map fst Lexer.keywords)

let rec p_value (ppf : formatter) : t -> 'a = function
  | `Bool true -> fprintf ppf "true"
  | `Bool false -> fprintf ppf "false"
  | `Int i -> fprintf ppf "%i" i
  | `Float f -> fprintf ppf "%s" (string_of_float' f)
  | `Char c -> fprintf ppf "'%c'" c
  | `String s -> fprintf ppf "@{<string>\"%s\"@}" s
  | `Record fields -> begin
      try p_tuple ppf fields
      with Not_tuple ->
        fprintf ppf "(@[<hv 0>%a@])" p_record_fields (List.sort (fun (l,_) (r, _) -> compare l r) fields) end
  | `List [] -> fprintf ppf "[]"
  | `List ((`XML _)::_ as elems) ->
     fprintf ppf "@[<hv>%a@]" (pp_print_list p_value) elems
  | `List [v] -> fprintf ppf "[%a]" p_value v
  | `List l -> fprintf ppf "[@[<hov 0>";
               p_list_elements ppf l
  | `ClientDomRef i -> fprintf ppf "%i" i
  | `ClientFunction n -> fprintf ppf "%s" n
  | `PrimitiveFunction (name, _op) -> fprintf ppf "%s" name
  | `Variant (label, `Record []) -> fprintf ppf "@{<constructor>%s@}" label
  (* avoid duplicate parenthesis for Foo(a = 5, b = 3) *)
  | `Variant (label, (`Record _ as value)) -> fprintf ppf "@{<constructor>%s@}@[%a@]" label p_value value
  | `Variant (label, value) -> fprintf ppf "@{<constructor>%s@}(@[%a)@]" label p_value value
  | `FunctionPtr (x, fvs) -> if Settings.get_value Basicsettings.printing_functions then
                               match fvs with
                               | None -> fprintf ppf "%i" x (* ^ opt_app string_of_value "" fvs *)
                               | Some t -> fprintf ppf "%i%a" x p_value t
                             else
                               fprintf ppf "fun"
  | `Socket _ -> fprintf ppf "<socket>"
  | `Table (_, name, _, _) -> fprintf ppf "(table %s)" name
  | `Database (_, params) -> fprintf ppf "(database %s" params
  | `SessionChannel (ep1, ep2) ->
     fprintf ppf "Session channel. EP1: %s, EP2: %s"
             (ChannelID.to_string ep1)
             (ChannelID.to_string ep2)
  | `SpawnLocation (`ClientSpawnLoc cid) ->
     fprintf ppf "Spawn location: client %s" (ClientID.to_string cid)
  | `SpawnLocation `ServerSpawnLoc ->
     fprintf ppf "Spawn location: server"
  | `XML xml -> p_xmlitem ~close_tags:false ppf xml
  | `Continuation cont -> fprintf ppf "Continuation%s" (Continuation.to_string cont)
  | `ReifiedContinuation cont -> fprintf ppf "ReifiedContinuation %s" (Continuation.to_string cont)
  | `AccessPointID (`ClientAccessPoint (cid, apid)) ->
     fprintf ppf "Client access point on client %s, APID: %s" (ClientID.to_string cid) (AccessPointID.to_string apid)
  | `AccessPointID (`ServerAccessPoint (apid)) ->
     fprintf ppf "Server access point %s" (AccessPointID.to_string apid)
  | `Pid (`ServerPid i) -> fprintf ppf "Pid Server (%s)" (ProcessID.to_string i)
  | `Pid (`ClientPid (cid, i)) -> fprintf ppf "Pid Client num %s, process %s" (ClientID.to_string cid) (ProcessID.to_string i)
and p_record_fields ppf = function
  | [] -> fprintf ppf ""
  | [(l, v)] -> fprintf ppf "@[@{<recordlabel>%a@} = %a@]"
                        p_record_label l
                        p_value v
  | (l, v)::xs -> fprintf ppf "@{<recordlabel>%a@} = %a,@ "
                          p_record_label l
                          p_value v;
                  p_record_fields ppf xs
and p_record_label ppf = function
  | s when StringSet.mem s keywords -> fprintf ppf "\"%s\"" s
  (* TODO labels with spaces and other "weird" characters that would confuse the lexer. *)
  | s -> fprintf ppf "%s" s
and p_list_elements ppf = function
  | [] -> assert false (* We only call this with lists of at least one element *)
  | [v] -> fprintf ppf "%a]@]" p_value v
  | v::vs -> fprintf ppf "%a,@ " p_value v;
             p_list_elements ppf vs
and p_tuple ppf (fields : (string * t) list) =
  let fields = List.map (function
                          | x, y when numberp x  -> (int_of_string x, y)
                          | _ -> raise Not_tuple) fields in
  let sorted = List.sort (fun (x,_) (y, _) -> compare x y) fields in
  let numbers, values = List.split sorted in
  if ordered_consecutive numbers && List.length numbers > 1 && List.hd numbers = 1 then
    fprintf ppf "(@[<hv 0>%a@])" p_tuple_elements values
  else raise Not_tuple
and p_tuple_elements ppf = function
  | [] -> assert false
  | [v] -> fprintf ppf "%a" p_value v
  | v::vs -> fprintf ppf "%a,@ " p_value v;
             p_tuple_elements ppf vs
(* Is this function needed? *)
and p_xml ?(close_tags=false) ppf = fun (xml: xml) ->
  pp_print_list (p_xmlitem ~close_tags:close_tags) ppf xml
and p_xmlitem ?(close_tags=false) ppf: xmlitem -> unit = function
  | Attr (k, v) -> let escape = Str.global_replace (Str.regexp "\"") "\\\"" in
                   fprintf ppf "%s=\"%s\"" k (escape v)
  | Text s -> fprintf ppf "%s" (xml_escape s)
  | Node (tag, children) ->
     begin
       match attrs children, nodes children with
       | [], [] when not close_tags ->
          fprintf ppf "<%s/>" tag
       | attrs, [] when not close_tags ->
          fprintf ppf "<%s %a/>"
                  tag
                  (pp_print_list ~pp_sep:pp_print_space (p_xmlitem ~close_tags:close_tags)) attrs
       | [], nodes ->
          fprintf ppf "<%s>%a</%s>"
                  tag
                  (p_xml ~close_tags:close_tags) nodes
                  tag
       | attrs, nodes ->
          fprintf ppf "<%s %a>%a</%s>"
                  tag
                  (pp_print_list ~pp_sep:pp_print_space (p_xmlitem ~close_tags:close_tags)) attrs
                  (p_xml ~close_tags:close_tags) nodes
                  tag
      end
  | NsAttr (ns, k, v) -> p_xmlitem ppf (Attr (ns ^ ":" ^ k, v))
  | NsNode (ns, tag, children) -> p_xmlitem ppf (Node (ns ^ ":" ^ tag, children))

let string_of_pretty pretty_fun arg : string =
  let b = Buffer.create 200 in
  let f = Format.formatter_of_buffer b in
  let (out_string, out_flush) = pp_get_formatter_output_functions f () in
  (* Redefine the meaning of the pretty printing functions. The idea
     is to ignore newlines introduced by pretty printing as well as
     indentation. *)
  let out_functions = {out_string = out_string;
                       out_flush = out_flush;
                       out_newline = ignore;
                       out_spaces = function 0 -> () | _ -> out_string " " 0 1; } in
  pp_set_formatter_out_functions f out_functions;
  pretty_fun f arg;
  pp_print_flush f ();
  Buffer.contents b

(** Get a string representation of a value

    You might want to use `p_value` on a suitable output stream/formatter instead. *)
let string_of_value: t -> string =
  string_of_pretty p_value

let string_of_xml ?(close_tags = false): xml -> string =
  string_of_pretty (p_xml ~close_tags:close_tags)

(* and string_of_dist_pid = function *)
(*   | `ServerPid i -> "Server (" ^ (ProcessID.to_string i) ^ ")" *)
(*   | `ClientPid (cid, i) -> *)
(*       "Client num " ^ (ClientID.to_string cid) ^ ", process " ^ (ProcessID.to_string i) *)
(* and string_of_channel (ep1, ep2) = *)
(*   let ep1_str = ChannelID.to_string ep1 in *)
(*   let ep2_str = ChannelID.to_string ep2 in *)
(*   "Session channel. EP1: " ^ ep1_str ^ ", EP2: " ^ ep2_str *)

(* and string_of_access_point = function *)
(*   | `AccessPointID (`ClientAccessPoint (cid, apid)) -> *)
(*       "Client access point on client " ^ (ClientID.to_string cid) ^ ", " ^ *)
(*       "APID: " ^ (AccessPointID.to_string apid) *)
(*   | `AccessPointID (`ServerAccessPoint (apid)) -> *)
(*       "Server access point " ^ (AccessPointID.to_string apid) *)

(** {1 Record manipulations} *)

(** [project field value] returns projects the field labeled [field]
    from the Links value [value], provided [value] is a record. *)
let project name = function
  | (`Record fields) -> List.assoc name fields
  | _ -> failwith ("Match failure in record projection")

(** Given a Links tuple, returns an Ocaml list of the Links values in that
    tuple. *)
let untuple : t -> t list =
  let rec aux n output = function
    | [] -> List.rev output
    | fields ->
        match List.partition (fst ->- (=)(string_of_int n)) fields with
          | [_,r], rest -> aux (n+1) (r::output) rest
          | _ -> assert false
  in function
    | `Record fields -> aux 1 [] fields
    | _ -> assert false

(** {1 Boxing and unboxing of primitive types} *)
let box_bool b = `Bool b
and unbox_bool : t -> bool   = function
  | `Bool b  -> b | _ -> failwith "Type error unboxing bool"
and box_int i = `Int i
and unbox_int  : t -> int    = function
  | `Int i   -> i
  | _other -> failwith("Type error unboxing int")
and box_float f = `Float f
and unbox_float : t -> float = function
  | `Float f -> f
  (* This case happens due to the fact that JS serialises "1.0" as "1".
   * Therefore, JSONParse will deserialise something that has Float type
   * and box it as an integer. The alternative would be to box all floats
   * on the client, but this is easier and more performant (if a little hacky)
   *)
  | `Int i -> float_of_int i
  | _ -> failwith "Type error unboxing float"
and box_char c = `Char c
and unbox_char :  t -> char = function
  | `Char f -> f | _ -> failwith "Type error unboxing char"
and box_xml x = `XML x
and unbox_xml  :  t -> xmlitem = function
  | `XML x -> x | _ -> failwith "Type error unboxing xml"
and box_string s = `String s
and unbox_string : t -> string = function
  | `String s -> s
  | v ->
     failwith ("Type error unboxing string: " ^ string_of_value v)
and box_list l = `List l
and unbox_list : t -> t list = function
  | `List l -> l | v -> failwith ("Type error unboxing list: " ^ string_of_value v)
and box_record fields = `Record fields
and unbox_record : t -> (string * t) list = function
  | `Record fields -> fields | _ -> failwith "Type error unboxing record"
and box_unit : unit -> t
  = fun () -> `Record []
and unbox_unit : t -> unit = function
  | `Record [] -> () | _ -> failwith "Type error unboxing unit"

let box_op : t list -> t -> t =
  fun ps k -> let box = List.fold_left
			  (fun (i, box) p -> let i = i + 1 in (i, ((string_of_int i, p) :: box)))
			  (0, []) ps
	      in
	      let box = (string_of_int ((fst box) + 1), k) :: (snd box) in
	      `Record (List.rev box)

let box : t list -> t = fun ps -> `Record (List.mapi (fun i p -> (string_of_int (i+1), p)) ps)

let box_pair : t -> t -> t = fun a b -> `Record [("1", a); ("2", b)]
let unbox_pair = function
  | (`Record [(_, a); (_, b)]) -> (a, b)
  | _ -> failwith ("Match failure in pair conversion")
let box_variant : string -> t -> t = fun l v -> `Variant (l, v)
let unbox_variant : t -> (string * t) = function
  | `Variant x -> x
  | _ -> failwith ("Type error unboxing variant")
let box_pid dist_pid = `Pid dist_pid
let unbox_pid = function
  | `Pid dist_pid -> dist_pid
  | _ -> failwith "Type error unboxing pid"
let box_socket (inc, outc) = `Socket (inc, outc)
let unbox_socket = function
  | `Socket p -> p
  | _ -> failwith "Type error unboxing socket"
let box_spawn_loc sl = `SpawnLocation sl
let unbox_spawn_loc = function
  | `SpawnLocation sl -> sl
  | _ -> failwith "Type error unboxing spawn location"
let box_channel ch = `SessionChannel ch
let unbox_channel = function
  | `SessionChannel x -> x
  | _ -> failwith "Type error unboxing session channel"
let box_access_point ap = `AccessPointID ap
let unbox_access_point = function
  | `AccessPointID x -> x
  | _ -> failwith "Type error unboxing access point"
let intmap_of_record = function
  | `Record members ->
      Some(IntMap.from_alist(
             List.map (fun (k,v) -> int_of_string k, v ) members))
  | _ -> None

type 'a serialiser = {
  save : 'a -> string;
  load : string -> 'a;
}

let is_channel = function
  | `SessionChannel _ -> true
  | _ -> false

(** {1 Serialization of values. } *)

let marshal_save : 'a -> string = fun v -> Marshal.to_string v []
and marshal_load : string -> 'a = fun v -> Marshal.from_string v 0

let continuation_serialisers : (string * compressed_continuation serialiser) list = [
  "Marshal",
  { save = marshal_save ; load = marshal_load };

  "Pickle",
  { save = Pickle.to_string<compressed_continuation> ;
    load = Pickle.from_string<compressed_continuation> };

  "Dump",
  { save = Dump.to_string<compressed_continuation> ;
    load = Dump.from_string<compressed_continuation> }
]

(*let continuation_serialisers : (string * compressed_continuation serialiser) list = [
  "Marshal",
  { save = marshal_save ; load = marshal_load };

  "Pickle",
  { save = Pickle_compressed_continuation.to_string ;
    load = Pickle_compressed_continuation.from_string };

  "Dump",
  { save = Dump_compressed_continuation.to_string ;
    load = Dump_compressed_continuation.from_string }
]*)

let value_serialisers : (string * compressed_t serialiser) list = [
  "Marshal",
  { save = marshal_save ; load = marshal_load };

  "Pickle",
  { save = Pickle_compressed_t.to_string ;
    load = Pickle_compressed_t.from_string };

  "Dump",
  { save = Dump_compressed_t.to_string ;
    load = Dump_compressed_t.from_string };
]

let retrieve_serialiser : (string * 'a serialiser) list -> 'a serialiser =
  fun serialisers ->
    let name = Settings.get_value serialiser in
    try List.assoc name serialisers
    with NotFound _ -> failwith ("Unknown serialisation method : " ^ name)

let continuation_serialiser : unit -> compressed_continuation serialiser =
  fun () -> retrieve_serialiser continuation_serialisers

let value_serialiser : unit -> compressed_t serialiser =
  fun () -> retrieve_serialiser value_serialisers

let marshal_continuation (c : continuation) : string =
  let cs = compress_continuation c in
  let save = (continuation_serialiser ()).save in
  let pickle = save cs in
    if String.length pickle > 4096 then
      prerr_endline "Marshalled continuation larger than 4K:";
    base64encode pickle

let marshal_value : t -> string =
  fun v ->
    let save = (value_serialiser ()).save in
    (* Debug.print ("marshalling: "^Show_t.show v); *)
      base64encode (save (compress_val v))

let unmarshal_continuation env : string -> continuation =
    let load = (continuation_serialiser ()).load in
    base64decode ->- load ->- uncompress_continuation (Env.globals env)

let unmarshal_value env : string -> t =
  fun s ->
    let load = (value_serialiser ()).load in
    (* Debug.print ("unmarshalling string: " ^ s); *)
    let v = (load (base64decode s)) in
    (* Debug.print ("unmarshalling: " ^ Show_compressed_t.show v); *)
      uncompress_val (Env.globals env) v

(** Return the continuation frame that evaluates the given expression
    in the given environment. *)
(* let expr_to_contframe env expr = *)
(*   ((`Local        : Ir.scope), *)
(*    (Var.dummy_var : Ir.var), *)
(*    (env           : env), *)
(*    (([], expr)    : Ir.computation)) *)

let rec get_contained_channels v =
  let get_list_contained_channels xs =
    List.fold_left (fun acc x -> (get_contained_channels x) @ acc) [] xs in

  match v with
    | `List xs -> get_list_contained_channels xs
    | `Record xs -> get_list_contained_channels @@ List.map snd xs
    | `Variant (_, x) -> get_contained_channels x
    | `FunctionPtr (_, (Some x)) -> get_contained_channels x
    | `SessionChannel c -> [c]
    | _ -> []

let rec value_of_xml xs = `List (List.map value_of_xmlitem xs)
and value_of_xmlitem =
  function
    | Text s -> `Variant ("Text", box_string s)
    | Attr (name, value) -> `Variant ("Attr", `Record [("1", box_string name); ("2", box_string value)])
    | Node (name, children) -> `Variant ("Node", `Record [("1", box_string name); ("2", value_of_xml children)])
<<<<<<< HEAD
=======
    | NsAttr (ns, name, value) -> `Variant ("NsAttr", `Record [("1", box_string ns); ("2", box_string name); ("3", box_string value)])
    | NsNode (ns, name, children) -> `Variant ("NsNode", `Record [("1", box_string ns); ("2", box_string name); ("3", value_of_xml children)])

let rec xml_of_variants vs = match vs with
  | (`List variant_items) -> List.map xmlitem_of_variant variant_items
  | _ -> failwith "Cannot construct xml from variants"
and xmlitem_of_variant =
  function
    | `Variant ("Text", boxed_string) ->
        Text (unbox_string(boxed_string))
    | `Variant ("Attr", `Record([ ("1", boxed_name); ("2", boxed_value) ])) ->
        Attr(unbox_string(boxed_name), unbox_string(boxed_value))
    | `Variant ("Node", `Record([ ("1", boxed_name); ("2", variant_children) ])) ->
        let name = unbox_string(boxed_name) in
        if (String.contains name ':')
        then failwith "Illegal character in tagname"
        else Node(unbox_string(boxed_name), xml_of_variants variant_children)
    | `Variant ("NsAttr", `Record([ ("1", boxed_ns); ("2", boxed_name); ("3", boxed_value) ])) ->
        let ns = unbox_string(boxed_ns) in
        let name = unbox_string(boxed_name) in
        if (String.contains ns ':') 
        then failwith "Illegal character in namespace"
        else if (String.contains name ':') 
        then failwith "Illegal character in attrname"
        else NsAttr(ns, name, unbox_string(boxed_value))
    | `Variant ("NsNode", `Record([ ("1", boxed_ns); ("2", boxed_name); ("3", variant_children) ])) ->
        let ns = unbox_string(boxed_ns) in
        let name = unbox_string(boxed_name) in
        if (String.contains ns ':') 
        then failwith "Illegal character in namespace"
        else if (String.contains name ':') 
        then failwith "Illegal character in tagname"
        else NsNode(ns, name, xml_of_variants variant_children)
    | _ -> failwith "Cannot construct xml from variant"
>>>>>>> 508dec22
<|MERGE_RESOLUTION|>--- conflicted
+++ resolved
@@ -1224,8 +1224,6 @@
     | Text s -> `Variant ("Text", box_string s)
     | Attr (name, value) -> `Variant ("Attr", `Record [("1", box_string name); ("2", box_string value)])
     | Node (name, children) -> `Variant ("Node", `Record [("1", box_string name); ("2", value_of_xml children)])
-<<<<<<< HEAD
-=======
     | NsAttr (ns, name, value) -> `Variant ("NsAttr", `Record [("1", box_string ns); ("2", box_string name); ("3", box_string value)])
     | NsNode (ns, name, children) -> `Variant ("NsNode", `Record [("1", box_string ns); ("2", box_string name); ("3", value_of_xml children)])
 
@@ -1246,18 +1244,17 @@
     | `Variant ("NsAttr", `Record([ ("1", boxed_ns); ("2", boxed_name); ("3", boxed_value) ])) ->
         let ns = unbox_string(boxed_ns) in
         let name = unbox_string(boxed_name) in
-        if (String.contains ns ':') 
+        if (String.contains ns ':')
         then failwith "Illegal character in namespace"
-        else if (String.contains name ':') 
+        else if (String.contains name ':')
         then failwith "Illegal character in attrname"
         else NsAttr(ns, name, unbox_string(boxed_value))
     | `Variant ("NsNode", `Record([ ("1", boxed_ns); ("2", boxed_name); ("3", variant_children) ])) ->
         let ns = unbox_string(boxed_ns) in
         let name = unbox_string(boxed_name) in
-        if (String.contains ns ':') 
+        if (String.contains ns ':')
         then failwith "Illegal character in namespace"
-        else if (String.contains name ':') 
+        else if (String.contains name ':')
         then failwith "Illegal character in tagname"
         else NsNode(ns, name, xml_of_variants variant_children)
-    | _ -> failwith "Cannot construct xml from variant"
->>>>>>> 508dec22
+    | _ -> failwith "Cannot construct xml from variant"