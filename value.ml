--- conflicted
+++ resolved
@@ -620,13 +620,10 @@
 let unbox_pair = function
   | (`Record [(_, a); (_, b)]) -> (a, b)
   | _ -> failwith ("Match failure in pair conversion")
-<<<<<<< HEAD
 let box_variant : string -> t -> t = fun l v -> `Variant (l, v)
 let unbox_variant : t -> (string * t) = function
   | `Variant x -> x
   | _ -> failwith ("Type error unboxing variant")
-=======
->>>>>>> 568ff46d
 let box_pid dist_pid = `Pid dist_pid
 let unbox_pid = function
   | `Pid dist_pid -> dist_pid
