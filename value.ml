(*pp deriving *)
open Num
open Utility
open Notfound

let serialiser = Settings.add_string ("serialiser", "Dump", `User)

class type otherfield =
object
  method show : string
end

module Show_otherfield =
  Deriving_Show.Defaults
    (struct
      type a = otherfield
      let format formatter obj = Format.pp_print_string formatter (obj # show)
     end)

type db_status = [ `QueryOk | `QueryError of string ]
  deriving (Show)

class virtual dbvalue = object
  method virtual status : db_status
  method virtual nfields : int
  method virtual fname : int -> string
  method virtual get_all_lst : string list list
  method virtual error : string
end

class virtual database = object(self)
  method virtual driver_name : unit -> string
  method virtual escape_string : string -> string
  method virtual quote_field : string -> string
  method virtual exec : string -> dbvalue
  method make_insert_query : (string * string list * string list list) -> string =
    fun (table_name, field_names, vss) ->
      "insert into " ^ table_name ^
        "("^String.concat "," field_names ^") values "^
        String.concat "," (List.map (fun vs -> "(" ^ String.concat "," vs ^")") vss)
  method make_insert_returning_query : (string * string list * string list list * string) -> string list =
    fun _ ->
      failwith ("insert ... returning is not yet implemented for the database driver: "^self#driver_name())
end

module Eq_database = Deriving_Eq.Eq_mutable(struct type a = database end)
module Typeable_database = Deriving_Typeable.Primitive_typeable
  (struct
    type t = database
    let magic = "database"
   end)
module Show_database = Deriving_Show.Show_unprintable(struct type a = database end)

(* Here we could do something better, like pickling enough information
   about the database to be able to restore the connection on
   deserialisation *)

type db_constructor = string -> (database * string)

(** {1 Database Drivers and Values} *)

(** [database_drivers]: a list of available database drivers.  Each
    driver registers itself at load time: the contents of the list
    depends on which drivers are built.. *)

let database_drivers = ref ([] : (string * db_constructor) list)

(** [register_driver (name, driver)] registers a DB [driver] under the
    name [name]. *[driver] is a function taking the database params (a
    string with db-specific colon-separated fields) to a pair of
    database object and params (I guess the params could be modified
    by the driver?) *)
let register_driver : (string * db_constructor) -> unit
  = fun ((name, _) as pair) ->
    Debug.print ("registering driver for " ^ name);
    database_drivers := pair :: !database_drivers

let parse_db_string : string -> (string * string) =
  fun params ->
    match Str.bounded_split (Str.regexp ":") params 2 with
      | [hd; tail] -> (hd, tail)
      | _ -> failwith ("Could not parse db connection string : " ^ params)
and reconstruct_db_string : (string * string) -> string =
  fun (x,y) -> x ^ ":" ^ y

let database_connections = ref (StringMap.empty : (database * string) StringMap.t)

let db_connect driver params =
  let s = reconstruct_db_string (driver, params) in
  let constructor =
    try List.assoc driver !database_drivers
    with NotFound _ -> failwith ("No driver for database type `" ^ driver ^ "'")
  in
    match StringMap.lookup s !database_connections with
      | None ->
          let db = constructor params in
          database_connections := StringMap.add s db (!database_connections);
          db
      | Some db -> db

class null_database =
object
  inherit database
  method driver_name () = "null"
  method exec query : dbvalue = assert false
  method escape_string = assert false
  method quote_field = assert false
end

let _ = register_driver ("null", fun args -> new null_database, reconstruct_db_string ("null", args))

type xmlitem =   Text of string
               | Attr of (string * string)
               | Node of (string * xml)
and xml = xmlitem list
    deriving (Typeable, Show, Eq, Pickle, Dump)

let is_attr = function
  | Attr _ -> true
  | _      -> false

let attrs = List.filter is_attr
and nodes = List.filter (not -<- is_attr)

let rec string_of_xml xml : string
    = String.concat "" (List.map string_of_item xml)
and string_of_item : xmlitem -> string =
  let format_attrs attrs = match String.concat " " (List.map string_of_item attrs) with
    | "" -> ""
    | a -> " " ^ a in
  let escape = Str.global_replace (Str.regexp "\"") "\\\""  in
    function
      | Attr (k, v) -> k ^ "=\"" ^ escape v ^ "\""
      | Text s -> xml_escape s
      | Node (tag, children) -> let attrs, nodes = attrs children, nodes children in
          match nodes with
            | [] -> "<" ^ tag ^ format_attrs attrs ^ "/>"
            | _  -> ("<" ^ tag ^ format_attrs attrs ^ ">"
                     ^ string_of_xml nodes
                     ^ "</" ^ tag ^ ">")

type table = (database * string) * string * Types.row
  deriving (Show)

type number = num
module Show_number = Deriving_num.Show_num
module Typeable_number = Deriving_num.Typeable_num
module Eq_number = Deriving_num.Eq_num
module Pickle_number = Deriving_num.Pickle_num
module Dump_number = Deriving_num.Dump_num

type primitive_value_basis =  [
| `Bool of bool
| `Char of char
| `Float of float
| `Int of number
| `XML of xmlitem
| `String of string ]
  deriving (Show, Typeable, Eq, Pickle, Dump)

type primitive_value = [
| primitive_value_basis
| `Database of (database * string)
| `Table of table
]
  deriving (Show)

module Show_in_channel = Deriving_Show.Show_unprintable(struct type a = in_channel end)
module Show_out_channel = Deriving_Show.Show_unprintable(struct type a = out_channel end)
(* not so sure about these two... *)
module Eq_in_channel = Deriving_Eq.Eq_mutable(struct type a = in_channel end)
module Eq_out_channel = Deriving_Eq.Eq_mutable(struct type a = out_channel end)
module Typeable_in_channel = Deriving_Typeable.Primitive_typeable
  (struct
    type t = in_channel
    let magic = "in_channel"
   end)
module Typeable_out_channel = Deriving_Typeable.Primitive_typeable
  (struct
    type t = out_channel
    let magic = "out_channel"
   end)
 
type delim_continuation = frame list
and frame = (Ir.scope * Ir.var * env * Ir.computation)
and continuation = delim_continuation list							       
and t = [
| primitive_value
| `List of t list
| `Record of (string * t) list
| `Variant of string * t
| `FunctionPtr of (Ir.var * env)
| `PrimitiveFunction of string * Var.var option
| `ClientFunction of string
| `Continuation of continuation * handlers
| `ProgramSlice of env * continuation * handlers
| `Socket of in_channel * out_channel
]
<<<<<<< HEAD
and env = (t * Ir.scope) Utility.intmap  * Ir.closures * (t * Ir.scope) Utility.intmap
(* and env = (t * Ir.scope) Utility.intmap  * Ir.closures *)
(* and env = (int * (t * Ir.scope)) list * Ir.closures  *)
and handler  = env * (Ir.binder * Ir.computation) Ir.name_map * bool (* Collection of cases *)
and handlers = handler list
  deriving (Show)					    
  
let toplevel_cont : continuation  = [[]]
let toplevel_hs   = []

(** Continuation helpers **)
let append_cont_frame frame cont =
  match cont with
    delim :: cont -> (frame :: delim) :: cont
  | [] -> [[frame]]
let make_cont_frame scope var env comp : frame = (scope, var, env, comp)
let append_delim_cont delim cont =
  match cont with
    delim' :: cont -> (delim @ delim') :: cont
  | [] -> assert false   
=======
and env = (t * Ir.scope) Utility.intmap  * (t * Ir.scope) Utility.intmap
  deriving (Show)

let toplevel_cont : continuation = []
>>>>>>> 2ade0e33

(** {1 Environment stuff} *)
(** {2 IntMap-based implementation with global memoization} *)

let empty_env = (IntMap.empty, IntMap.empty)
let bind name (v,scope) (env, globals) =
  (* Maintains globals as submap of global bindings. *)
  match scope with
    `Local -> (IntMap.add name (v,scope) env, globals)
  | `Global -> (IntMap.add name (v,scope) env, IntMap.add name (v,scope) globals)
let find name (env, _globals) = fst (IntMap.find name env)
let mem name (env, _globals) = IntMap.mem name env
let lookup name (env, _globals) = opt_map fst (IntMap.lookup name env)
let lookupS name (env, _globals) = IntMap.lookup name env
let extend env bs = IntMap.fold (fun k v r -> bind k v r) bs env

let get_parameters (env, _globals) = env

let shadow env ~by:(by, _globals') =
(* Assumes that globals never change *)
    IntMap.fold (fun name v env -> bind name v env) by env

let fold f (env, _globals) a = IntMap.fold f env a
let globals (env, genv) = (genv, genv)

(** {1 Compressed values for more efficient pickling} *)
type compressed_primitive_value = [
| primitive_value_basis
| `Table of string * string * string
| `Database of string
]
  deriving (Show, Eq, Typeable, Pickle, Dump)

type compressed_continuation = compressed_delim_continuation list
and compressed_delim_continuation = (Ir.var * compressed_env) list
and compressed_t = [
| compressed_primitive_value
| `List of compressed_t list
| `Record of (string * compressed_t) list
| `Variant of string * compressed_t
| `FunctionPtr of (Ir.var * compressed_env)
| `PrimitiveFunction of string
| `ClientFunction of string
| `Continuation of compressed_continuation
]
and compressed_env = (Ir.var * compressed_t) list
  deriving (Show, Eq, Typeable, Dump, Pickle)

let compress_primitive_value : primitive_value -> [>compressed_primitive_value]=
  function
    | #primitive_value_basis as v -> v
    | `Table ((_database, db), table, row) ->
        `Table (db, table, Types.string_of_datatype (`Record row))
    | `Database (_database, s) -> `Database s

let localise env var =
  (* let module M = Deriving_Show.Show_option(Show_intset) in *)
  (* Debug.print ("cont vars (" ^ string_of_int var ^ "): " ^ *)
  (*              M.show (Tables.lookup Tables.cont_vars var)); *)
  IntSet.fold
    (fun name locals ->
       match lookupS name env with
         | None
         | Some (_, `Global) -> locals
         | Some (v, `Local) ->
             bind name (v, `Local) locals)
    (Tables.find Tables.cont_vars var)
    empty_env


let rec compress_continuation (cont:continuation) : compressed_continuation =
  let compress_frame (_scope, var, locals, _body) =
    (var, compress_env locals)
  in
  let compress_delim delim = List.map compress_frame delim in
  List.map compress_delim cont
      (*List.map
    (fun (_scope, var, locals, _body) ->
       (var, compress_env locals)) cont*)
and compress_t (v : t) : compressed_t =
  let cv = compress_t in
    match v with
      | #primitive_value as v -> compress_primitive_value v
      | `List vs -> `List (List.map cv vs)
      | `Record fields -> `Record(List.map(fun(name, v) -> (name, cv v)) fields)
      | `Variant (name, v) -> `Variant (name, cv v)
      | `FunctionPtr(x, env) ->
        `FunctionPtr (x, compress_env env)
      | `PrimitiveFunction (f,_op) -> `PrimitiveFunction f
      | `ClientFunction f -> `ClientFunction f
      | `Continuation (cont,_) -> `Continuation (compress_continuation cont) (* TODO: Compress handlers *)
      | `Socket (inc, outc) -> assert false (* wheeee! *)
and compress_env env : compressed_env =
  List.rev
    (fold
       (fun name (v, scope) compressed ->
          if scope = `Global then
            compressed
          else
            (name, compress_t v)::compressed)
       env
       [])
    (* let string_of_value : t -> string = *)
    (*   fun v -> Show.show show_compressed_t (compress_t v) *)

let uncompress_primitive_value : compressed_primitive_value -> [> primitive_value] =
  function
    | #primitive_value_basis as v -> v
    | `Table (db_name, table_name, t) ->
        let row =
          match DesugarDatatypes.read ~aliases:DefaultAliases.alias_env t with
            | `Record row -> row
            | _ -> assert false in
        let driver, params = parse_db_string db_name in
        let database = db_connect driver params in
          `Table (database, table_name, row)
    | `Database s ->
        let driver, params = parse_db_string s in
        let database = db_connect driver params in
          `Database database
<<<<<<< HEAD
  
let rec uncompress_continuation ((_globals, scopes, conts, _funs) as envs) cont : continuation = 
  let uncompress_frame (var, env) =
    let scope = IntMap.find var scopes in
    let body = IntMap.find var conts in
    let env = uncompress_env envs env in
    let locals = localise env var in
    (scope, var, locals, body)
  in
  let uncompress_delim delim = List.map uncompress_frame delim in
  List.map uncompress_delim cont
(*  List.map
=======

let rec uncompress_continuation globals cont
    : continuation =
  List.map
>>>>>>> 2ade0e33
    (fun (var, env) ->
       let scope = Tables.find Tables.scopes var in
       let body = Tables.find Tables.cont_defs var in
       let env = uncompress_env globals env in
       let locals = localise env var in
         (scope, var, locals, body))
<<<<<<< HEAD
    cont*)
and uncompress_t ((globals, _scopes, _conts, funs) as envs:unmarshal_envs) v : t =
  let uv = uncompress_t envs in
=======
    cont
and uncompress_t globals (v : compressed_t) : t =
  let uv = uncompress_t globals in
>>>>>>> 2ade0e33
    match v with
      | #compressed_primitive_value as v -> uncompress_primitive_value v
      | `List vs -> `List (List.map uv vs)
      | `Record fields -> `Record (List.map (fun (name, v) -> (name, uv v)) fields)
      | `Variant (name, v) -> `Variant (name, uv v)
      | `FunctionPtr (x, locals) -> `FunctionPtr (x, uncompress_env globals locals)
      | `PrimitiveFunction f -> `PrimitiveFunction (f,None)
      | `ClientFunction f -> `ClientFunction f
<<<<<<< HEAD
      | `Continuation cont -> `Continuation (uncompress_continuation envs cont, []) (* TODO: Uncompress handlers *)
and uncompress_env ((globals, scopes, _conts, _funs) as envs) env : env =
=======
      | `Continuation cont -> `Continuation (uncompress_continuation globals cont)
and uncompress_env globals env : env =
>>>>>>> 2ade0e33
  try
  List.fold_left
    (fun env (name, v) ->
       bind name (uncompress_t globals v, Tables.find Tables.scopes name) env)
    empty_env
    env
  with NotFound str -> failwith("In uncompress_env: " ^ str)
<<<<<<< HEAD
			       
let build_unmarshal_envs ((valenv:env), nenv, tyenv) program
    : unmarshal_envs =
  let tyenv =
    try
      Env.String.fold
        (fun name t tyenv-> Env.Int.bind tyenv (Env.String.lookup nenv name, t))
        tyenv.Types.var_env
        Env.Int.empty
    with NotFound str -> failwith("In build_unmarshal_envs: " ^ str)
  in
  let build =
  object (o)
    inherit Ir.Transform.visitor(tyenv) as super

    val scopes = IntMap.empty
    val conts = IntMap.empty
    val funs = IntMap.empty

    method with_scopes scopes =
      {< scopes = scopes >}

    method with_conts conts =
      {< conts = conts >}

    method with_funs funs =
      {< funs = funs >}

    method bind_scope xb =
      let x = Var.var_of_binder xb in
      let scopes = IntMap.add x (Var.scope_of_binder xb) scopes in
        o#with_scopes scopes

    method bind_cont (xb, e) =
      let x = Var.var_of_binder xb in
      let conts = IntMap.add x e conts in
        o#with_conts conts

    method bind_fun (fb, (xsb, e)) =
      let f = Var.var_of_binder fb in
      let xs = List.map Var.var_of_binder xsb in
      let funs = IntMap.add f (xs, e) funs in
        o#with_funs funs

    method binder =
      fun b ->
        let b, o = super#binder b in
          b, o#bind_scope b

    method computation =
      fun e ->
        let (bs, main), t, o = super#computation e in
        let rec bind o =
          function
            | [] -> o
            | (`Let (x, (_tyvars, e)))::bs ->
                bind (o#bind_cont (x, (bs, main))) bs
            | (`Fun (f, (_tyvars, xs, e), _))::bs ->
                bind (o#bind_fun (f, (xs, e))) bs
            | (`Rec defs)::bs ->
                let o =
                  List.fold_left
                    (fun o (f, (_tyvars, xs, e), _) ->
                       o#bind_fun (f, (xs, e)))
                    o
                    defs
                in
                  bind o bs
            | _::bs -> bind o bs
        in
          (bs, main), t, bind o bs

    method get_envs = (scopes, conts, funs)
  end in
  let _, _, o = build#computation program in
  let scopes, conts, funs = o#get_envs in
  let globals = globals valenv
(*   let globals = *)
(*     ((IntMap.fold *)
(*         (fun name (v, scope) env -> *)
(*            if scope = `Global then *)
(*              IntMap.add name (v, scope) env *)
(*            else *)
(*              env) *)
(*         venv *)
(*         IntMap.empty), *)
(*      closures) *)
  in
    globals, scopes, conts, funs
=======
>>>>>>> 2ade0e33

let string_as_charlist s : t =
  `List (List.rev (List.rev_map (fun x -> `Char x) (explode s)))

let escape =
  Str.global_replace (Str.regexp "\\\"") "\\\"" (* FIXME: Can this be right? *)

(** {1 Pretty-printing values} *)

let string_of_cont = Show_continuation.show 

exception Not_tuple

exception Match of string

let rec char_of_primchar = function
    `Char c -> c
  | o ->
      raise (Match (Show_t.show o))

and charlist_as_string chlist =
  match chlist with
    | `List elems ->
        Utility.implode (List.rev (List.rev_map char_of_primchar elems))
    | _ -> raise (Match("Non-string " ^ string_of_value chlist
                        ^ " used as string."))

and string_of_value : t -> string = function
  | #primitive_value as p -> string_of_primitive p
  | `FunctionPtr (x, env) ->
    if Settings.get_value (Basicsettings.printing_functions) then
      string_of_int x ^ string_of_environment env
    else
      "fun"
  | `PrimitiveFunction (name,_op) -> name
  | `ClientFunction (name) -> name
  (* | `RecFunction(defs, env, var, _scope) -> *)
  (*     (\* Choose from fancy or simple printing of functions: *\) *)
  (*     if Settings.get_value(Basicsettings.printing_functions) then *)
  (*       "{ " ^ (mapstrcat " " *)
  (*                 (fun (_name, (formals, body, _z)) -> *)
  (*                    "fun (" ^ String.concat "," (List.map Ir.string_of_var formals) ^ ") {" ^ *)
  (*                      Ir.string_of_computation body ^ "}") *)
  (*                 defs) ^ *)
  (*         " " ^ Ir.string_of_var var ^ " }[" ^ string_of_environment env ^ "]" *)
  (*     else *)
  (*       "fun" *)
  | `Record fields ->
      (try string_of_tuple fields
       with Not_tuple ->
         "(" ^ mapstrcat "," (fun (label, value) ->
                                label ^ "=" ^ string_of_value value)
           (List.sort (fun (l,_) (r, _) -> compare l r) fields) ^ ")")
  | `Variant (label, `Record []) -> label
  | `Variant (label, value) -> label ^ "(" ^ string_of_value value ^ ")"
  | `List [] -> "[]"
  | `List ((`XML _)::_ as elems) -> mapstrcat "" string_of_value elems
  | `List (elems) -> "[" ^ String.concat ", " (List.map string_of_value elems) ^ "]"
  | `Continuation (cont,hs) -> "Continuation" ^ string_of_cont cont (* TODO: String of handlers *)
  | `ProgramSlice (env,cont,hs) -> "\"ProgramSlice\""
  | `Socket (_, _) -> "<socket>"
and string_of_primitive : primitive_value -> string = function
  | `Bool value -> string_of_bool value
  | `Int value -> string_of_num value
  | `Float value -> string_of_float' value
  | `Char c -> "'"^ Char.escaped c ^"'"
  | `XML x -> string_of_item x
  | `Database (_, params) -> "(database " ^ params ^")"
  | `Table (_, table_name, _) -> "(table " ^ table_name ^")"
  | `String s -> "\"" ^ s ^ "\""

and string_of_tuple (fields : (string * t) list) : string =
    let fields = List.map (function
                        | x, y when numberp x  -> (int_of_string x, y)
                        | _ -> raise Not_tuple) fields in
    let sorted = List.sort (fun (x,_) (y, _) -> compare x y) fields in
    let numbers, values = List.split sorted in
      if ordered_consecutive numbers && List.length numbers > 1 && List.hd numbers = 1 then
        "(" ^ String.concat ", " (List.map string_of_value values) ^ ")"
      else raise Not_tuple

and numberp s = try ignore(int_of_string s); true with _ -> false

and string_of_environment : env -> string = fun _env -> "[ENVIRONMENT]"

and string_of_cont : continuation -> string =
  fun cont -> failwith "string_of_continuation not yet implemented!"
(*    let frame (_scope, var, _env, body) =
      "(" ^ string_of_int var ^ ", " ^ Ir.Show_computation.show body ^ ")"
    in
    "[" ^ mapstrcat ", " frame cont ^ "]"*)


(* let string_of_cont : continuation -> string = *)
(*   fun cont -> Show.show show_compressed_continuation (compress_continuation cont) *)

(** {1 Record manipulations} *)

(** [project field value] returns projects the field labeled [field]
    from the Links value [value], provided [value] is a record. *)
let project name = function
  | (`Record fields) -> List.assoc name fields
  | _ -> failwith ("Match failure in record projection")

(** Given a Links tuple, returns an Ocaml list of the Links values in that
    tuple. *)
let untuple : t -> t list =
  let rec aux n output = function
    | [] -> List.rev output
    | fields ->
        match List.partition (fst ->- (=)(string_of_int n)) fields with
          | [_,r], rest -> aux (n+1) (r::output) rest
          | _ -> assert false
  in function
    | `Record fields -> aux 1 [] fields
    | _ -> assert false

(** {1 Boxing and unboxing of primitive types} *)
let box_bool b = `Bool b
and unbox_bool : t -> bool   = function
  | `Bool b  -> b | _ -> failwith "Type error unboxing bool"
and box_int i = `Int i
and unbox_int  : t -> num    = function
  | `Int i   -> i
  | other -> failwith("Type error unboxing int")
and box_float f = `Float f
and unbox_float : t -> float = function
  | `Float f -> f | _ -> failwith "Type error unboxing float"
and box_char c = `Char c
and unbox_char :  t -> char = function
  | `Char f -> f | _ -> failwith "Type error unboxing char"
and box_xml x = `XML x
and unbox_xml  :  t -> xmlitem = function
  | `XML x -> x | _ -> failwith "Type error unboxing xml"
and box_string s = `String s
and unbox_string : t -> string = function
  | `String s -> s
  | v ->
     failwith ("Type error unboxing string: " ^ string_of_value v)
and box_list l = `List l
and unbox_list : t -> t list = function
  | `List l -> l | _ -> failwith "Type error unboxing list"
and box_unit : unit -> t
  = fun () -> `Record []
and unbox_unit : t -> unit = function
  | `Record [] -> () | _ -> failwith "Type error unboxing unit"

let box_op : t list -> t -> t =
  fun ps k -> let box = List.fold_left
			  (fun (i, box) p -> let i = i + 1 in (i, ((string_of_int i, p) :: box)))
			  (0, []) ps
	      in
	      let box = (string_of_int ((fst box) + 1), k) :: (snd box) in
	      `Record (List.rev box)
		
let box_pair : t -> t -> t = fun a b -> `Record [("1", a); ("2", b)]
let unbox_pair = function
  | (`Record [(_, a); (_, b)]) -> (a, b)
  | _ -> failwith ("Match failure in pair conversion")
let box_socket (inc, outc) = `Socket (inc, outc)
let unbox_socket = function
  | `Socket p -> p
  | _ -> failwith "Type error unboxing socket"

let intmap_of_record = function
  | `Record members ->
      Some(IntMap.from_alist(
             List.map (fun (k,v) -> int_of_string k, v ) members))
  | _ -> None

type 'a serialiser = {
  save : 'a -> string;
  load : string -> 'a;
}

(** {1 Serialization of values. } *)

let marshal_save : 'a -> string = fun v -> Marshal.to_string v []
and marshal_load : string -> 'a = fun v -> Marshal.from_string v 0

let continuation_serialisers : (string * compressed_continuation serialiser) list = [
  "Marshal",
  { save = marshal_save ; load = marshal_load };

  "Pickle",
  { save = Pickle.to_string<compressed_continuation> ;
    load = Pickle.from_string<compressed_continuation> };

  "Dump",
  { save = Dump.to_string<compressed_continuation> ;
    load = Dump.from_string<compressed_continuation> }
]
											
(*let continuation_serialisers : (string * compressed_continuation serialiser) list = [
  "Marshal",
  { save = marshal_save ; load = marshal_load };

  "Pickle",
  { save = Pickle_compressed_continuation.to_string ;
    load = Pickle_compressed_continuation.from_string };

  "Dump",
  { save = Dump_compressed_continuation.to_string ;
    load = Dump_compressed_continuation.from_string }
]*)

let value_serialisers : (string * compressed_t serialiser) list = [
  "Marshal",
  { save = marshal_save ; load = marshal_load };

  "Pickle",
  { save = Pickle_compressed_t.to_string ;
    load = Pickle_compressed_t.from_string };

  "Dump",
  { save = Dump_compressed_t.to_string ;
    load = Dump_compressed_t.from_string };
]

let retrieve_serialiser : (string * 'a serialiser) list -> 'a serialiser =
  fun serialisers ->
    let name = Settings.get_value serialiser in
    try List.assoc name serialisers
    with NotFound _ -> failwith ("Unknown serialisation method : " ^ name)

let continuation_serialiser : unit -> compressed_continuation serialiser =
  fun () -> retrieve_serialiser continuation_serialisers

let value_serialiser : unit -> compressed_t serialiser =
  fun () -> retrieve_serialiser value_serialisers

let marshal_continuation (c : continuation) : string =
  let cs = compress_continuation c in
  let { save = save } = continuation_serialiser () in
  let pickle = save cs in
    if String.length pickle > 4096 then
      prerr_endline "Marshalled continuation larger than 4K:";
    base64encode pickle

let marshal_value : t -> string =
  fun v ->
    let { save = save } = value_serialiser () in
    (* Debug.print ("marshalling: "^Show_t.show v); *)
      base64encode (save (compress_t v))

let unmarshal_continuation env : string -> continuation =
    let { load = load } = continuation_serialiser () in
    base64decode ->- load ->- uncompress_continuation (globals env)

let unmarshal_value env : string -> t =
  fun s ->
    let { load = load } = value_serialiser () in
    (* Debug.print ("unmarshalling string: " ^ s); *)
    let v = (load (base64decode s)) in
    (* Debug.print ("unmarshalling: " ^ Show_compressed_t.show v); *)
      uncompress_t (globals env) v

(** Return the continuation frame that evaluates the given expression
    in the given environment. *)
let expr_to_contframe env expr =
  make_cont_frame `Local Var.dummy_var env ([], expr)
(*  ((`Local        : Ir.scope),
   (Var.dummy_var : Ir.var),
   (env           : env),
   (([], expr)    : Ir.computation))*)

let rec value_of_xml xs = `List (List.map value_of_xmlitem xs)
and value_of_xmlitem =
  function
    | Text s -> `Variant ("Text", box_string s)
    | Attr (name, value) -> `Variant ("Attr", `Record [("1", box_string name); ("2", box_string value)])
    | Node (name, children) -> `Variant ("Node", `Record [("1", box_string name); ("2", value_of_xml children)])<|MERGE_RESOLUTION|>--- conflicted
+++ resolved
@@ -196,10 +196,7 @@
 | `ProgramSlice of env * continuation * handlers
 | `Socket of in_channel * out_channel
 ]
-<<<<<<< HEAD
-and env = (t * Ir.scope) Utility.intmap  * Ir.closures * (t * Ir.scope) Utility.intmap
-(* and env = (t * Ir.scope) Utility.intmap  * Ir.closures *)
-(* and env = (int * (t * Ir.scope)) list * Ir.closures  *)
+and env = (t * Ir.scope) Utility.intmap  * (t * Ir.scope) Utility.intmap
 and handler  = env * (Ir.binder * Ir.computation) Ir.name_map * bool (* Collection of cases *)
 and handlers = handler list
   deriving (Show)					    
@@ -217,12 +214,6 @@
   match cont with
     delim' :: cont -> (delim @ delim') :: cont
   | [] -> assert false   
-=======
-and env = (t * Ir.scope) Utility.intmap  * (t * Ir.scope) Utility.intmap
-  deriving (Show)
-
-let toplevel_cont : continuation = []
->>>>>>> 2ade0e33
 
 (** {1 Environment stuff} *)
 (** {2 IntMap-based implementation with global memoization} *)
@@ -343,40 +334,19 @@
         let driver, params = parse_db_string s in
         let database = db_connect driver params in
           `Database database
-<<<<<<< HEAD
-  
-let rec uncompress_continuation ((_globals, scopes, conts, _funs) as envs) cont : continuation = 
+let rec uncompress_continuation globals cont
+    : continuation =
   let uncompress_frame (var, env) =
-    let scope = IntMap.find var scopes in
-    let body = IntMap.find var conts in
-    let env = uncompress_env envs env in
+    let scope = Tables.find Tables.scopes var in
+    let body = Tables.find Tables.cont_defs var in
+    let env = uncompress_env globals env in
     let locals = localise env var in
     (scope, var, locals, body)
   in
   let uncompress_delim delim = List.map uncompress_frame delim in
   List.map uncompress_delim cont
-(*  List.map
-=======
-
-let rec uncompress_continuation globals cont
-    : continuation =
-  List.map
->>>>>>> 2ade0e33
-    (fun (var, env) ->
-       let scope = Tables.find Tables.scopes var in
-       let body = Tables.find Tables.cont_defs var in
-       let env = uncompress_env globals env in
-       let locals = localise env var in
-         (scope, var, locals, body))
-<<<<<<< HEAD
-    cont*)
-and uncompress_t ((globals, _scopes, _conts, funs) as envs:unmarshal_envs) v : t =
-  let uv = uncompress_t envs in
-=======
-    cont
 and uncompress_t globals (v : compressed_t) : t =
   let uv = uncompress_t globals in
->>>>>>> 2ade0e33
     match v with
       | #compressed_primitive_value as v -> uncompress_primitive_value v
       | `List vs -> `List (List.map uv vs)
@@ -385,13 +355,8 @@
       | `FunctionPtr (x, locals) -> `FunctionPtr (x, uncompress_env globals locals)
       | `PrimitiveFunction f -> `PrimitiveFunction (f,None)
       | `ClientFunction f -> `ClientFunction f
-<<<<<<< HEAD
-      | `Continuation cont -> `Continuation (uncompress_continuation envs cont, []) (* TODO: Uncompress handlers *)
-and uncompress_env ((globals, scopes, _conts, _funs) as envs) env : env =
-=======
-      | `Continuation cont -> `Continuation (uncompress_continuation globals cont)
+      | `Continuation cont -> `Continuation (uncompress_continuation globals cont, []) (* TODO: Uncompress handlers *)
 and uncompress_env globals env : env =
->>>>>>> 2ade0e33
   try
   List.fold_left
     (fun env (name, v) ->
@@ -399,98 +364,6 @@
     empty_env
     env
   with NotFound str -> failwith("In uncompress_env: " ^ str)
-<<<<<<< HEAD
-			       
-let build_unmarshal_envs ((valenv:env), nenv, tyenv) program
-    : unmarshal_envs =
-  let tyenv =
-    try
-      Env.String.fold
-        (fun name t tyenv-> Env.Int.bind tyenv (Env.String.lookup nenv name, t))
-        tyenv.Types.var_env
-        Env.Int.empty
-    with NotFound str -> failwith("In build_unmarshal_envs: " ^ str)
-  in
-  let build =
-  object (o)
-    inherit Ir.Transform.visitor(tyenv) as super
-
-    val scopes = IntMap.empty
-    val conts = IntMap.empty
-    val funs = IntMap.empty
-
-    method with_scopes scopes =
-      {< scopes = scopes >}
-
-    method with_conts conts =
-      {< conts = conts >}
-
-    method with_funs funs =
-      {< funs = funs >}
-
-    method bind_scope xb =
-      let x = Var.var_of_binder xb in
-      let scopes = IntMap.add x (Var.scope_of_binder xb) scopes in
-        o#with_scopes scopes
-
-    method bind_cont (xb, e) =
-      let x = Var.var_of_binder xb in
-      let conts = IntMap.add x e conts in
-        o#with_conts conts
-
-    method bind_fun (fb, (xsb, e)) =
-      let f = Var.var_of_binder fb in
-      let xs = List.map Var.var_of_binder xsb in
-      let funs = IntMap.add f (xs, e) funs in
-        o#with_funs funs
-
-    method binder =
-      fun b ->
-        let b, o = super#binder b in
-          b, o#bind_scope b
-
-    method computation =
-      fun e ->
-        let (bs, main), t, o = super#computation e in
-        let rec bind o =
-          function
-            | [] -> o
-            | (`Let (x, (_tyvars, e)))::bs ->
-                bind (o#bind_cont (x, (bs, main))) bs
-            | (`Fun (f, (_tyvars, xs, e), _))::bs ->
-                bind (o#bind_fun (f, (xs, e))) bs
-            | (`Rec defs)::bs ->
-                let o =
-                  List.fold_left
-                    (fun o (f, (_tyvars, xs, e), _) ->
-                       o#bind_fun (f, (xs, e)))
-                    o
-                    defs
-                in
-                  bind o bs
-            | _::bs -> bind o bs
-        in
-          (bs, main), t, bind o bs
-
-    method get_envs = (scopes, conts, funs)
-  end in
-  let _, _, o = build#computation program in
-  let scopes, conts, funs = o#get_envs in
-  let globals = globals valenv
-(*   let globals = *)
-(*     ((IntMap.fold *)
-(*         (fun name (v, scope) env -> *)
-(*            if scope = `Global then *)
-(*              IntMap.add name (v, scope) env *)
-(*            else *)
-(*              env) *)
-(*         venv *)
-(*         IntMap.empty), *)
-(*      closures) *)
-  in
-    globals, scopes, conts, funs
-=======
->>>>>>> 2ade0e33
 
 let string_as_charlist s : t =
   `List (List.rev (List.rev_map (fun x -> `Char x) (explode s)))
