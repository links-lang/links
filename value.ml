(*pp deriving *)
open Utility
open Notfound

let serialiser = Settings.add_string ("serialiser", "Dump", `User)

class type otherfield =
object
  method show : string
end

module Show_otherfield =
  Deriving_Show.Defaults
    (struct
      type a = otherfield
      let format formatter obj = Format.pp_print_string formatter (obj # show)
     end)

type db_status = [ `QueryOk | `QueryError of string ]
  deriving (Show)

class virtual dbvalue = object (self)
  method virtual status : db_status
  method virtual nfields : int
  method virtual ntuples : int
  method virtual fname : int -> string
  method virtual get_all_lst : string list list
  method map : 'a. ((int -> string) -> 'a) -> 'a list = fun f ->
      let max = self#ntuples in
      let rec do_map n acc =
	if n < max
	then (
	  do_map (n+1) (f (self#getvalue n)::acc)
	 )
	else acc
      in do_map 0 []
  method map_array : 'a. (string array -> 'a) -> 'a list = fun f ->
      let max = self#ntuples in
      let rec do_map n acc =
	if n < max
	then (
	  do_map (n+1) (f (self#gettuple n)::acc)
	 )
	else acc
      in do_map 0 []
  method fold_array : 'a. (string array -> 'a -> 'a) -> 'a -> 'a = fun f x ->
      let max = self#ntuples in
      let rec do_fold n acc =
	if n < max
	then (
	  do_fold (n+1) (f (self#gettuple n) acc)
	 )
	else acc
      in do_fold 0 x	    method virtual map : 'a. ((int -> string) -> 'a) -> 'a list
  method virtual getvalue : int -> int -> string
  method virtual gettuple : int -> string array
  method virtual error : string
end

class virtual database = object(self)
  method virtual driver_name : unit -> string
  method virtual escape_string : string -> string
  method virtual quote_field : string -> string
  method virtual exec : string -> dbvalue
  method make_insert_query : (string * string list * string list list) -> string =
    fun (table_name, field_names, vss) ->
      "insert into " ^ table_name ^
        "("^String.concat "," field_names ^") values "^
        String.concat "," (List.map (fun vs -> "(" ^ String.concat "," vs ^")") vss)
  method make_insert_returning_query : (string * string list * string list list * string) -> string list =
    fun _ ->
      failwith ("insert ... returning is not yet implemented for the database driver: "^self#driver_name())
end

module Eq_database = Deriving_Eq.Eq_mutable(struct type a = database end)
module Typeable_database = Deriving_Typeable.Primitive_typeable
  (struct
    type t = database
    let magic = "database"
   end)
module Show_database = Deriving_Show.Show_unprintable(struct type a = database end)

(* Here we could do something better, like pickling enough information
   about the database to be able to restore the connection on
   deserialisation *)

type db_constructor = string -> (database * string)

(** {1 Database Drivers and Values} *)

(** [database_drivers]: a list of available database drivers.  Each
    driver registers itself at load time: the contents of the list
    depends on which drivers are built.. *)

let database_drivers = ref ([] : (string * db_constructor) list)

(** [register_driver (name, driver)] registers a DB [driver] under the
    name [name]. *[driver] is a function taking the database params (a
    string with db-specific colon-separated fields) to a pair of
    database object and params (I guess the params could be modified
    by the driver?) *)
let register_driver : (string * db_constructor) -> unit
  = fun ((name, _) as pair) ->
    Debug.print ("registering driver for " ^ name);
    database_drivers := pair :: !database_drivers

let parse_db_string : string -> (string * string) =
  fun params ->
    match Str.bounded_split (Str.regexp ":") params 2 with
      | [hd; tail] -> (hd, tail)
      | _ -> failwith ("Could not parse db connection string : " ^ params)
and reconstruct_db_string : (string * string) -> string =
  fun (x,y) -> x ^ ":" ^ y

let database_connections = ref (StringMap.empty : (database * string) StringMap.t)

let db_connect driver params =
  let s = reconstruct_db_string (driver, params) in
  let constructor =
    try List.assoc driver !database_drivers
    with NotFound _ -> failwith ("No driver for database type `" ^ driver ^ "'")
  in
    match StringMap.lookup s !database_connections with
      | None ->
          let db = constructor params in
          database_connections := StringMap.add s db (!database_connections);
          db
      | Some db -> db

class null_database =
object
  inherit database
  method driver_name () = "null"
  method exec _query : dbvalue = assert false
  method escape_string = assert false
  method quote_field = assert false
end

let _ = register_driver ("null", fun args -> new null_database, reconstruct_db_string ("null", args))

type xmlitem =   Text of string
               | Attr of (string * string)
               | Node of (string * xml)
and xml = xmlitem list
    deriving (Typeable, Show, Eq, Pickle, Dump)

let is_attr = function
  | Attr _ -> true
  | _      -> false

let attrs = List.filter is_attr
and nodes = List.filter (not -<- is_attr)

let rec string_of_xml : ?close_tags:bool -> xml -> string =
  fun ?(close_tags=false) x -> String.concat "" (List.map (string_of_item ~close_tags:close_tags) x)
and string_of_item : ?close_tags:bool -> xmlitem -> string =
  fun ?(close_tags=false) ->
    let format_attrs attrs = match String.concat " " (List.map (string_of_item ~close_tags:close_tags) attrs) with
      | "" -> ""
      | a -> " " ^ a in
    let escape = Str.global_replace (Str.regexp "\"") "\\\""  in
    function
    | Attr (k, v) -> k ^ "=\"" ^ escape v ^ "\""
    | Text s -> xml_escape s
    | Node (tag, children) ->
      begin
        let attrs, nodes = attrs children, nodes children in
        match nodes with
        | [] when not close_tags ->
          "<" ^ tag ^ format_attrs attrs ^ "/>"
        | _  ->
          "<" ^ tag ^ format_attrs attrs ^ ">" ^ string_of_xml ~close_tags:close_tags nodes ^ "</" ^ tag ^ ">"
      end

(* split top-level HTML into head and body components *)
let split_html : xml -> xml * xml =
  function
  | [Node ("html", xs)] ->
    List.fold_left
      (fun (hs, bs) ->
         function
         | Node ("body", ys) ->
           hs, bs @ ys
         | Node ("head", ys) ->
           hs @ ys, bs
         | x -> hs, bs @ [x])
      ([], []) xs
  | [Node ("body", xs)] -> [], xs
  | xs -> [], xs

type table = (database * string) * string * string list list * Types.row
  deriving (Show)

(* type number = num *)
(* module Show_number = Deriving_num.Show_num *)
(* module Typeable_number = Deriving_num.Typeable_num *)
(* module Eq_number = Deriving_num.Eq_num *)
(* module Pickle_number = Deriving_num.Pickle_num *)
(* module Dump_number = Deriving_num.Dump_num *)

type primitive_value_basis =  [
| `Bool of bool
| `Char of char
| `Float of float
| `Int of int
| `XML of xmlitem
| `String of string ]
  deriving (Show, Typeable, Eq, Pickle, Dump)

type primitive_value = [
| primitive_value_basis
| `Database of (database * string)
| `Table of table
]
  deriving (Show)

module Show_in_channel = Deriving_Show.Show_unprintable(struct type a = in_channel end)
module Show_out_channel = Deriving_Show.Show_unprintable(struct type a = out_channel end)
(* not so sure about these two... *)
module Eq_in_channel = Deriving_Eq.Eq_mutable(struct type a = in_channel end)
module Eq_out_channel = Deriving_Eq.Eq_mutable(struct type a = out_channel end)
module Typeable_in_channel = Deriving_Typeable.Primitive_typeable
  (struct
    type t = in_channel
    let magic = "in_channel"
   end)
module Typeable_out_channel = Deriving_Typeable.Primitive_typeable
  (struct
    type t = out_channel
    let magic = "out_channel"
   end)
 
type delim_continuation = frame list
and frame = (Ir.scope * Ir.var * env * Ir.computation)
and continuation = delim_continuation list						       
and t = [
| primitive_value
| `List of t list
| `Record of (string * t) list
| `Variant of string * t
| `FunctionPtr of (Ir.var * t option)
| `PrimitiveFunction of string * Var.var option
| `ClientFunction of string
| `Continuation of continuation * handlers
| `DeepContinuation of continuation * handlers
| `ShallowContinuation of delim_continuation * continuation * handlers    
| `Pid of int * Sugartypes.location
| `Socket of in_channel * out_channel
]
<<<<<<< HEAD
and env = (t * Ir.scope) Utility.intmap  * (t * Ir.scope) Utility.intmap
and handler  = env * Ir.clause Ir.name_map * Ir.handler_spec (* Collection of cases *)
and handlers = handler list
  deriving (Show)					    
  
let toplevel_cont : continuation  = [[]]
let toplevel_hs   = []

(** Continuation helpers **)
let append_cont_frame frame cont =
  match cont with
    delim :: cont -> (frame :: delim) :: cont
  | [] -> [[frame]]
let make_cont_frame scope var env comp : frame = (scope, var, env, comp)
let append_delim_cont delim cont =
  match cont with
    delim' :: cont -> (delim @ delim') :: cont
  | [] -> assert false   
=======
and env = {
  all : (t * Ir.scope) Utility.intmap;
  globals : (t * Ir.scope) Utility.intmap;
  request_data : RequestData.request_data
}
  deriving (Show)


let set_request_data env rd = { env with request_data = rd }

let toplevel_cont : continuation = []
let request_data env = env.request_data
>>>>>>> b2d949c5

(** {1 Environment stuff} *)
(** {2 IntMap-based implementation with global memoization} *)

let empty_env = {
  all = IntMap.empty;
  globals = IntMap.empty;
  request_data = RequestData.new_request_data ()
}
let bind name (v,scope) env =
  (* Maintains globals as submap of global bindings. *)
  match scope with
    `Local ->
      { env with all = IntMap.add name (v,scope) env.all }
  | `Global ->
      { env with
          all = IntMap.add name (v,scope) env.all;
          globals = IntMap.add name (v,scope) env.globals;
      }
let find name env = fst (IntMap.find name env.all)
let mem name env = IntMap.mem name env.all
let lookup name env = opt_map fst (IntMap.lookup name env.all)
let lookupS name env = IntMap.lookup name env.all
let extend env bs = IntMap.fold (fun k v r -> bind k v r) bs env

let get_parameters env = env.all

let shadow env ~by:env_by =
(* Assumes that globals never change *)
  let by_all = env_by.all in
  IntMap.fold (fun name v env -> bind name v env) by_all env

let fold f env a = IntMap.fold f env.all a
let globals env = { env with all = env.globals }

(** {1 Compressed values for more efficient pickling} *)
type compressed_primitive_value = [
| primitive_value_basis
| `Table of string * string * string list list * string
| `Database of string
]
  deriving (Show, Eq, Typeable, Pickle, Dump)

type compressed_continuation = compressed_delim_continuation list
and compressed_delim_continuation = (Ir.var * compressed_env) list
and compressed_t = [
| compressed_primitive_value
| `List of compressed_t list
| `Record of (string * compressed_t) list
| `Variant of string * compressed_t
| `FunctionPtr of (Ir.var * compressed_t option)
| `PrimitiveFunction of string
| `ClientFunction of string
| `Continuation of compressed_continuation
]
and compressed_env = (Ir.var * compressed_t) list
  deriving (Show, Eq, Typeable, Dump, Pickle)

let compress_primitive_value : primitive_value -> [>compressed_primitive_value]=
  function
    | #primitive_value_basis as v -> v
    | `Table ((_database, db), table, keys, row) ->
        `Table (db, table, keys, Types.string_of_datatype (`Record row))
    | `Database (_database, s) -> `Database s

let localise env var =
  (* let module M = Deriving_Show.Show_option(Show_intset) in *)
  (* Debug.print ("cont vars (" ^ string_of_int var ^ "): " ^ *)
  (*              M.show (Tables.lookup Tables.cont_vars var)); *)
  IntSet.fold
    (fun name locals ->
       match lookupS name env with
         | None
         | Some (_, `Global) -> locals
         | Some (v, `Local) ->
             bind name (v, `Local) locals)
    (Tables.find Tables.cont_vars var)
    empty_env


let rec compress_continuation (cont:continuation) : compressed_continuation =
  let compress_frame (_scope, var, locals, _body) =
    (var, compress_env locals)
  in
  let compress_delim delim = List.map compress_frame delim in
  List.map compress_delim cont
      (*List.map
    (fun (_scope, var, locals, _body) ->
       (var, compress_env locals)) cont*)
and compress_t (v : t) : compressed_t =
  let cv = compress_t in
    match v with
      | #primitive_value as v -> compress_primitive_value v
      | `List vs -> `List (List.map cv vs)
      | `Record fields -> `Record(List.map(fun(name, v) -> (name, cv v)) fields)
      | `Variant (name, v) -> `Variant (name, cv v)
      | `FunctionPtr(x, fvs) ->
        `FunctionPtr (x, opt_map compress_t fvs)
      | `PrimitiveFunction (f,_op) -> `PrimitiveFunction f
      | `ClientFunction f -> `ClientFunction f
      | `Continuation (cont,_) -> `Continuation (compress_continuation cont) (* TODO: Compress handlers *)
      | `ShallowContinuation _ | `DeepContinuation _ -> assert false (* TODO: Compress continuations *)
      | `Pid (_pid, _location) -> assert false
      | `Socket (_inc, _outc) -> assert false (* wheeee! *)
and compress_env env : compressed_env =
  List.rev
    (fold
       (fun name (v, scope) compressed ->
          if scope = `Global then
            compressed
          else
            (name, compress_t v)::compressed)
       env
       [])
    (* let string_of_value : t -> string = *)
    (*   fun v -> Show.show show_compressed_t (compress_t v) *)

let uncompress_primitive_value : compressed_primitive_value -> [> primitive_value] =
  function
    | #primitive_value_basis as v -> v
    | `Table (db_name, table_name, keys, t) ->
        let row =
          match DesugarDatatypes.read ~aliases:DefaultAliases.alias_env t with
            | `Record row -> row
            | _ -> assert false in
        let driver, params = parse_db_string db_name in
        let database = db_connect driver params in
          `Table (database, table_name, keys, row)
    | `Database s ->
        let driver, params = parse_db_string s in
        let database = db_connect driver params in
          `Database database
let rec uncompress_continuation globals cont
    : continuation =
  let uncompress_frame (var, env) =
    let scope = Tables.find Tables.scopes var in
    let body = Tables.find Tables.cont_defs var in
    let env = uncompress_env globals env in
    let locals = localise env var in
    (scope, var, locals, body)
  in
  let uncompress_delim delim = List.map uncompress_frame delim in
  List.map uncompress_delim cont
and uncompress_t globals (v : compressed_t) : t =
  let uv = uncompress_t globals in
    match v with
      | #compressed_primitive_value as v -> uncompress_primitive_value v
      | `List vs -> `List (List.map uv vs)
      | `Record fields -> `Record (List.map (fun (name, v) -> (name, uv v)) fields)
      | `Variant (name, v) -> `Variant (name, uv v)
      | `FunctionPtr (x, fvs) -> `FunctionPtr (x, opt_map uv fvs)
      | `PrimitiveFunction f -> `PrimitiveFunction (f,None)
      | `ClientFunction f -> `ClientFunction f
      | `Continuation cont -> `Continuation (uncompress_continuation globals cont, []) (* TODO: Uncompress handlers *)
and uncompress_env globals env : env =
  try
  List.fold_left
    (fun env (name, v) ->
       bind name (uncompress_t globals v, Tables.find Tables.scopes name) env)
    empty_env
    env
  with NotFound str -> failwith("In uncompress_env: " ^ str)

let string_as_charlist s : t =
  `List (List.rev (List.rev_map (fun x -> `Char x) (explode s)))

let _escape =
  Str.global_replace (Str.regexp "\\\"") "\\\"" (* FIXME: Can this be right? *)

(** {1 Pretty-printing values} *)

(* let string_of_cont = Show_continuation.show *)

exception Not_tuple

exception Match of string

let rec char_of_primchar = function
    `Char c -> c
  | o ->
      raise (Match (Show_t.show o))

and charlist_as_string chlist =
  match chlist with
    | `List elems ->
        Utility.implode (List.rev (List.rev_map char_of_primchar elems))
    | _ -> raise (Match("Non-string " ^ string_of_value chlist
                        ^ " used as string."))

and string_of_value : t -> string = function
  | #primitive_value as p -> string_of_primitive p
  | `FunctionPtr (x, fvs) ->
    if Settings.get_value (Basicsettings.printing_functions) then
      string_of_int x ^ opt_app string_of_value "" fvs
    else
      "fun"
  | `PrimitiveFunction (name,_op) -> name
  | `ClientFunction (name) -> name
  (* | `RecFunction(defs, env, var, _scope) -> *)
  (*     (\* Choose from fancy or simple printing of functions: *\) *)
  (*     if Settings.get_value(Basicsettings.printing_functions) then *)
  (*       "{ " ^ (mapstrcat " " *)
  (*                 (fun (_name, (formals, body, _z)) -> *)
  (*                    "fun (" ^ String.concat "," (List.map Ir.string_of_var formals) ^ ") {" ^ *)
  (*                      Ir.string_of_computation body ^ "}") *)
  (*                 defs) ^ *)
  (*         " " ^ Ir.string_of_var var ^ " }[" ^ string_of_environment env ^ "]" *)
  (*     else *)
  (*       "fun" *)
  | `Record fields ->
      (try string_of_tuple fields
       with Not_tuple ->
         "(" ^ mapstrcat "," (fun (label, value) ->
                                label ^ "=" ^ string_of_value value)
           (List.sort (fun (l,_) (r, _) -> compare l r) fields) ^ ")")
  | `Variant (label, `Record []) -> label
  | `Variant (label, value) -> label ^ "(" ^ string_of_value value ^ ")"
  | `List [] -> "[]"
  | `List ((`XML _)::_ as elems) -> mapstrcat "" string_of_value elems
  | `List (elems) -> "[" ^ String.concat ", " (List.map string_of_value elems) ^ "]"
  | `Continuation (cont,_hs) -> "Continuation" ^ string_of_cont cont (* TODO: String of handlers *)
  | `DeepContinuation _ -> "\"DeepContinuation\""
  | `ShallowContinuation _ -> "\"ShallowContinuation\""     
  | `Pid (pid, location) -> string_of_int pid ^ "@" ^ Sugartypes.string_of_location location
  | `Socket (_, _) -> "<socket>"
and string_of_primitive : primitive_value -> string = function
  | `Bool value -> string_of_bool value
  | `Int value -> string_of_int value
  | `Float value -> string_of_float' value
  | `Char c -> "'"^ Char.escaped c ^"'"
  | `XML x -> string_of_item x
  | `Database (_, params) -> "(database " ^ params ^")"
  | `Table (_, table_name, _, _) -> "(table " ^ table_name ^")"
  | `String s -> "\"" ^ s ^ "\""

and string_of_tuple (fields : (string * t) list) : string =
    let fields = List.map (function
                        | x, y when numberp x  -> (int_of_string x, y)
                        | _ -> raise Not_tuple) fields in
    let sorted = List.sort (fun (x,_) (y, _) -> compare x y) fields in
    let numbers, values = List.split sorted in
      if ordered_consecutive numbers && List.length numbers > 1 && List.hd numbers = 1 then
        "(" ^ String.concat ", " (List.map string_of_value values) ^ ")"
      else raise Not_tuple

and numberp s = try ignore(int_of_string s); true with _ -> false

and _string_of_environment : env -> string = fun _env -> "[ENVIRONMENT]"

and string_of_cont : continuation -> string =
  fun cont ->
    let enclose f cont = "[" ^ mapstrcat ", " f cont ^ "]" in
    let frame (_scope, var, _env, body) =
      "(" ^ string_of_int var ^ ", " ^ Ir.Show_computation.show body ^ ")"
    in
    let delim dcont = enclose frame dcont in
    enclose delim cont


(* let string_of_cont : continuation -> string = *)
(*   fun cont -> Show.show show_compressed_continuation (compress_continuation cont) *)

(** {1 Record manipulations} *)

(** [project field value] returns projects the field labeled [field]
    from the Links value [value], provided [value] is a record. *)
let project name = function
  | (`Record fields) -> List.assoc name fields
  | _ -> failwith ("Match failure in record projection")

(** Given a Links tuple, returns an Ocaml list of the Links values in that
    tuple. *)
let untuple : t -> t list =
  let rec aux n output = function
    | [] -> List.rev output
    | fields ->
        match List.partition (fst ->- (=)(string_of_int n)) fields with
          | [_,r], rest -> aux (n+1) (r::output) rest
          | _ -> assert false
  in function
    | `Record fields -> aux 1 [] fields
    | _ -> assert false

(** {1 Boxing and unboxing of primitive types} *)
let box_bool b = `Bool b
and unbox_bool : t -> bool   = function
  | `Bool b  -> b | _ -> failwith "Type error unboxing bool"
and box_int i = `Int i
and unbox_int  : t -> int    = function
  | `Int i   -> i
  | _other -> failwith("Type error unboxing int")
and box_float f = `Float f
and unbox_float : t -> float = function
  | `Float f -> f | _ -> failwith "Type error unboxing float"
and box_char c = `Char c
and unbox_char :  t -> char = function
  | `Char f -> f | _ -> failwith "Type error unboxing char"
and box_xml x = `XML x
and unbox_xml  :  t -> xmlitem = function
  | `XML x -> x | _ -> failwith "Type error unboxing xml"
and box_string s = `String s
and unbox_string : t -> string = function
  | `String s -> s
  | v ->
     failwith ("Type error unboxing string: " ^ string_of_value v)
and box_list l = `List l
and unbox_list : t -> t list = function
  | `List l -> l | v -> failwith ("Type error unboxing list: " ^ string_of_value v)
and box_record fields = `Record fields
and unbox_record : t -> (string * t) list = function
  | `Record fields -> fields | _ -> failwith "Type error unboxing record"
and box_unit : unit -> t
  = fun () -> `Record []
and unbox_unit : t -> unit = function
  | `Record [] -> () | _ -> failwith "Type error unboxing unit"

let box_op : t list -> t -> t =
  fun ps k -> let box = List.fold_left
			  (fun (i, box) p -> let i = i + 1 in (i, ((string_of_int i, p) :: box)))
			  (0, []) ps
	      in
	      let box = (string_of_int ((fst box) + 1), k) :: (snd box) in
	      `Record (List.rev box)

let box : t list -> t = fun ps -> `Record (List.mapi (fun i p -> (string_of_int (i+1), p)) ps)
               
let box_pair : t -> t -> t = fun a b -> `Record [("1", a); ("2", b)]
let unbox_pair = function
  | (`Record [(_, a); (_, b)]) -> (a, b)
  | _ -> failwith ("Match failure in pair conversion")
let box_pid (pid, _location) = `Pid (pid, `Unknown)
let unbox_pid = function
  | `Pid (pid, location) -> (pid, location)
  | _ -> failwith "Type error unboxing pid"
let box_socket (inc, outc) = `Socket (inc, outc)
let unbox_socket = function
  | `Socket p -> p
  | _ -> failwith "Type error unboxing socket"

let intmap_of_record = function
  | `Record members ->
      Some(IntMap.from_alist(
             List.map (fun (k,v) -> int_of_string k, v ) members))
  | _ -> None

type 'a serialiser = {
  save : 'a -> string;
  load : string -> 'a;
}

(** {1 Serialization of values. } *)

let marshal_save : 'a -> string = fun v -> Marshal.to_string v []
and marshal_load : string -> 'a = fun v -> Marshal.from_string v 0

let continuation_serialisers : (string * compressed_continuation serialiser) list = [
  "Marshal",
  { save = marshal_save ; load = marshal_load };

  "Pickle",
  { save = Pickle.to_string<compressed_continuation> ;
    load = Pickle.from_string<compressed_continuation> };

  "Dump",
  { save = Dump.to_string<compressed_continuation> ;
    load = Dump.from_string<compressed_continuation> }
]
											
(*let continuation_serialisers : (string * compressed_continuation serialiser) list = [
  "Marshal",
  { save = marshal_save ; load = marshal_load };

  "Pickle",
  { save = Pickle_compressed_continuation.to_string ;
    load = Pickle_compressed_continuation.from_string };

  "Dump",
  { save = Dump_compressed_continuation.to_string ;
    load = Dump_compressed_continuation.from_string }
]*)

let value_serialisers : (string * compressed_t serialiser) list = [
  "Marshal",
  { save = marshal_save ; load = marshal_load };

  "Pickle",
  { save = Pickle_compressed_t.to_string ;
    load = Pickle_compressed_t.from_string };

  "Dump",
  { save = Dump_compressed_t.to_string ;
    load = Dump_compressed_t.from_string };
]

let retrieve_serialiser : (string * 'a serialiser) list -> 'a serialiser =
  fun serialisers ->
    let name = Settings.get_value serialiser in
    try List.assoc name serialisers
    with NotFound _ -> failwith ("Unknown serialisation method : " ^ name)

let continuation_serialiser : unit -> compressed_continuation serialiser =
  fun () -> retrieve_serialiser continuation_serialisers

let value_serialiser : unit -> compressed_t serialiser =
  fun () -> retrieve_serialiser value_serialisers

let marshal_continuation (c : continuation) : string =
  let cs = compress_continuation c in
  let save = (continuation_serialiser ()).save in
  let pickle = save cs in
    if String.length pickle > 4096 then
      prerr_endline "Marshalled continuation larger than 4K:";
    base64encode pickle

let marshal_value : t -> string =
  fun v ->
    let save = (value_serialiser ()).save in
    (* Debug.print ("marshalling: "^Show_t.show v); *)
      base64encode (save (compress_t v))

let unmarshal_continuation env : string -> continuation =
    let load = (continuation_serialiser ()).load in
    base64decode ->- load ->- uncompress_continuation (globals env)

let unmarshal_value env : string -> t =
  fun s ->
    let load = (value_serialiser ()).load in
    (* Debug.print ("unmarshalling string: " ^ s); *)
    let v = (load (base64decode s)) in
    (* Debug.print ("unmarshalling: " ^ Show_compressed_t.show v); *)
      uncompress_t (globals env) v

(** Return the continuation frame that evaluates the given expression
    in the given environment. *)
let expr_to_contframe env expr =
  make_cont_frame `Local Var.dummy_var env ([], expr)
(*  ((`Local        : Ir.scope),
   (Var.dummy_var : Ir.var),
   (env           : env),
   (([], expr)    : Ir.computation))*)

let rec value_of_xml xs = `List (List.map value_of_xmlitem xs)
and value_of_xmlitem =
  function
    | Text s -> `Variant ("Text", box_string s)
    | Attr (name, value) -> `Variant ("Attr", `Record [("1", box_string name); ("2", box_string value)])
    | Node (name, children) -> `Variant ("Node", `Record [("1", box_string name); ("2", value_of_xml children)])<|MERGE_RESOLUTION|>--- conflicted
+++ resolved
@@ -247,8 +247,11 @@
 | `Pid of int * Sugartypes.location
 | `Socket of in_channel * out_channel
 ]
-<<<<<<< HEAD
-and env = (t * Ir.scope) Utility.intmap  * (t * Ir.scope) Utility.intmap
+and env = {
+  all : (t * Ir.scope) Utility.intmap;
+  globals : (t * Ir.scope) Utility.intmap;
+  request_data : RequestData.request_data
+}
 and handler  = env * Ir.clause Ir.name_map * Ir.handler_spec (* Collection of cases *)
 and handlers = handler list
   deriving (Show)					    
@@ -266,20 +269,9 @@
   match cont with
     delim' :: cont -> (delim @ delim') :: cont
   | [] -> assert false   
-=======
-and env = {
-  all : (t * Ir.scope) Utility.intmap;
-  globals : (t * Ir.scope) Utility.intmap;
-  request_data : RequestData.request_data
-}
-  deriving (Show)
-
 
 let set_request_data env rd = { env with request_data = rd }
-
-let toplevel_cont : continuation = []
 let request_data env = env.request_data
->>>>>>> b2d949c5
 
 (** {1 Environment stuff} *)
 (** {2 IntMap-based implementation with global memoization} *)
