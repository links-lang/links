open Cohttp
open Cohttp_lwt_unix
open Lwt
open ProcessTypes
open Utility
open Webserver_types

let jslibdir : string Settings.setting = Basicsettings.Js.lib_dir
let host_name = Basicsettings.Appserver.hostname
let port = Basicsettings.Appserver.port


module Trie =
struct
  type ('a, 'b) t =
    | Trie of 'b option * ('a * ('a, 'b) t) list

  let empty : ('a, 'b) t = Trie (None, [])

  let rec transform : 'a list -> ('b -> 'b) -> 'b -> ('a, 'b) t -> ('a, 'b) t =
    fun key xf b trie ->
    let rec down key (Trie (here, children)) =
      match key, here with
      | [], None -> Trie (Some b, children)
      | [], Some b' -> Trie (Some (xf b'), children)
      | hk :: tk, _ ->
         let rec right = function
           | [] -> [hk, transform tk xf b empty]
           | ((hc, child) :: tc) ->
              if hk = hc then
                (hc, down tk child) :: tc
              else
                (hc, child) :: right tc in
         Trie (here, right children) in
    down key trie

  (* This has ended up being remarkably specialized *)
  let rec longest_match : 'a list -> ('a, 'b) t -> ('a list * 'b) list =
    fun key (Trie (here, children)) ->
    match key, here with
    | [], None -> []
    | [], Some v -> [key, v]
    | hk :: tk, _ ->
       let rec right = function
         | [] -> begin
             match here with
             | None -> []
             | Some v -> [key, v]
           end
         | ((hc, child) :: tc) ->
            if hk = hc then
              match here with
              | None -> longest_match tk child
              | Some v -> longest_match tk child @ [key, v]
            else
              right tc in
       right children
end

module rec Webserver : WEBSERVER =
struct

  module Eval = Evalir.Eval(Webserver)
  module Webif = Webif.WebIf(Webserver)

  type path = string
  type mime_type = (string * string)
  type static_resource = path * mime_type list
  type request_handler_fn = { request_handler: Value.env * Value.t; error_handler: Value.env * Value.t }

  type provider = (static_resource, request_handler_fn) either option
  type providers = { as_directory: provider; as_page: provider }  (* Really, at least one should be Some *)
  type routing_table = (string, providers) Trie.t

  let rt : routing_table ref = ref Trie.empty

  let env : (Value.env * Ir.var Env.String.t * Types.typing_environment) ref =
    ref (Value.Env.empty, Env.String.empty, Types.empty_typing_environment)
  let prelude : Ir.binding list ref = ref []
  let globals : Ir.binding list ref = ref []

  (* Keeps track of whether websocket requests are allowed. *)
  let accepting_websocket_requests = ref false
  let is_accepting_websocket_requests () =
    !accepting_websocket_requests
  let set_accepting_websocket_requests v =
    accepting_websocket_requests := v

  let ws_url = Settings.get_value Basicsettings.websocket_url

  let set_prelude bs =
    prelude := bs
  let init some_env some_globals =
    env := some_env;
    globals := some_globals;
    ()

  let add_route is_directory path thread_starter =
    rt := Trie.transform
            (Str.split (Str.regexp "/") path)
            (fun p -> if is_directory then
                        {p with as_directory = Some thread_starter}
                      else
                        {p with as_page = Some thread_starter})
            (if is_directory then
               { as_directory = Some thread_starter; as_page = None }
             else
               { as_directory = None; as_page = Some thread_starter })
            !rt

  let extract_client_id cgi_args =
    Utility.lookup "__client_id" cgi_args

  let get_client_id_or_die cgi_args =
    match extract_client_id cgi_args with
      | Some client_id ->
          Debug.print ("Found client ID: " ^ client_id);
          let decoded_client_id = Utility.base64decode client_id in
          Debug.print ("Decoded client ID: " ^ decoded_client_id);
          ClientID.of_string decoded_client_id
      | None -> failwith "Client ID expected but not found."


  let get_or_make_client_id cgi_args =
    if (Webif.should_contain_client_id cgi_args) then
      get_client_id_or_die cgi_args
    else
      ClientID.create ()

  let start tl_valenv =
    let is_prefix_of s t = String.length s <= String.length t && s = String.sub t 0 (String.length s) in
    let ( / ) = Filename.concat in

    let parse_post_body s =
      let assocs = split '&' s in
      let one_assoc s =
        try
          let i = String.index s '=' in
          String.sub s 0 i,
          Cgi.decode (String.sub s (succ i) (String.length s - i - 1))
        with
        | Not_found -> s,"" in
      List.map one_assoc assocs in

    let callback rt render_cont conn req body =
      let req_hs = Request.headers req in
      let content_type = Header.get req_hs "content-type" in
      Cohttp_lwt_body.to_string body >>= fun body_string ->

      let cgi_args : (string * string) list =
        match Request.meth req, content_type with
        | `POST, Some content_type when string_starts_with content_type "multipart/form-data" ->
           List.map (fun (name, { Multipart.value=value; _ }) -> (name, value))
                    (Multipart.parse_multipart_args content_type body_string)
        | `POST, _ ->
           parse_post_body body_string
        | `GET, _ ->
           List.map (fun (k, vs) -> (k, String.concat "," vs)) (Uri.query (Request.uri req))
        | _, _ -> [] (* FIXME: should possibly do something else here *) in

      (* Add headers as cgi args. Is this really what we want to do? *)
      let cgi_args = cgi_args @ Header.to_list (Request.headers req) in
      let cookies = Cohttp.Cookie.Cookie_hdr.extract (Request.headers req) in
      Debug.print (Printf.sprintf "%n cgi_args:" (List.length cgi_args));
      List.iter (fun (k, v) -> Debug.print (Printf.sprintf "   %s: \"%s\"" k v)) cgi_args;
      let path = Uri.path (Request.uri req) in

      (* Precondition: valenv has been initialised with the correct request data *)
<<<<<<< HEAD
      let run_page (valenv, v) () =
        let cid = RequestData.get_client_id (Value.Env.request_data valenv) in
=======
      let run_page (valenv, v) (error_valenv, error_v) () =
        let cid = RequestData.get_client_id (Value.request_data valenv) in
>>>>>>> 7308ef43
        let ws_conn_url =
          if !accepting_websocket_requests then Some (ws_url) else None in
        let applier env vp =
          Eval.apply (render_cont ()) env vp >>= fun (valenv, v) ->
          let page = Irtojs.generate_real_client_page
                       ~cgi_env:cgi_args
                       (Lib.nenv, Lib.typing_env)
                       (* hypothesis: local definitions shouldn't matter,
                        * they should all end up in valenv... *)
                       (!prelude @ !globals)
                       (valenv, v)
<<<<<<< HEAD
                       ws_conn_url
          in
          Lwt.return ("text/html", page) in
=======
                       ws_conn_url in
          Lwt.return ("text/html", page) in
        try
          applier valenv (v, [`String path; `SpawnLocation (`ClientSpawnLoc cid)])
        with
        | Eval.Wrong ->
           applier error_valenv (error_v, [`String path; `String "Error in string matching (perhaps you have an over-specific route function)."; `SpawnLocation (`ClientSpawnLoc cid)])
        | Eval.EvaluationError s ->
           applier error_valenv (error_v, [`String path; `String s; `SpawnLocation (`ClientSpawnLoc cid)]) in
>>>>>>> 7308ef43

      let render_servercont_cont valenv v =
        let ws_conn_url =
          if !accepting_websocket_requests then Some (ws_url) else None in
        Irtojs.generate_real_client_page
          ~cgi_env:cgi_args
          (Lib.nenv, Lib.typing_env)
          (!prelude @ !globals)
          (valenv, v)
          ws_conn_url in

      let serve_static base uri_path mime_types =
          let fname =
            let fname = base / uri_path in
            let n = String.length fname in
            if n > 1 && String.get fname (n-1) = '/' then
              fname / "index.html"
            else
              base / uri_path in

          let headers =
            (* Filename.extension not defined until 4.04, because who would want such a thing *)
            let rec loop = function
              | [] -> Cohttp.Header.init ()
              | ((ext, content_type) :: rest) ->
                 if Filename.check_suffix fname ("." ^ ext) then
                   Cohttp.Header.init_with "content-type" content_type
                 else
                   loop rest in
            loop mime_types in
          Debug.print (Printf.sprintf "Responding to static request;\n    Requested: %s\n    Providing: %s\n" path fname);
          Server.respond_file ~headers ~fname () in

      let is_websocket_request = is_prefix_of ws_url in

      let route rt =
        let rec up = function
          | [], _ -> Server.respond_string ~status:`Not_found ~body:"<html><body><h1>Nope</h1></body></html>" ()
          | ([] as remaining, { as_page = Some (Left (file_path, mime_types)); _ }) :: _, true
          | (remaining, { as_directory = Some (Left (file_path, mime_types)); _ }) :: _, true ->
             serve_static file_path (String.concat "/" remaining) mime_types
          | (remaining, { as_directory = Some (Left (file_path, mime_types)); _ }) :: _, false ->
             serve_static file_path (String.concat "/" remaining / "index.html") mime_types
          | ([], { as_page = Some (Right { request_handler = (valenv, v); error_handler = (error_valenv, error_v) }); _}) :: _, true
          | (_, { as_directory = Some (Right { request_handler = (valenv, v); error_handler = (error_valenv, error_v) }); _}) :: _, _ ->
             let (_, nenv, tyenv) = !env in
             let cid = get_or_make_client_id cgi_args in
             let req_data = RequestData.new_request_data cgi_args cookies cid in
<<<<<<< HEAD
             let req_env = Value.Env.set_request_data (Value.Env.shadow tl_valenv ~by:valenv) req_data in
=======
             let req_env = Value.set_request_data (Value.shadow tl_valenv ~by:valenv) req_data in
             let req_error_env = Value.set_request_data (Value.shadow tl_valenv ~by:error_valenv) req_data in
>>>>>>> 7308ef43
             Webif.do_request
               (req_env, nenv, tyenv)
               cgi_args
               (run_page (req_env, v) (req_error_env, error_v))
               (render_cont ())
               (render_servercont_cont req_env)
               (fun hdrs bdy -> Lib.cohttp_server_response hdrs bdy req_data)
          | _ :: t, path_is_file -> up (t, path_is_file) in
        up (Trie.longest_match (Str.split (Str.regexp "/") path) !rt, String.length path == 1 ||path.[String.length path - 1] <> '/') in

      if is_prefix_of (Settings.get_value Basicsettings.Js.lib_url) path then
        let liburl_length = String.length (Settings.get_value Basicsettings.Js.lib_url) in
        let uri_path = (String.sub path liburl_length (String.length path - liburl_length)) in
        let linkslib = match Settings.get_value jslibdir with
          | "" ->
             begin
               (match Utility.getenv "LINKS_LIB" with
                | None -> Filename.dirname Sys.executable_name
                | Some path -> path) / "lib" / "js"
             end
          | s -> s in
        serve_static linkslib uri_path []
      (* Handle websocket connections *)
      else if (is_websocket_request path) then
        let websocket_path = Settings.get_value Basicsettings.websocket_url in
        let ws_url_length = String.length websocket_path in
        (* TODO: Sanity checking of client ID here *)
        let client_id = ClientID.of_string @@
          String.sub path ws_url_length ((String.length path) - ws_url_length) in
        Debug.print (Printf.sprintf "Creating websocket for client with ID %s\n"
          (ClientID.to_string client_id));
        Cohttp_lwt_body.drain_body body >>= fun () ->
        Proc.Websockets.accept client_id req (fst conn)
      else
        route rt in

    let start_server host port rt =

      let render_cont () =
        let (_, nenv, {Types.tycon_env = tycon_env; _ }) = !env in
        let _, x = Var.fresh_global_var_of_type (Instantiate.alias "Page" [] tycon_env) in
        let render_page = Env.String.lookup nenv "renderPage" in
        let tail = `Apply (`Variable render_page, [`Variable x]) in
        Hashtbl.add Tables.scopes x `Global;
        Hashtbl.add Tables.cont_defs x ([], tail);
        Hashtbl.add Tables.cont_vars x IntSet.empty;
        let frame = Value.Continuation.Frame.make `Global x Value.Env.empty ([], tail) in
        Value.Continuation.(frame &> empty)
      in
      Conduit_lwt_unix.init ~src:host () >>= fun ctx ->
      let ctx = Cohttp_lwt_unix_net.init ~ctx () in
      Debug.print ("Starting server (2)?\n");
      Server.create ~ctx ~mode:(`TCP (`Port port)) (Server.make ~callback:(callback rt render_cont) ()) in

    Debug.print ("Starting server?\n");
    Lwt.async_exception_hook :=
      (fun exn -> Debug.print ("Caught asynchronous exception: " ^ (Printexc.to_string exn)));
    Settings.set_value Basicsettings.web_mode true;
    Settings.set_value webs_running true;
    start_server (Settings.get_value host_name) (Settings.get_value port) rt
end<|MERGE_RESOLUTION|>--- conflicted
+++ resolved
@@ -166,13 +166,8 @@
       let path = Uri.path (Request.uri req) in
 
       (* Precondition: valenv has been initialised with the correct request data *)
-<<<<<<< HEAD
-      let run_page (valenv, v) () =
+      let run_page (valenv, v) (error_valenv, error_v) () =
         let cid = RequestData.get_client_id (Value.Env.request_data valenv) in
-=======
-      let run_page (valenv, v) (error_valenv, error_v) () =
-        let cid = RequestData.get_client_id (Value.request_data valenv) in
->>>>>>> 7308ef43
         let ws_conn_url =
           if !accepting_websocket_requests then Some (ws_url) else None in
         let applier env vp =
@@ -184,21 +179,15 @@
                         * they should all end up in valenv... *)
                        (!prelude @ !globals)
                        (valenv, v)
-<<<<<<< HEAD
-                       ws_conn_url
-          in
-          Lwt.return ("text/html", page) in
-=======
                        ws_conn_url in
           Lwt.return ("text/html", page) in
         try
           applier valenv (v, [`String path; `SpawnLocation (`ClientSpawnLoc cid)])
         with
-        | Eval.Wrong ->
+        | Evalir.Exceptions.Wrong ->
            applier error_valenv (error_v, [`String path; `String "Error in string matching (perhaps you have an over-specific route function)."; `SpawnLocation (`ClientSpawnLoc cid)])
-        | Eval.EvaluationError s ->
+        | Evalir.Exceptions.EvaluationError s ->
            applier error_valenv (error_v, [`String path; `String s; `SpawnLocation (`ClientSpawnLoc cid)]) in
->>>>>>> 7308ef43
 
       let render_servercont_cont valenv v =
         let ws_conn_url =
@@ -247,12 +236,8 @@
              let (_, nenv, tyenv) = !env in
              let cid = get_or_make_client_id cgi_args in
              let req_data = RequestData.new_request_data cgi_args cookies cid in
-<<<<<<< HEAD
              let req_env = Value.Env.set_request_data (Value.Env.shadow tl_valenv ~by:valenv) req_data in
-=======
-             let req_env = Value.set_request_data (Value.shadow tl_valenv ~by:valenv) req_data in
-             let req_error_env = Value.set_request_data (Value.shadow tl_valenv ~by:error_valenv) req_data in
->>>>>>> 7308ef43
+             let req_error_env = Value.Env.set_request_data (Value.Env.shadow tl_valenv ~by:error_valenv) req_data in
              Webif.do_request
                (req_env, nenv, tyenv)
                cgi_args
