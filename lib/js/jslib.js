// set up optimised setZeroTimeout
(function() {
	var timeouts = [];
	//~ var offset = 0;

	var messageName = "0TMsg";

	function setZeroTimeout(fn) {
		timeouts.push(fn);
		window.postMessage(messageName, "*");
	}

	function handleMessage(event) {
		if (event.source == window && event.data == messageName) {
			event.stopPropagation();
			//~ if (timeouts.length > offset) { //length > 0) {
			if (timeouts.length > 0) {

				//~ timeouts[offset]();
//~
				//~ offset = offset + 1;
				//~ // increment the offset and remove the free space if necessary
				//~ if (offset * 2 >= timeouts.length){
				  //~ timeouts = timeouts.slice(offset);
				  //~ offset = 0;
				//~ }

				timeouts.shift()();
			}
		}
	}

	window.addEventListener("message", handleMessage, true);

	window.setZeroTimeout = setZeroTimeout;
})();

function setZeroTimeout(f) {
  //setTimeout(f, 0)
  window.setZeroTimeout(f)
}

// Links js runtime.

// [HACK]
//   import third party APIs into here
//   - jslib is typed as an empty open row
//   - foreign calls are untyped
var jslib = function () {
  return {
    event: YAHOO.util.Event
  };
}();

var _dwindow = DEBUGGING ? open('', 'debugwindow','width=550,height=800,toolbar=0,scrollbars=yes') : null;

// (IE) these aren't defined in IE
document.ELEMENT_NODE = 1;
document.ATTRIBUTE_NODE = 2;
document.TEXT_NODE = 3;
document.CDATA_SECTION_NODE = 4;
document.ENTITY_REFERENCE_NODE = 5;
document.ENTITY_NODE = 6;
document.PROCESSING_INSTRUCTION_NODE = 7;
document.COMMENT_NODE = 8;
document.DOCUMENT_NODE = 9;
document.DOCUMENT_TYPE_NODE = 10;
document.DOCUMENT_FRAGMENT_NODE = 11;
document.NOTATION_NODE = 12;

var DEBUG = function () {
  // FIXME: These dynamic type-checking functions are useful for more than
  //   debugging; promote them to some other module

  function is_instance(value, type, constructor) {
    return value != undefined
        && (typeof value == type || value instanceof Object
                  && value.constructor == constructor)
  }
  // [xmldump]
  function xmldump(xml) {
    return (new XMLSerializer()).serializeToString(xml) // makes garbage
  }
  // [xmldump2] Another way of dumping XML
  // (IE) the xml property is supposed to work for IE. It
  // doesn't appear to work for DOM nodes created
  // by the global document object, but does work
  // for nodes created by some other document
  // (other documents are created with
  //  new ActiveXObject('Msxml2.DOMDocument.3.0'))...
  //
  // ...it seems that IE has two different kinds of
  // DOM node object: a JScript one, and an ActiveX
  // one. The JScript one is the one used by
  // the DOM for the current document, and does not
  // support serialization.
  //
  // Perhaps we should implement our own serializer
  // at some point if we really need it.
  function xmldump2 (xmlNode) {
    var text = false;
    try {
      // Firefox
      var serializer = new XMLSerializer(); // makes garbage
      text = serializer.serializeToString(xmlNode);
    }
    catch (e) {
      try {
        // IE
        if(xmlNode.nodeType == document.ELEMENT_NODE) {
          text = "ELEMENT" //xmlNode.outerHTML;
        } else if(xmlNode.nodeType == document.TEXT_NODE) {
          text = xmlNode.nodeValue
        } else {
          throw ("can only xmldump element and text nodes in IE")
        }
      }
      catch (e) {}
    }
    return text;
    //   return (new XMLSerializer()).serializeToString(xml)
  }

  // [is_xmlnode]
  //   IE:
  //     The class "Node" isn't defined in IE, so we need an alternative way
  //     of detecting xml nodes
  //   BUG:
  //     Need to do something similar for events.
  var is_xmlnode;
  try {
    null instanceof Node;
    is_xmlnode = function(value) {
      return is_instance(value, -1, Node)
    }
  } catch(e) {
    // in IE resort to testing whether the object has a 'nodeType' field
    is_xmlnode = function(value) {
      return value.nodeType;
    }
  }
  return {
  assert_noisy : DEBUGGING ? function(value, message) {
    if (value != true) {
      try {
        throw new Error() // throw an exception so that we can retrieve the
                          // stack (via the 'stack' property)
      }
      catch (e) {
        var msg = "<b>ASSERTION FAILED!</b> in function "
                    + arguments.callee.caller + "<br/><b>Stack</b>: " + e.stack;
        _debug(msg);
        throw new Error("assertion failed (check debug output): " + message);
      }
    }
  } : function(value, message) { return; } ,
  is_unit : function (x) {
    if (typeof(x) != 'object') return false;
    if (x.constructor != Object) return false;
    for (var i in x) { return false }; return true;
  },
  assert : function(c, msg) {
    if (!c) {
      _debug(msg);
      throw("LINKS ASSERTION FAILED: " + msg);
    }
  },
  is_object : function(value) {
    return value != undefined && (value instanceof Object)
  },
  is_number : function(value) {
    return is_instance(value, 'number', Number);
  },
  is_string: function(value) {
    return is_instance(value, 'string', String);
  },
  is_boolean : function(value) {
    return is_instance(value, 'boolean', Boolean);
  },
  is_xmlnode : is_xmlnode,
  is_array : function(value) {
    return is_instance(value, -1, Array);
  },
  is_charlist: function(value) {
    return(DEBUG.is_array(value) && DEBUG.is_string(value[0]));
  },
  is_event : function(value) {
    return is_instance(value, -1, Event)
  },
  is_textnode : function(value) {
    return DEBUG.is_xmlnode(value) && value.nodeType == document.TEXT_NODE;
  },
  is_undefined : function(value) {
    return value == undefined && String(value) == 'undefined';
  },
  is_null : function(value) {
    return value == null && String(value) == 'null';
  },
  is_function : function(value) {
    return is_instance(value, 'function', Function);
  },
  type : function(value) {
     if      (DEBUG.is_number (value))    return 'number';
     else if (DEBUG.is_string (value))    return 'string';
     else if (DEBUG.is_boolean (value))   return 'boolean';
     else if (DEBUG.is_textnode (value))  return 'textnode';
     else if (DEBUG.is_xmlnode (value))   return 'xmlnode';
     else if (DEBUG.is_array (value))     return 'array';
     else if (DEBUG.is_event (value))     return 'event';
     else if (DEBUG.is_undefined (value)) return 'undefined';
     else if (DEBUG.is_null (value))      return 'null';
     else if (typeof(value) == 'object' && 'constructor' in value)
                                          return new String(constructor); // makes garbage
     else return 'UNKNOWN TYPE'
  },
  // Could also add type-predicates for Array, Error, Function, Date, etc.
  show : function(value) {
     if (DEBUG.is_xmlnode(value)) return xmldump(value)
     else return LINKS.stringify(value)
  }
  }
}();

var AJAX = function() {
  // (IE) XMLHttpRequest is an ActiveXObject in IE
  return {
    isLoaded : 2,
    isComplete : 4,

  newRequest : function() {
    var http_request;
    if(window.XMLHttpRequest) { // native XMLHttpRequest object (FireFox, etc.)
      try {
        http_request = new XMLHttpRequest(); // makes garbage
      } catch(e) {
        throw ("Failed to create (native) XMLHttpRequest");
      }
    } else if(window.ActiveXObject) { //IE
      try {
          http_request = new ActiveXObject("Msxml2.XMLHTTP"); // makes garbage
      } catch(e) {
        try {
          http_request = new ActiveXObject("Microsoft.XMLHTTP"); // makes garbage
        } catch(e) {
          throw ("Failed to create (ActiveX) XMLHttpRequest object");
        }
      }
    }
    return http_request;
  }
  };
}();


/* Functions for handling the websocket connection to the server. */
var WEBSOCKET = function() {
  return {
    buffer : [],
    is_connected : false,

    make_uri : function(path) {
      var loc = window.location;
      // Remove leading and trailing slashes if necessary
      if (path.length > 0) {
        var startIdx = (path.charAt(0) == '/') ? 1 : 0;
        var endIdx = (path.charAt(path.length - 1) == '/') ? path.length - 1 : path.length;
        if (startIdx < endIdx) {
          path = path.substring(startIdx, endIdx);
        } else {
          path = "";
        }
      }

      return "ws://" + loc.host + "/" + path + "/" + _client_id;
    },

    connect_if_required : function(state) {
      if ("ws_conn_url" in state) {
        WEBSOCKET.connect(WEBSOCKET.make_uri(state.ws_conn_url));
      } else {
         _debug("No ws_conn_url in JSON state; not connecting to websocket server");
      }
    },

    connect : function(ws_uri) {
      DEBUG.assert(_client_id != undefined,
                   "Trying to start websocket connection with undefined client ID");

      _debug("Connecting to websocket at address " + ws_uri);
      _socket = new WebSocket(ws_uri);

      /* Set up all of the event handlers */
      _socket.onopen = function(evt) {
        WEBSOCKET.onOpen(evt);
      };

      _socket.onclose = function(evt) {
        WEBSOCKET.onClose(evt);
      };

      _socket.onerror = function(evt) {
        WEBSOCKET.onError(evt);
      };

      _socket.onmessage = function(evt) {
        WEBSOCKET.onMessage(evt);
      }

    },

    onOpen : function(evt) {
      _debug("Successfully opened websocket connection.");
      WEBSOCKET.is_connected = true;
      WEBSOCKET.drain_buffer();
    },

    onClose : function(evt) {
      // TODO: Fancier handling of errors here.
      // Should also make these prints as opposed to debugs?
      _debug("Lost connection to the server. Please refresh the page.");
      WEBSOCKET.is_connected = false;
    },

    onError : function(evt) {
      _debug("Error encountered when connecting to server. Please refresh the page.");
      WEBSOCKET.is_connected = false;
    },

    onMessage : function(evt) {
      _debug("Received message " + evt.data);
      var js_parsed = JSON.parse(evt.data);
      if (DEBUG.is_object(js_parsed)) {
        if ("opcode" in js_parsed) {
          switch (js_parsed.opcode) {
            case "MESSAGE_DELIVERY":
              _debug("In message delivery case");
              var local_pid = js_parsed.dest_pid;
              var msg = js_parsed.val;
              LINKS.deliverMessage(local_pid, msg);
              break;
            case "AP_RESPONSE":
              var blocked_pid = js_parsed.blocked_pid;
              var chan = js_parsed.chan;
              _returned_channels[blocked_pid] = chan;
              _buffers[chan._sessEP2] = [];
              _wakeup(blocked_pid);
              break;
            case "SESSION_MESSAGE_DELIVERY":
              var ep_id = js_parsed.ep_id;
              var msg = js_parsed.msg;
              var delegated_chans = js_parsed.deleg_chans;
              var requires_lost_messages = js_parsed.requires_lost_messages;
              migrateDelegatedSessions(delegated_chans, requires_lost_messages);
              deliverSessionMessage(ep_id, msg);
              break;
            case "GET_LOST_MESSAGES":
              var remote_ep = js_parsed.carrier_ep;
              var ep_ids = js_parsed.ep_ids;
              handleGetLostMessages(remote_ep, ep_ids);
              break;
            case "DELIVER_LOST_MESSAGES":
              var ep_id = js_parsed.ep_id;
              var lost_message_table = js_parsed.lost_messages;
              handleLostMessages(ep_id, lost_message_table);
              break;
            default:
              _debug("Unhandled message: " + JSON.stringify(evt.data));
              break;
          }
        }
      }
    },

    serialise_and_send : function(msg) {
      _socket.send(JSON.stringify(msg));
    },

    drain_buffer : function() {
      while (WEBSOCKET.buffer.length > 0) {
        var msg = WEBSOCKET.buffer.pop();
        _debug("Sending buffered message: " + JSON.stringify(msg));
        WEBSOCKET.serialise_and_send(msg);
      }
    },

    try_send : function(msg) {
      // If we're connected, send along. Otherwise add to the buffer.
      if (WEBSOCKET.is_connected) {
        _socket.send(JSON.stringify(msg));
      } else {
        _debug("No connection yet; buffering message " + JSON.stringify(msg));
        WEBSOCKET.buffer.unshift(msg);
      }
    },

    sendRemoteClientMessage : function(destClientId, destPid, msg) {
      _debug("Sending message bound for client " + destClientId +
             ", process " + destPid + ", msg: " + JSON.stringify(msg));

      var to_send_json =
        { opcode: "CLIENT_TO_CLIENT", destClientId: destClientId,
          destPid : destPid, msg: msg};
      WEBSOCKET.try_send(to_send_json);
    },

    sendRemoteServerMessage : function(destServerPid, msg) {
      _debug("Sending message bound for server process " + JSON.stringify(destServerPid) + ", msg: "
             + JSON.stringify(msg));

      var to_send_json =
        { opcode: "CLIENT_TO_SERVER", destPid: destServerPid, msg: msg};
      WEBSOCKET.try_send(to_send_json);
    },

    sendRemoteAPRequest : function(current_pid, remote_apid) {
      _debug("Requesting a connection from remote AP " + JSON.stringify(remote_apid));
      var to_send_json =
        { opcode: "SERVER_AP_REQUEST", blockedClientPid: current_pid, serverAPID: remote_apid};
      WEBSOCKET.try_send(to_send_json);
    },

    sendRemoteAPAccept : function(current_pid, remote_apid) {
      _debug("Accepting a connection from remote AP " + JSON.stringify(remote_apid));
      var to_send_json =
        { opcode: "SERVER_AP_ACCEPT", blockedClientPid: current_pid, serverAPID: remote_apid};
      WEBSOCKET.try_send(to_send_json);
    },

    sendRemoteSessionMessage : function (channel, delegated_sessions, val) {
      var remote_ep = channel._sessEP1;
      _debug("Sending value " + (JSON.stringify(val)) + " to remote endpoint " + remote_ep);
      var to_send_json =
        { opcode: "REMOTE_SESSION_SEND", remoteEP: remote_ep,
          delegatedSessions: delegated_sessions, msg: val };
      WEBSOCKET.try_send(to_send_json);
    },

    sendLostMessageResponse : function (ep_id, lost_message_table) {
      _debug("Delivering lost messages for remote EP " + ep_id + ", message table: "
            + (JSON.stringify(lost_message_table)));
      var to_send_json =
        { opcode: "LOST_MESSAGES", epID: ep_id, msgs: lost_message_table };
      WEBSOCKET.try_send(to_send_json);
    }
  }

}();


var _maxPid = 0;             // the highest process id allocated so far
var _mainPid = "MAIN";       // the process id of the main process
var _current_pid = _mainPid; // the process id of the currently active process
var _client_id = undefined;  // the unique ID given to this client
<<<<<<< HEAD
var _socket = undefined;     // reference to the websocket used to communicate with the server
var _handlingEvent = false;
var _aps = [];                // list of active client access points
var _returned_channels = {};  // channels that have been returned from an AP request.
                              // blocked PID |-> returned channel EP.
=======
var _handlingEvent = false;
var _aps = [];                // list of active client access points
>>>>>>> 568ff46d

var _closureTable = {};

var LINKS = function() {

  // A package of functions used internally, not callable from Links code.

  // BEGIN private LINKS vars/methods

  var _formkey = null;

  var _removeCGIArgs = function(str) {
    return str.replace(/\?.*/, "");
  }

  // Continue a thread at server after a client call has finished.
  // _kappa is our local (client) continuation, for use when the
  // server is really finished, and _continuation is the server-side
  // continuation which the server asked client to invoke it with.
  var _remoteContinue = function (_kappa, _continuation, _mailbox,
                                  _synch) {
    return function (_res) {
      _debug("Continuing at server with value \"" + _res + "\" and continuation " +
             _continuation);
      var _request = AJAX.newRequest();
      var _rootURL = _removeCGIArgs(location.href);
      _request.open('POST', _rootURL, !_synch);
      if (!_synch)
        _request.onreadystatechange = _remoteCallHandler(_kappa, _request, _synch);
      _request.setRequestHeader('Content-Type',
                                'application/x-www-form-urlencoded');

      _request.pid = _current_pid;

      var _resultJSON = LINKS.stringify(_res);
      var _mailboxJSON = LINKS.stringify(_mailbox);
      _request.send("__continuation=" + _continuation +
                    "&__result=" + LINKS.base64encode(_resultJSON) +
                    "&__client_id=" + LINKS.base64encode(_client_id)
                   );
      if (_synch) {
        _remoteCallHandler(_kappa, _request, _synch)();
      }
    }
  }

  // resolve the JSON state for a top-level client program
  function _resolveJsonState(state, handlers) {
    for (var i in handlers) {
      var h = handlers[i];
      h.clientKey = _registerMobileKey(state, h.key);

      // update nodes with the client keys
      var nodes = document.querySelectorAll("[key=\"" + h.key + "\"]");
      for (var j = 0; j < nodes.length; ++j)
        nodes[j].setAttribute("key", h.clientKey);
    }
  }

  // register event handlers and spawn processes captured by the JSON
  // state for a top-level client program
  function _activateJsonState(state, client_id, processes, handlers, aps) {
    // set client ID
    _debug("Setting client ID to " + client_id);
    _client_id = client_id;
    // register event handlers
    for (var i in handlers) {
      var h = handlers[i];
      var hs = eval(h.eventHandlers);
      resolveServerValue(state, hs);
      _registerMobileEventHandlers(h.clientKey, hs);
    }

    // resolve and create mobile access points
    // needs to be done before processes, since processes may (will!) reference
    for (var i in aps) {
      var ap = aps[i];
      newWithID(ap);
    }

    // resolve and spawn the mobile processes
    for (var i in processes) {
      var p = processes[i];
      resolveServerValue(state, p);
      _spawnWithMessages(p.pid, p.process, p.messages);
    }
  }

  // resolve, spawn, and register, serialised client processes
  // received from the server
  //
  // it is important to do this is two stages as the process and message
  // values may themselves reference the mobile processes which must
  // have been registered
  function resolveMobileState(state, processes, handlers) {
    // register event handler keys
    for (var i in handlers) {
      var h = handlers[i];
      h.clientKey = _registerMobileKey(state, h.key);
    }

    // register event handlers
    for (var i in handlers) {
      var h = handlers[i];
      var hs = eval(h.eventHandlers);
      resolveServerValue(state, hs);
      _registerMobileEventHandlers(h.clientKey, hs);
    }

    // resolve and spawn the mobile processes
    for (var i in processes) {
      var p = processes[i];
      resolveServerValue(state, p);
      _spawnWithMessages(p.pid, p.process, p.messages);
    }
  }


  // Resolve function references in the object _obj, specified as records
  // {function:f, environment:e}, where the environment is optional. If
  // an environment is specified, we assume that the function denoted by
  // f is actually a wrapper and that f(e) is the desired function.
  // Without an environment, f itself denotes the desired function, a
  // standard CPS compiled Links function. This is recursive, so each
  // object in _obj also has its functions resolved.
  function resolveServerValue(state, _obj) {
    if (_obj instanceof Object) {
      for (var i in _obj) {
         resolveServerValue(state, _obj[i]);
         if (_obj[i].func) {
           // _debug("resolving " + _obj[i].func);
           // _debug(eval(_obj[i].func));
           // _debug("in environment " + _obj[i].environment);
           // _debug(eval(_obj[i].environment));

           var f;

           if (!DEBUG.is_object(_obj[i].environment)) {
             //_debug("Note: environmentless function resolved");
             f = eval(_obj[i].func);
           } else {
             f = partialApply(eval(_obj[i].func), eval(_obj[i].environment));
           }
           f.location = _obj[i].location; // This may be set to 'server' by the server serializer.
           f.func = _obj[i].func;
//           f.environment = _obj[i].environment;

           _obj[i] = f;
         } else if (_obj[i].key) {
           _obj[i].key = _lookupMobileKey(state, _obj[i].key)
         // } else if (_obj[i].eventHandlers) {
         //   var hs = eval(_obj[i].eventHandlers);
         //   // is the following line necessary?
         //   resolveServerValue(state, hs);
         //   delete _obj[i].eventHandlers;
         //   _obj[i].key = _registerEventHandlers(hs);
         }
         // Removed: PID resolution.
      }
    }
  }

  // ___append: return a new array with the elements of xs followed by the
  // single item x
  function ___append(xs, x) {
    var out = [];
    for (var i = 0; i < xs.length; i++) {
      out[i] = xs[i];
    }
    out[i] = x;
    return out;
  }

  // Perform a client call as specified in _callPackage, then re-invoke
  // the server using _remoteContinue
  // NOTE: variables defined within this function could shadow
  // the Links function we're trying to execute. Hence all local
  // vars are prefixed with underscore. Beware also of package variables
  // above shadowing.
  var _invokeClientCall = function (_kappa, _callPackage, _synch) {
    _debug('Invoking client call to ' + _callPackage.__name + '.');
    _debug('arguments: ' + _callPackage.__args);
    _debug('arguments: ' + LINKS.stringify(_callPackage.__args));

    //   FIXME: the eval is redundant, because done in
    //   _remoteCallHandler; also this name may actually be a
    //   closure-table reference, expecting "request" to be defined.
    var _f = eval(_callPackage.__name);

    var args = _callPackage.__args;
    var k = _remoteContinue(_kappa, _callPackage.__continuation,
                           _mailboxes[_current_pid] || [],
                           _synch);

    _yield(function () {return _f.apply(_f, ___append(args, k))});
  }

  // _remoteCallHandler is the trampoline that tunnels symmetrical
  //   client-server calls over the request/response link.
  var _remoteCallHandler = function (kappa, request, synch) {
    return function() {
      if (request.readyState == AJAX.isComplete && !request.finished) {
       _current_pid = -99;        // We're in no process until kappa is invoked.
       // The 'finished' field guards against the callback being called more
       // than once on the same request object, an anomaly observed by EEKC.
       request.finished = true;

       _debug("Server response: " + LINKS.base64decode(request.responseText));

       var serverResponse = LINKS.parseB64Safe(request.responseText);
       if (!serverResponse) throw "Fatal error: nonsense returned from server.";

       // any state that we need for resolving values
       // (currently just a mapping between server and client pids)
       var state = {mobileKeys: {}};

       resolveMobileState(state, serverResponse.content.state.processes, serverResponse.content.state.handlers);

       var box = {content: serverResponse.content.value};
       resolveServerValue(state, box);
       var serverValue = box.content;

       _debug("Server response decoded: "); _dump(serverValue);

       // Check whether we are bouncing the trampoline with a client call
       //   or continuing with a final result.
       // TBD: Would be more elegant to use JS constructors instead of
       //   using a signal member like __continuation.

       if ((serverValue instanceof Object)
           && ('__continuation' in serverValue)) {
          // Bouncing the trampoline

          _debug("Client function name, before evaluation, is " +
                 serverValue.__name);

          _current_pid = request.pid;
          _invokeClientCall(kappa, serverValue, synch);
        } else {
          _debug("Client continuing after remote server call, value " +
                 serverValue);
          // it's the final result: return it.

          kappa(serverValue);
        }
      }
    }
  };

  var nextFuncID = 0;

  function replacer(key, value) {
      _debug("In replacer with key: " + key);
      _debug("typeof value: " + typeof value);
      _debug("value: " + value);
      if (typeof value === 'function') {
        // _debug("replacing function");
        if (value.location == 'server') {
          return {_serverFunc:value.func, _env:value.environment};
        }
        var id = nextFuncID++;
        _closureTable[id] = function (_env) { return value };
        return {_closureTable:id};
      }
      // SL: HACK for sending XML to the server
      else if (key !== '_xml' &&
                 typeof value === 'object' &&
                 value instanceof Array &&
                   (value.length == 2 && value[0] == 'TEXT' ||
                    value.length == 4 && value[0] == 'ELEMENT')) {
        return {_xml:value}
      }
      return value;
  };

  //// BEGIN public LINKS methods.
  var LINKS = {
    resolveJsonState : function (s) {
      var state = {mobileKeys: {}};
      _resolveJsonState(state, s.handlers);
      return state;
    },

    activateJsonState : function (state, s) {
      _activateJsonState(state, s.client_id, s.processes, s.handlers, s.access_points);
    },

    resolveValue : function (state, v) {
      resolveServerValue(state, v);
    },

    // JS uses UCS2 internally.
    // The (un)escape / URI nonsense converts back and forth between UCS2 and UTF-8
    // The btoa / atob methods convert back and forth between UTF-8 and base 64.
    base64encode : function (s) {
      return window.btoa(unescape(encodeURIComponent(s)));
    },

    base64decode : function (s) {
      return decodeURIComponent(escape(window.atob(s)));
    },

    unimpl : function(name) {
      throw "Fatal error: function '" + name + "' not available on client."
    },

    // _continuationize
    //   Turns a direct-style js function into a continuationized one under the
    //   Links calling conventions. "trivial" means it cannot call back to a
    //   Links function, and that the scheduler can safely be suspended
    //   while it runs.
    kify : function kify(f) {
      return function () {
         // Nota bene: arguments is not a real array, hence no .pop()
         var kappa = arguments[arguments.length-1];
         var args = Array.prototype.slice.call(arguments, 0, arguments.length-1);
         return kappa(f.apply(f, args));
      };
    },
    //function _kifyBinaryCurried(f) {
    //  return function () {
    //    var args1 = arguments[0];
    //    var kappa = arguments[1];
    //    return kappa(
    //      function () {
    //        var args2 = arguments[0];
    //        var kappa = arguments[1];
    //        return kappa(f.apply(f, [args1]).apply(f, [args2]));
    //      }
    //    );
    //  }
    //}
    //
    //function _kifyMethod(obj, method) {
    //  return function (kappa) {
    //    return function () {
    //      return kappa(method.apply(obj, arguments));
    //    };
    //  };
    //}

    //function _makeUrlArgs() {
    //  var result = '';
    //  for (var i = 0; i < arguments.length; i++) {
    //    if (typeof(arguments[i][1]) != 'function') {
    //      DEBUG.assert(typeof(arguments[i][1]) != 'function',
    //                   "Cannot marshal function value (" +
    //                   arguments[i][0] + ") to send to the server");
    //      var name = arguments[i][0];
    //      var val = arguments[i][1];
    //      result += '&' + name + '=' + escape(val);
    //    }
    //  }
    //  return result;
    //}

    // [mapStrCat]
    // function mapStrCat(f, glue, l) {
    //   if (l.length <= 0) return '';
    //   temp = f(l[0]);
    //   for (var i = 1; i < l.length; i++) {
    //     temp += glue + f(l[i]);
    //   }
    //   return temp;
    // }

    isEmpty : function(list) { return (list.length == 0); },

    eq : undefined,

    jsStrConcat : function(s1, s2) { return s1 + s2; },

    //  _concat(a, b)
    //     Concatenate two lists
    concat : function (l,r) {  return l.concat(r); },

    // _concatList(xss)
    //    Concatenate all the lists in xss
    concatList : function(list) {
      return [].concat.apply([],list);
    },

    // NOTE: accum is replaced by concatMap in prelude.
    // accumAux : undefined,

    //  accum(f, i)
    //    concatMap: apply f to every element of `list'
    //    and concatenate the results.
    // accum : function(fn, list, kappa) {
    //   DEBUG.assert(DEBUG.is_array(list),
    //                ("source for list comprehension was not a list, it was "+
    //                 DEBUG.type(list)));
    //   LINKS.accumAux(fn, list, 0, [], kappa);
    // },

    //// LINKS.singleXmlToDomNodes
    ////   (NOTE: this is recursive)
    singleXmlToDomNodes: undefined,

    map : function(f, list) {
      var result = [];
      for (var i = 0; i < list.length; i++) {
        result[i] = f(list[i]);
        //delete list[i];
      }
      //list = null;
      return result;
    },

    XmlToDomNodes : function (xmlForest) {
      DEBUG.assert(DEBUG.is_array(xmlForest),
                   'LINKS.XmlToDomNodes expected an array, but got ' +
                   xmlForest);
      return LINKS.map(LINKS.singleXmlToDomNodes(null), xmlForest);
    },

    /// XML
    //  XML(tag, attrs, children)
    //    create a DOM node with
    //    element tag name `tag'
    //          attributes `attrs' (a dictionary)
    //            children `children' (a sequence of DOM nodes)
    // XML : (string, (string, [char]) map, Xml, cont) -> Xml
    XML : function (tag, attr, body) {
      return [["ELEMENT", tag, attr, [].concat.apply([],body)]]
    },

    // yucky CPS XML function used by the old JS compiler
    XMLk : function (tag, attr, body, kappa) {
      kappa([["ELEMENT", tag, attr, [].concat.apply([],body)]])
    },

    // Records

    //   _union(r, s)
    //   compute the union of dictionaries r and s
    //   precondition: r and s are disjoint
    union : function(r, s) {
      var result = {};
      for (var label in r) {
         result[label] = r[label];
      }
      for (var label in s) {
        result[label] = s[label];
      }
      return result;
    },


    // _project(object, name)
    // project a field of a record
    project : function(object, name) { return object[name]; },

    // _erase(object, name)
    // erase a field of a record
    //
    // Unfortunately we can't elide erase otherwise equality will break.
    erase : function (object, names) {
      var result = {};
      for (fld in object) {
        var copy = true;
        for (name in names) {
          if (fld == name) {
            copy = false;
            break;
          }
        }
        if (copy)
          result[fld] = object[fld];
      }
      return result;
    },

    vrntLbl : function (object) { return object['_label']},
    vrntVal : function (object) { return object['_value']},

    deliverMessage : function(pid, msg) {
        if (!_mailboxes[pid]) {
          _makeMailbox(pid);
        }
        _mailboxes[pid].unshift(msg);
        _wakeup(pid);
        _debug(pid + ' now has ' + _mailboxes[pid].length + ' message(s)');
      },

    //// Remote calls

    remoteCall : function(kappa) {
     DEBUG.assert_noisy(DEBUG.is_function(kappa),
       "remoteCall given non-function as continuation");
     return function(name, env, arguments) {
       _debug ("Making remote call to: " + name);
       var synchronous = false;
       // synchronous XMLHttpRequest is deprecated. Do we ever really need it?
       //
       //var synchronous = (_current_pid == _mainPid); || _handlingEvent;
       var current_pid = _current_pid;

       // setpid_kappa: Re-establish the process identifier and continue
       // with kappa.
       var setpid_kappa = function (response) {
         _current_pid = current_pid;
         kappa(response)
       }

       var request = AJAX.newRequest();

       // Posting to location.href works in both Firefox and IE
       // (unlike posting to '#', which IE mistakenly urlencodes as %23)
       request.open('POST', location.href, !synchronous);
       request.setRequestHeader('Content-Type',
                                'application/x-www-form-urlencoded');

       // TBD: make request.funcs a parameter of remotecallhandler
       // instead of stuffing it in the request.
       if (!synchronous)
         request.onreadystatechange =
                _remoteCallHandler(setpid_kappa, request, synchronous);

       request.pid = _current_pid;
       var argsJSON = LINKS.stringify(arguments);

       // TODO: get rid of env - this should be handled by closure conversion

       if (!env) env = {};
       var envJSON = LINKS.stringify(env);
       // request.funcs = _compose(argsJSON.funcs, envJSON.funcs);

       var argString =
         "__name=" + LINKS.base64encode(name) +
         "&__args=" + LINKS.base64encode(argsJSON) +
         "&__env=" + LINKS.base64encode(envJSON) +
         "&__client_id=" + LINKS.base64encode(_client_id)

       for (var i = 0; i < cgiEnv.length; ++i) {
         argString = argString + "&" + cgiEnv[i][1] + "=" + cgiEnv[i][2];
       };

       request.send(argString);

       if (synchronous)
         return _remoteCallHandler(setpid_kappa, request, synchronous)();
     }
    },

    // fieldVal
    //   return the input value for the
    //   input field whose name is 'name' in the current form
    //   (identified by _formkey)
    fieldVal : function(name) {
      var forms = document.getElementsByTagName('form');
      var containingForm = null;

      // find the containing form
      for (var i = 0; i < forms.length; ++i) {
        var key = forms[i].getAttribute('key');
        if(key == _formkey) {
          containingForm = forms[i];
          break;
        }
      }

      if(!containingForm) {
        DEBUG.assert(false, "Form does not exist!")
      }

      // find the input value
      var xs = document.getElementsByName(name);
      for(var i = 0; i < xs.length; ++i) {
        var node = xs[i];
        while(node) {
          if(node == containingForm) {
             return xs[i].value;
          }
          node = node.parentNode;
        }
      }

      DEBUG.assert(false,
                   "Form element with name '" + name +"' does not exist!");
    },

    // appDom
    //   apply f to every node in the DOM tree rooted at root
    //
    //   NOTE:
    //   appDom is deliberately defined non-recursively as
    //   JavaScript implementations have very ropey support
    //   for recursive functions.
    //
    //   It is implemented as a state machine that traverses
    //   the tree.
    appDom : function (root, f) {
      var down = 1;
      var right = 2;
      var up = 3;

      f(root);
      if(!root.firstChild)
        return;
      var node = root.firstChild;
      var direction = down;
      while(node != root) {
        switch(direction) {
          case down:
            f(node);
            if(node.firstChild) {
              node = node.firstChild;
              direction = down;
            } else {
              direction = right;
            }
            break;
          case right:
            if(node.nextSibling) {
              node = node.nextSibling;
              direction = down;
            } else {
              direction = up;
            }
            break;
          case up:
            node = node.parentNode;
            direction = right;
            break;
        }
      }
    },

    // activateHandlers
    //   bind all the handlers registered to this key to this DOM node
     activateHandlers : function (node) {
      if(!isElement(node))
        return;

      function activate(node) {
        //_debug("node: "+node+"("+node.childNodes.length+")")
        if(!isElement(node))
          return;

        var key = node.getAttribute('key');
        if(key != null) {
          var hs = _eventHandlers[key];
          for(var lAttrName in hs) {
            listenerElem = lAttrName.match(/page$/) ? document.documentElement : node;
            var handlerName = lAttrName.replace(/page$/, "");
            var eventName = handlerName.replace(/^on/, "");
            // _debug("installing event handler "+eventName+"; for node: "+key);
            jslib.event.addListener(listenerElem, eventName,
              function (key, name){
                return function (e) {
                  // _alert("firing event: "+name+ " on elem with key=" + key);
                  // TBD: clone the event record.
                  _formkey = key;
                  _eventHandlers[key][name](e);
                  // make sure this event isn't handled by anyone else
                  jslib.event.stopEvent(e);
      	          return false;
                }
              }(key, lAttrName)
            );
          }
        }
      }
      LINKS.appDom(node, activate);
    },

    // stringify: JFATHER.stringify,
    // stringifyB64: JFATHER.stringifyB64
    // parseB64: JFATHER.parseB64,
    // parseB64Safe: JFATHER.parseB64Safe

    stringify: function (v) {
        _debug("stringifying: " + JSON.stringify(v));
        var t = JSON.stringify(v, replacer);
        _debug("stringified: " + t);
        if (typeof t == 'string') {
          return t;
        }
        throw("Internal error: unable to JSONize " + v);
    },

    stringifyB64: function(v) {
        return LINKS.b64encode(LINKS.stringify(v));
    },


    parseB64: function(text) {
        var s = LINKS.base64decode(text);
        var v = JSON.parse(s);
        return {content: v};
    },

    parseB64Safe: function(text) {
        return LINKS.parseB64(text.replace('\n', ''));
    }


   //// END of non-recursive LINKS methods.
  };

  //// BEGIN recursive LINKS methods.
  //LINKS.accumAux = function (fn, list, i, result, kappa) {
  //    if (i >= list.length) kappa(result)
  //    else {
  //      h = list[i];
  //      _debug("calling " + fn + " with " + h);
  //      _yield(fn, [h],
  //             function(himg) {
  //               LINKS.accumAux(fn, list, i+1, result.concat(himg), kappa)
  //             } );
  //    }
  //  };

  LINKS.singleXmlToDomNodes = function (namespace) {return function (xmlObj) {
    DEBUG.assert(DEBUG.is_array(xmlObj),
                 'LINKS.singleXmlToDomNodes expected an array, but got ' + xmlObj);
    if (xmlObj[0] == "ELEMENT") {
      var tag = xmlObj[1];
      var attrs = xmlObj[2];
      var body = xmlObj[3];

      var node = null;
      if(attrs['xmlns'])
        namespace = attrs['xmlns'];

      // HACK: this allows us to provide some support for content such as SVG
      if (namespace) {
        node = document.createElementNS(namespace, tag);
      } else {
        node = document.createElement(tag);
      }

      // (IE) IE doesn't allow children to be appended to a style element
      if (isElementWithTag(node, "style") &&
          (node.styleSheet || (""+node.styleSheet == "null")))
      {
        //if(_cssText)
        //  throw ("only one style element allowed by IE")

        node.type = 'text/css';

        var cssText = "";
        for (var i = 0; i < body.length; ++i) {
          if(body[i][0] == "TEXT") {
            cssText += body[i][1]
          } else if(body[i][0] == "ELEMENT") {
            throw "element node " + xmlObj[0] +
                  " in style element (LINKS.singleXmlToDomNodes: IE style hack)"
          } else {
            throw "unknown XML node " + xmlObj[0] +
                  " in LINKS.singleXmlToDomNodes (IE style hack)"
          }
        }
        // [HACK]
        //   the cssText has to be stored in a global as it
        //   cannot be set until the node has actually been installed in the DOM!
        _cssText = cssText;
        return node;
      }

      for (var name in attrs) {
        if(name == 'style' && node.style) {
          // (IE) preserve style attributes in IE
          node.style.cssText = attrs['style'];
        } else {
          node.setAttribute(name, attrs[name]);
        }
      }
      for (var i = 0; i < body.length; i++) {
        var child = LINKS.singleXmlToDomNodes(namespace)(body[i]);
        node.appendChild(child);
      }
      return node;
    } else if (xmlObj[0] == "TEXT"){
      return document.createTextNode(xmlObj[1]);
    } else {
      throw "unknown XML node " + xmlObj[0] + " in LINKS.singleXmlToDomNodes"
    }

  }};

  LINKS.eq = function(l,r) {
    if (l == r)
      return true;

    if (l == null)
      return (r == null);
    else if (r == null)
      return false;

    if (DEBUG.is_unit(l) && DEBUG.is_unit(r))
      return true;

    if (DEBUG.is_array(l) && l != null &&
        DEBUG.is_array(r) && r != null) {
      if (l.length != r.length)
        return false;

      for (var i = 0; i < l.length; ++i) {
        if (!LINKS.eq(l[i], r[i])) return false;
      }

      return true;
    }
    else if(typeof(l) == 'object' && l != undefined && l != null &&
            typeof(r) == 'object' && r != undefined && r != null) {
      if(l.constructor != r.constructor)
        return false;

      // DODGEYNESS:
      //   - it isn't clear that structural equality is always the same as
      //   referential equality for DOM nodes
      return LINKS.eqAux(l, r);
    }
    return false;
  };

  // supposedly this prevented LINKS.eq to be optimized,
  // because the p in for(p in x) is non-local -
  // so we put it in an auxiliary function
  LINKS.eqAux = function(l,r) {
      for(p in l) {
        if(!LINKS.eq(l[p], r[p])) {
          return false;
        }
      }
      for(p in r) {
        if(!LINKS.eq(l[p], r[p]))
          return false;
      }
      return true;
  };

  return LINKS;
} ();

function _debug(msg) {
   if (DEBUGGING) {
     if(DEBUG.is_charlist(msg))
       _dwindow.document.write('<b>' + _current_pid + '</b> : ' + msg + '<br/>');
     else
       _dwindow.document.write('<b>' + _current_pid + '</b> : ' + msg + '<br/>');
   _dwindow.scroll(0, _dwindow.scrollMaxY);
   }
}

var debug = LINKS.kify(_debug);

function _alertDialog(msg) {
//   DEBUG.assert(DEBUG.is_charlist(msg), "_alertDialog expected charlist, got: "
//                  + msg);
  return (alert(msg));
}
var alertDialog = LINKS.kify(_alertDialog);

function _tilde(s, regex) {
//    _debug("string: " + s);
    var r = Regex.compile(regex);
//    _debug("compiled regex: " + r);
    return (new RegExp(r)).test(s); // makes garbage
}
var tilde = LINKS.kify(_tilde);

var _intToString = function (x) { return String(x) }
var _stringToInt = function (x) { return parseInt(x) }
var _intToFloat = Number;
var _floatToInt = Math.floor;
var _floatToString = function (x) { return String(x) }
var _stringToFloat = function (x) { return parseFloat(x) }

var intToString = LINKS.kify(_intToString);
var stringToInt = LINKS.kify(_stringToInt);
var intToFloat = LINKS.kify(_intToFloat);
var floatToInt = LINKS.kify(_floatToInt);
var floatToString = LINKS.kify(_floatToString);
var stringToFloat = LINKS.kify(_stringToFloat);

function _Concat(xs, ys) { return LINKS.concat(xs, ys); }
function _Cons(x, xs) { return _Concat([x], xs); }

function _not(x) { return !x; } // should be inlined
function _empty(list) { return (list.length == 0); }
function _hd(list) { return list[0]; }
function _tl(list) { return list.slice(1); } // makes garbage

function _length(list) { return list.length }
function _take(n, list) { return list.slice(0, n) } // makes garbage
function _drop(n, list) { return list.slice(n) } // makes garbage

// FIXME: _max and _min rely on '<' and '>', which
// may not do the right thing for non-primitive types
// (of course, we really want something like type classes
// in order to be able to handle this kind of situation
// more robustly)

function _max(list) {
  if(list.length == 0)
    return {'_label':'None'}
  else {
    var x = list[0];
    for(i = 1; i < list.length; i++) {
      if (list[i] > x)
        x = list[i];
    }
    return {'_label':'Some', '_value':x}
  }
}

function _min(list) {
  if(list.length == 0)
    return {'_label':'None'}
  else {
    var x = list[0];
    for(i = 1; i < list.length; i++) {
      if (list[i] < x)
        x = list[i];
    }
    return {'_label':'Some', '_value':x}
  }
}

var Nil    = [];
var Cons   = LINKS.kify(_Cons);
var Concat = LINKS.kify(_Concat);

var not    = LINKS.kify(_not);
var empty  = LINKS.kify(_empty);
var hd     = LINKS.kify(_hd);
var tl     = LINKS.kify(_tl);

var length = LINKS.kify(_length);
var take   = LINKS.kify(_take);
var drop   = LINKS.kify(_drop);
var max    = LINKS.kify(_max);
var min    = LINKS.kify(_min);

function _charAt(s, i) {
  return {_c:s.charAt(i)}
}

function _strlen(s) {
  return s.length;
}

function _strsub(s, start, len) {
  return s.substr(start, len);
}

function _explode(s) {
  var cs = [];
  for (var i = 0; i < s.length; ++i) {
    cs.push({_c:s.charAt(i)});
  }
  return cs;
}

function _implode(cs) {
  DEBUG.assert(DEBUG.is_array(cs),
               "_implode expected an array, got: " + cs);
  var s = "";
  for (var i in cs) {
    s += cs[i]._c;
  }
  return s;
}

var charAt  = LINKS.kify(_charAt);
var strsub  = LINKS.kify(_strsub);
var strlen  = LINKS.kify(_strlen);
var explode = LINKS.kify(_explode);
var implode = LINKS.kify(_implode);

// These should all be redundant now
// as they're dealt with explicitly by the
// JS compiler.
//
//// Basic operators in direct-style
////   (perhaps move these into LINKS package)
// function __minus(l,r)  { return l - r; }
// function __plus(l,r)   { return l + r ; }
// function __times(l,r)  { return l * r ; }
// function __divide(l,r) { return l / r ; }
// function _le(l,r)     {   return l <= r ; }
// function _ge(l,r)     {   return l >= r ; }
// function _gt(l,r)     {   return l >  r ; }

// var _plus   = LINKS.kify(__plus);
// var _times  = LINKS.kify(__times);
// var _divide = LINKS.kify(__divide);
// var _minus  = LINKS.kify(__minus);
// var _hyphen = _minus;
// var _star   = _times;
// var _slash  = _divide;

// var _plus_fullstop   = _plus;
// var _hyphen_fullstop = _minus;
// var _star_fullstop   = _times;
// var _slash_fullstop  = _divide;

function _debugObj(obj) {
  if (obj == undefined) {
    _debug(obj + " : undefined");
  } else {
    _debug(obj + " : " + typeof(obj) + ' ' +
          (typeof(obj) == 'object' ? obj.constructor : ''));
  }
  return [];
}
var debugObj = LINKS.kify(_debugObj);

function _dump(obj) {
  if (obj == undefined)
    _debug(obj + " : undefined");
  else {
    _debug("==TYPE== " + typeof(obj) + " " +
      (typeof(obj) == 'object' ? obj.constructor : ""));
    if (typeof(obj) == 'object') {
      for (var i in obj) {
        try {
          _debug(i + "=" + obj[i]);
        } catch (e) {
          _debug(i + " (died)");
        }
      }
    } else
       _debug(obj);
  }
}
var dump = LINKS.kify(_dump);

function _negate(x) { return -x }
var negate = LINKS.kify(_negate);

var _negatef = _negate;
var negatef = negate;

function _error(msg) {
  alert(msg);
  throw ("Error: " + msg);
}

var error = LINKS.kify(_error);

// partialApply : ((a0, a1, ..., an) -> b, a0) -> (a1, ..., an) -> b
// the partialApply function is used to construct closures
function partialApply(f, x) {
    return function () {
        f.apply(this, [x].concat(Array.prototype.slice.call(arguments)))
    }
}

// DOM interaction

//insertBeforeXml : xml -> domRef -> ()
function _insertBefore(insertXml, beforeNode) {
  var parent = beforeNode.parentNode;
  var nodes = LINKS.XmlToDomNodes(insertXml);
  for (var i=0; i < nodes.length; i++) {
    parent.insertBefore(nodes[i], beforeNode);
    LINKS.activateHandlers(nodes[i]);
  }
  return {}
}

//appendChildXml : xml -> domRef -> ()
function _appendChildren(appendXml, parentNode) {
  var nodes = LINKS.XmlToDomNodes(appendXml);
  for (var i=0; i < nodes.length; i++) {
    parentNode.appendChild(nodes[i]);
    LINKS.activateHandlers(nodes[i]);
  }
  return {}
}

//removeNode : domRef -> ()
function _removeNode(nodeRef) {
  if(nodeRef.parentNode)
    nodeRef.parentNode.removeChild(nodeRef);
  else
    throw ("Cannot remove DOM root node");

  return {}
}

function _cloneNode(nodeRef, deep) {
  return nodeRef.cloneNoe(deep);
}

//replaceNode : (xml, domRef) -> ()
function _replaceNode(withXml, replaceNode) {
  _insertBefore(withXml, replaceNode);
  _removeNode(replaceNode);
  return {}
}

//replaceDocument : xml -> ()
var replaceDocument = LINKS.kify(_replaceDocument);


// WARNING: insertBeforeRef MOVES a DOM node
//insertBeforeRef : domRef -> domRef -> ()
function _domInsertBeforeRef(insertNode, beforeNode) {
  var parent = beforeNode.parentNode;
  parent.insertBefore(insertNode, beforeNode)
  LINKS.activateHandlers(insertNode);
  return {}
}

//appendChildRef : domRef -> domRef -> ()
function _domAppendChildRef(appendNode, parentNode) {
  parentNode.appendChild(appendNode);
  LINKS.activateHandlers(appendNode);
  return {}
}

//getDocRef : () -> domRef
function _getDocumentNode() {
  return document.documentElement;
}

//getRefById : string -> domRef
function _getNodeById(id) {
//   DEBUG.assert_noisy(DEBUG.is_array(id),
//                      "_getNodeById Expected an array, got: " + id);
  ref = document.getElementById(id);

//  if (!ref) _alert("element " + id + " does not exist");
  return ref;
}

//isNullRef : domRef -> bool
function _isNull(node) {
  return node == null;
}

var insertBefore = LINKS.kify(_insertBefore);
var appendChildren = LINKS.kify(_appendChildren);
var replaceNode = LINKS.kify(_replaceNode);

var domInsertBeforeRef = LINKS.kify(_domInsertBeforeRef);
var domAppendChildRef = LINKS.kify(_domAppendChildRef);
var removeNode = LINKS.kify(_removeNode);
var cloneNode = LINKS.kify(_cloneNode);

var getDocumentNode = LINKS.kify(_getDocumentNode);
var getNodeById = LINKS.kify(_getNodeById);
var isNull = LINKS.kify(_isNull);


//// XML datatype manipulation.
// The Xml representation in JavaScript looks like this:
//   [["ELEMENT", String, [(String, [Char])], Xml]]
//   [["TEXT", String]]

// (IE)
//   IE calls node.textContent "node.data"
function _nodeTextContent(node) {
  if(node.textContent)
    return node.textContent;
  else
    return node.data;
}

// getInputValue : String -> String
function _getInputValue(id) {
  var element = document.getElementById(id);
  DEBUG.assert(element != null, "invalid input node (id " + id + ")");
  DEBUG.assert(element.value != undefined, "invalid input value in id " + id)
  return element.value;
}

var getInputValue = LINKS.kify(_getInputValue);

//getValue : domRef -> xml
//    NOTE: this is recursive.
function _getValue(nodeRef) {
  if (nodeRef.nodeType == document.TEXT_NODE) {
    return [["TEXT", _nodeTextContent(nodeRef)]]
  } else if (nodeRef.nodeType == document.ELEMENT_NODE ) {
    var children = [];
    for (var i=0; i < nodeRef.childNodes.length; i++) {
      children = children.concat(_getValue(nodeRef.childNodes[i]));
    }
    var attrs = {};
    for (var i=0; i < nodeRef.attributes.length; i++) {
      attrs[nodeRef.attributes[i].name] =
        nodeRef.attributes[i].value
    }
    for (var i=0; i < children.length; i++) {
      DEBUG.assert(children[i][0] == "ELEMENT" || children[i][0] == "TEXT",
                   "Invalid children list constructed in DOMNodeToXML")
    }
    var result = [["ELEMENT", nodeRef.tagName, attrs, children]];
    return result;
  } else {
    throw("Unknown node type " + nodeRef.nodeType + " in GetXml")
  }
}
getValue = LINKS.kify(_getValue);

// Accessors for DomRefs
function _domGetTagNameFromRef(nodeRef) {
  return nodeRef.nodeName;
}

function _domHasAttribute(nodeRef, attr) {
  return nodeRef.hasAttribute(attr);
}

function _domGetAttributeFromRef(nodeRef, attr) {
  if (attr == 'offsetTop') {
    return _intToString(nodeRef.offsetTop);
  } else if (attr == 'offsetLeft') {
    return _intToString(nodeRef.offsetLeft);
  }

  return nodeRef.getAttribute(attr);
}

function _domGetPropertyFromRef(nodeRef, propertyName) {
    return String(nodeRef[propertyName]);
}

function _domSetPropertyFromRef(nodeRef, propertyName, newVal) {
    nodeRef[propertyName] = newVal;
    return newVal;
}


function _domSetAttributeFromRef(nodeRef, attr, value) {
  return nodeRef.setAttribute(attr,
                              value);
}

function _domRemoveAttributeFromRef(nodeRef, attr) {
  nodeRef.removeAttribute(attr);
  return null;
}

function _domSetStyleAttrFromRef(nodeRef, attr, value) {
  return nodeRef.style[attr] = value;
}

function _domGetStyleAttrFromRef(nodeRef, attr) {
  return nodeRef.style[attr];
}

function _domGetNodeValueFromRef(node) {
  return node.value;
}

function _domSetAnchor(anchorRef) {
  window.location.hash = anchorRef;
}

var domGetNodeValueFromRef = LINKS.kify(_domGetNodeValueFromRef)

var domGetTagNameFromRef = LINKS.kify(_domGetTagNameFromRef);
var domHasAttribute = LINKS.kify(_domHasAttribute);
var domGetAttributeFromRef = LINKS.kify(_domGetAttributeFromRef);
var domSetAttributeFromRef = LINKS.kify(_domSetAttributeFromRef);
var domRemoveAttributeFromRef = LINKS.kify(_domRemoveAttributeFromRef);
var domSetStyleAttrFromRef = LINKS.kify(_domSetStyleAttrFromRef);
var domGetStyleAttrFromRef = LINKS.kify(_domGetStyleAttrFromRef);
var domGetPropertyFromRef = LINKS.kify(_domGetPropertyFromRef);
var domSetPropertyFromRef = LINKS.kify(_domSetPropertyFromRef);
var domSetAnchor = LINKS.kify(_domSetAnchor);
// basic dom navigation
function _parentNode(nodeRef) {
  return nodeRef.parentNode;
}
function _firstChild(nodeRef) {
  return nodeRef.childNodes[0];
}
function _nextSibling(nodeRef) {
  return nodeRef.nextSibling;
}
var parentNode = LINKS.kify(_parentNode);
var firstChild = LINKS.kify(_firstChild);
var nextSibling = LINKS.kify(_nextSibling);

// useful DOM operations

//swapNodes : (domRef, domRef) -> ()
function _swapNodes(x, y) {
  DEBUG.assert(x.parentNode != null && y.parentNode != null,
               "cannot swap root nodes");
  DEBUG.assert(x.parentNode != y, "cannot swap a node with its parent");
  DEBUG.assert(y.parentNode != x, "cannot swap a node with its parent");

  var xNextSibling = x.nextSibling;
  var yNextSibling = y.nextSibling;
  var xParent = x.parentNode;
  var yParent = y.parentNode;

  if(xNextSibling != y)
    xParent.insertBefore(y, xNextSibling);

  if(yNextSibling != x)
    yParent.insertBefore(x, yNextSibling);

  return {}
}
var swapNodes = LINKS.kify(_swapNodes);

//replaceChildren : xml -> domRef -> ()
function _replaceChildren(xml, parent) {
  newNodes = LINKS.XmlToDomNodes(xml);

  // OPTIMISATION:
  // innerHTML isn't officially part of the DOM API
  parent.innerHTML = "";

// unoptimised version
//
//  while (parent.hasChildNodes()) {
//    parent.removeChild(parent.firstChild);
//  }

  for(i = 0; i < newNodes.length; i++)
    _domAppendChildRef(newNodes[i], parent);

  return {}
}

var replaceChildren = LINKS.kify(_replaceChildren);

// for server generated event handlers
function _registerMobileEventHandlers(key, handlers) {
  for (var i = 0; i < handlers.length; i++) {
     var event = handlers[i][1];
     var handler =_wrapEventHandler(handlers[i][2]);
     if (!_eventHandlers[key]) {
       _eventHandlers[key] = {};
     }
     _eventHandlers[key][event] = handler;
  }
  return key;
}

function _registerEventHandlers(handlers) {
  var key = '_key' + _get_fresh_node_key();

  for (var i = 0; i < handlers.length; i++) {
     var event = handlers[i][1];
     var handler = _wrapEventHandler(handlers[i][2]);
     if (!_eventHandlers[key]) {
       _eventHandlers[key] = {};
     }
     _eventHandlers[key][event] = handler;
  }
  return key;
}

function _getTarget(event) { return YAHOO.util.Event.getTarget(event, false) }
function _getTargetValue(event) {
  return _getTarget(event).value;
}
function _getTargetElement(event) {
  return YAHOO.util.Event.getTarget(event, true)
}
function _getPageX(event) { return YAHOO.util.Event.getPageX(event) }
function _getPageY(event) { return YAHOO.util.Event.getPageY(event) }
function _getFromElement(event) {
  if(event.type == "mouseover")
    return YAHOO.util.Event.getRelatedTarget(event);
  else if(event.type == "mouseout")
    return YAHOO.util.Event.getTarget(event);
  else
    throw ("Can only get the from element for mouseover and mouseout events");
}
function _getToElement(event) {
  if(event.type == "mouseover")
    return YAHOO.util.Event.getTarget(event);
  else if(event.type == "mouseout")
    return YAHOO.util.Event.getRelatedTarget(event);
  else
    throw ("Can only get the to element for mouseover and mouseout events");
}
function _getTime(event) { return YAHOO.util.Event.getTime(event) }
function _getCharCode(event) { return YAHOO.util.Event.getCharCode(event) }

var getTarget = LINKS.kify(_getTarget)
var getTargetValue = LINKS.kify(_getTargetValue)
var getPageX = LINKS.kify(_getPageX)
var getPageY =LINKS.kify(_getPageY)
var getFromElement = LINKS.kify(_getFromElement)
var getToElement = LINKS.kify(_getToElement)
var getTime = LINKS.kify(_getTime)
var getCharCode = LINKS.kify(_getCharCode)

function innerHTML(x) { return x.innerHTML }

var stringifyB64 = LINKS.stringifyB64;

// (IE) hack
var _cssText = "";

// TBD: put these _isXml functions in the DEBUG module?

function _isXmlItem(obj) {
  if (!DEBUG.is_array(obj)) return false;
  if (obj[0] == "ELEMENT" && obj.length == 4) {
    if (!DEBUG.is_string(obj[1])) return false;
    for (i in obj[2]) {
      // TBD: check that attrs are attrs
    }
    for (i in obj[3]) {
      if (!_isXmlItem(obj[3][i])) return false;
      return true;
    }
  } else if (obj[0] != "TEXT" && obj.length == 2) {
    return (DEBUG.is_string(obj[1]));
  } else return false;
}

function _isXml(obj) {
  if (!DEBUG.is_array(obj)) return false;
  for (i in obj) {
    if (!_isXmlItem(obj[i]))
      return false;
  }
}

function _stringToXml(s) {
//  DEBUG.assert(DEBUG.is_array(s), "_stringToXml Expected an array, got: " + s);
  return [["TEXT", s]];
}
function _intToXml(i) {
  return _stringToXml(_intToString(i));
}
function _floatToXml(f) {
  return _stringToXml(_floatToString(f));
}

var stringToXml = LINKS.kify(_stringToXml);
var intToXml = LINKS.kify(_intToXml);

// not in library.ml yet
var floatToXml = LINKS.kify(_floatToXml);


function _getTagName(xml) {
  if (xml[0][0] != "ELEMENT")
    throw "getTagName() applied to non-element node";
  return xml[0][1];
}

function _getChildNodes(xml) {
  if (xml[0][0] != "ELEMENT")
    throw "getChildNodes() applied to non-element node";
  return xml[0][3];
}

function _getTextContent(xml) {
  if (xml[0][0] != "TEXT")
    throw "getTextContent() applied to non-text node";
  return xml[0][1];
}

function _getAttributes(xml) {
  if (xml[0][0] != "ELEMENT")
    throw "getAttributes() applied to non-element node";
  var attrs = [];
  for (name in xml[0][2])
    attrs.push({'1':name, '2':xml[0][2][name]})
  return attrs;
}

function _hasAttribute(xml, attrName) {
  if (xml[0][0] != "ELEMENT")
    throw "hasAttribute() applied to non-element node";

  // silly js idiom (this can't be eta-reduced)
  if (xml[0][2][attrName]) return true;
  else return false;
}

function _getAttribute(xml, attrName) {
  if (xml[0][0] != "ELEMENT")
    throw "getAttribute() applied to non-element node";
  return xml[0][2][attrName];
}

// addAttributes : (Xml, [(String, String)]) -> Xml
function _addAttributes(xml, attrs) {
  var xml = xml[0];
  if(xml[0] != "ELEMENT")
    throw "addAttributes() applied to non-element node";

  // copy xml
  var newXml = ["ELEMENT", xml[1], {}, xml[3]];
  for (var name in xml[2])
    newXml[2][name] = xml[2][name];

  // update attributes
  for (var i in attrs) {
    var name = attrs[i][1];
    var value = attrs[i][2];
    newXml[2][name] = value;
  }

  return [newXml];
}

getTagName = LINKS.kify(_getTagName);
getAttributes = LINKS.kify(_getAttributes);
hasAttribute = LINKS.kify(_hasAttribute);
getAttribute = LINKS.kify(_getAttribute);
getChildNodes = LINKS.kify(_getChildNodes);
getTextContent = LINKS.kify(_getTextContent);

function _fail(str) {
  _alert("Internal error: " + str);
}


function _isElementNode(node) {
  return (node != null && node.nodeType == document.ELEMENT_NODE);
}

// DomNode -> bool
var isElementNode = LINKS.kify(_isElementNode);

function isElement(node) {
  return (node.nodeType == document.ELEMENT_NODE);
}

function isElementWithTag(node, tag) {
  return (isElement(node) && (node.tagName.toLowerCase() == tag));
}

// (IE) style hacks
function _activateStyleElement() {
  if(!_cssText)
    return;

  var styleElement = document.getElementsByTagName('style')[0]
  if(!styleElement || !styleElement.styleSheet)
    throw ("style element doesn't have a style sheet")

  styleElement.styleSheet.cssText = _cssText;
  _cssText = null;
}

// time in seconds since the beginning of 1970
function _clientTime () { return Date.now(); }
var clientTime = LINKS.kify(_clientTime);

function _dateToLinksDate(d) {
  return {year:d.getFullYear(), month:d.getMonth(), day:d.getDate(),
        hours:d.getHours(), minutes:d.getMinutes(), seconds:d.getSeconds()};
}

function _linksDateToDate(d) {
  return new Date(d.year, d.month, d.day, d.hours, d.minutes, d.seconds); // makes garbage
}

// convert seconds since beginning of 1970 to a date
function _intToDate(t) {
  return _dateToLinksDate(new Date(t * 1000)); // makes garbage
}
var intToDate = LINKS.kify(_intToDate);

// convert a date to seconds since beginning of 1970
function _dateToInt(date) {
  return Math.floor(_linksDateToDate(date).getTime() / 1000);
}
var dateToInt = LINKS.kify(_dateToInt);


var _pageTimer;

function _startTimer() {
  _pageTimer = _clientTime();
}
function _stopTimer() {
  _pageTimer = _clientTime() - _pageTimer;
  _debug("Page drawn in " + _pageTimer + "ms");
}

/// focus stuff
var _focused = null;
function _focus() {
  if (_focused) {
      var y = document.getElementById(_focused);
      if (y) { y.focus(); }
  }
}

// Page update

//  _replaceDocument(tree)
//    Replace the current page with `tree'.
function _replaceDocument(tree) {
  DEBUG.assert(tree != null, "No argument given to _replaceDocument");
  DEBUG.assert(tree[0] != null, "Null tree passed to _replaceDocument");
  DEBUG.assert(tree[0][0] == "ELEMENT",
               "New document value was not an XML element (it was non-XML or was an XML text node).")
  tree = LINKS.XmlToDomNodes(tree);

  // save here
  var _saved_fieldvals = [];
  var inputFields = document.getElementsByTagName("input");
  for (var i = 0; i < inputFields.length; i++) {
     var current = inputFields[i];
     if(current.id != null && current.id != "") // only store fields with an id!
       _saved_fieldvals.push({'field' : current.id, 'value' : current.value});
  }

  // delete the DOM except for the html tag and the body
  // (IE) IE doesn't allow these tags to be deleted
  var d = document.documentElement;
  var body;
  while(d.hasChildNodes()) {
    if(isElementWithTag(d.firstChild, 'body')) {
      body = d.firstChild;
      var bodyLength = body.childNodes.length;
      while (body.hasChildNodes()) {
        body.removeChild(body.firstChild);
      }
      break; // (IE) no more nodes allowed after the body
    }
    d.removeChild(d.firstChild);
  }

  // insert new dom nodes
  for (var p = tree[0].firstChild; p != null; p = p.nextSibling) {
    if(isElementWithTag(p, 'body')) {
     // insert body nodes inside the existing body node
      for (var q = p.firstChild; q != null; q = q.nextSibling) {
        var it = q.cloneNode(true);
        body.appendChild(it);
        LINKS.activateHandlers(it);
      }
      break; // (IE) no more nodes allowed after the body
    }
    var it = p.cloneNode(true);
    d.insertBefore(it, body);
    LINKS.activateHandlers(it);
  }

  // (IE) hack to activate a style element in IE
  _activateStyleElement();

  // restore here
  for (var i = 0; i < _saved_fieldvals.length; i++) {
     var current = _saved_fieldvals[i];
     var elem = document.getElementById(current.field);
     if (elem) {
        elem.value = current.value;
     }
  }

  _focus();

  return {};
}

function _start(page) {
  _stopTimer();
  _replaceDocument(page)
//  renderPage(page, _replaceDocument)
}

function _startRealPage() {
  var state = LINKS.resolveJsonState(_jsonState);
  _initVars(state); // resolve JSONized values for toplevel let bindings received from the server
  LINKS.activateJsonState(state, _jsonState); // register event handlers + spawn processes
  LINKS.activateHandlers(_getDocumentNode());
  // Create a websocket connection
  WEBSOCKET.connect_if_required(_jsonState);
}

// generate a fresh key for each node
var _node_key = 0;
function _get_fresh_node_key() {
  return _node_key++;
}

var _eventHandlers = {};

// Wrap an event handler in a function that sets the main process id
// at the beginning of the handler and unsets it at the end.
function _wrapEventHandler(handler) {
  return function(event) {
    // set process id here
    var active_pid = _current_pid;
    _current_pid = _mainPid;
    _handlingEvent = true;

    var _cont = function () { handler(event, _idy) }
    // A trampoline for use while handling events.
    // Since we don't yield to the browser event loop in event
    // handlers, we quickly run out of stack. To avoid that we
    // throw away the stack periodically by throwing an
    // exception containing the current continuation, which we
    // invoke when the exception is caught.
    for (;;) {
      try {
        _cont();

        // restore process id here.
        _handlingEvent = false;
        _current_pid = active_pid;
        return;
      } catch (e) {
        if (e instanceof _Continuation) {
           _cont = e.v;
           continue;
        } else {
          _handlingEvent = false;
          _current_pid = active_pid;
          throw e;
        }
      }
    }
    return false;
  }
}

// SL: I think this function is no longer used
function _registerFormEventHandlers(actions) {
   var key = '_key' + _get_fresh_node_key();

   for (var i = 0; i < actions.length; i++) {
     var action = actions[i];
        // FIXME: Shouldn't we need to clone the actions[i] objs?

     //_debug("adding " + action.evName + " to object " + key);
     if (!_eventHandlers[key])
       _eventHandlers[key] = [];
     _eventHandlers[key][action.evName] = _wrapEventHandler(action.handler);
   }

   return (key); // returns the ID to give to the elt
}




// db functions (via remote calls)
// TODO!

var javascript = true;

// identity: a "toplevel" continuation
//
// (this needn't actually return a value as _yield and _yieldcont
// don't actually return values)
//
function _idy(x) { return; }


// [NOTE]
//   The current strategy is to compile top-level lets to an inlined version of the
// following function _run.
//
// [BUG]
// This doesn't work with setTimeouts as if f yields then x can be returned without
// having been asssigned to.
//
// function _run(f) {
//  var x;
//  f(function (v) {x = v});
//  return x
// }
//
// Something like this version could be made to work...
// ...but clearly it breaks concurrency as it stands
//
// function _run(f) {
//   _handlingEvent = true;
//   var x;
//   var cont = function () {return f(function (v) {x = v})};
//
//   while(true) {
//     try {
//       cont();
//       break;
//     }
//     catch (e) {
//       if (e instanceof _Continuation) {
//          cont = e.v;
//          continue;
//       }
//       else {
//         _handlingEvent = false;
//         throw e;
//       }
//     }
//   }
//
//   _handlingEvent = false;
//   return x
// }
//
// Alternative include adapting our CPS so that it does return a value and
// somehow making sure that the complete program (or at least the side-effecting part of it)
// is a single CPS term.

// [IMPORTANT]
//   The convention is that each setTimeout or XMLHttpRequest callback
//   is responsible for correctly setting the _current_pid. The only other time
//   _current_pid is modified is in _wrapEventHandlers in order to temporarily
//   set it to _mainPid.

var _mailboxes = {0:[]};
var _blocked_procs = {};
//var _suspended_procs = [];

function _dumpSchedStatus() {
  _debug("--------\nMailbox status:");
  for (var i in _mailboxes) {
    if (_mailboxes[i].length > 0)
      _debug("&nbsp; pid " + i + ": " + _mailboxes[i].length + " msgs waiting");
  }
  var blockedPids = "";
  for (var i in _blocked_procs) {
    if (blockedPids != "") blockedPids += ", ";
    blockedPids += i
  }
  if (blockedPids != "")
    _debug("&nbsp; blocked process IDs: " + blockedPids + ".");
}

function _makeMailbox(pid) {
  if (!_mailboxes[pid])
    _mailboxes[pid] = [];
}

function _freshProcess() {
  _maxPid++;
  var clientPid = "cl_" + _maxPid;
  return clientPid;
}

function _spawnWithMessages(childPid, f, messages) {
  _mailboxes[childPid] = messages;
  setZeroTimeout(function () {
               _debug("launched process #" + childPid);
               _current_pid = childPid;
               f(function () { delete _mailboxes[childPid] })});
  return { _clientPid : childPid, _clientId : _client_id }
}

function _registerMobileKey(state, serverKey) {
  var clientKey = '_key' + _get_fresh_node_key();
  state.mobileKeys[serverKey] = clientKey;
  return clientKey;
}

function _lookupMobileKey(state, serverKey) {
  return state.mobileKeys[serverKey];
}

/* Spawn only makes sense on a client if the loc matches.
 * If a client wants to spawn on the server, it should make an RPC
 * request, or send a message to server-sided code.
 * It also makes no sense for a client to spawn a process on another client. */
function check_loc_spawnable(loc) {
  if ("_clientSpawnLoc" in loc) {
    if (loc["_clientSpawnLoc"] === _client_id) {
      return true;
    } else {
      DEBUG.assert(false, "Cannot spawn a process on another client");
    }
  } else if ("_serverSpawnLoc" in loc) {
    DEBUG.assert(false, "Cannot spawn process on server from client");
  } else {
    DEBUG.assert(false, "Invalid spawn location " + loc);
  }
}

function _spawnAt(f, loc) {
  check_loc_spawnable(loc);
  var childPid = _freshProcess();
  return _spawnWithMessages(childPid, f, []);
}

function spawnAt(f, loc, kappa) {
   kappa(_spawnAt(f, loc));
}

// TODO: implement this properly
var _spawnAngelAt = _spawnAt;
var _spawnAngel = _spawn;
var spawnAngel = spawn;
function _spawn(f) { _spawn(f, _here) }
function spawn(f, kappa) { spawn(f, _here, kappa) }

function _spawnWrapper(env) {  // necessary wrapper for server->client calls
  return spawn;
}

function spawnWait(f, kappa) {
  // f is a zero-argument CPS function
  var parentPid = _current_pid
  var childPid = _freshProcess();
  _mailboxes[childPid] = [];

  _debug("launched process #" + childPid);
  _current_pid = childPid;

  f(function(v) {_current_pid = parentPid; delete _mailboxes[childPid]; kappa(v)});
}

function _self() {
     return _current_pid;
}

function self(kappa) {
     return kappa(_self())
}


function _here() {
  return { _clientSpawnLoc: _client_id };
}

function here(kappa) {
  return kappa(_here());
}

<<<<<<< HEAD

var there = here
var _there = _here
=======
function there(kappa) {
  throw "'there' not defined on the client"
}

function _there() {
  throw "'there' not defined on the client"
}
>>>>>>> 568ff46d

function _haveMail() {
  return _mailboxes[_self()].length != 0;
}
var haveMail = LINKS.kify(_haveMail);

var _sched_pause = 0;

function _wakeup(pid) {
  if (_blocked_procs[pid]) {
    _debug("Waking up " + pid);
    var proc = _blocked_procs[pid];
    delete _blocked_procs[pid];
    setZeroTimeout(proc);
  }
  else {
    // already awake?
    _debug("Tried to wake up " + pid + ", but it is already awake");
  }
}

/* Send for mailboxes -- adds a message to a local mailbox */

function _is_valid_client_pid(pid) {
  return (("_clientId" in pid) && ("_clientPid" in pid));
}

function _is_valid_server_pid(pid) {
  return ("_serverPid" in pid);
}

function get_client_id(pid) {
  return pid["_clientId"];
}

function get_process_id(pid) {
  if (_is_valid_client_pid(pid)) {
    return pid["_clientPid"];
  } else if (_is_valid_server_pid(pid)) {
    return pid["_serverPid"];
  } else {
    DEBUG.assert(false, "Invalid PID in get_process_id");
  }
}

function _Send(pid, msg) {
//  _dump(_mailboxes)
  /* First, check to see whether we are sending to a well-formed PID */
  var valid_server_pid = _is_valid_server_pid(pid);
  var valid_client_pid = _is_valid_client_pid(pid);
  DEBUG.assert(valid_server_pid || valid_client_pid,
               "Malformed PID in _Send: neither client nor server PID");

  if (valid_server_pid) {
<<<<<<< HEAD
    WEBSOCKET.sendRemoteServerMessage(pid._serverPid, msg);
  } else if (valid_client_pid) {
    if (get_client_id(pid) == _client_id) {
      // Local send
      _debug("sending message '" + JSON.stringify(msg) + "' to pid " + pid._clientPid);
=======
    DEBUG.assert(false, "Remote sends to server processes disabled until distribution2 merge");
  } else if (valid_client_pid) {
    if (get_client_id(pid) == _client_id) {
      // Local send
      _debug("sending message '" + msg._label + "' to pid " + pid._clientPid);
>>>>>>> 568ff46d
      var client_pid = pid._clientPid;
      LINKS.deliverMessage(client_pid, msg);
    } else {
      // Remote send
<<<<<<< HEAD
      WEBSOCKET.sendRemoteClientMessage(get_client_id(pid), pid._clientPid, msg);
=======
      DEBUG.assert(false, "Remote sends to other client processes disabled until distribution2 merge");
>>>>>>> 568ff46d
    }
  }
  //_dumpSchedStatus();
  return;
}

function Send(pid, msg, kappa) {
  kappa(_send(pid, msg));
}

function _SendWrapper(env) {  // necessary wrapper for server->client calls
  return Send;
}

function _dictlength(x) {
  var length = 0;
  for (var prop in x) {
    length++;
  }
 return length;
}

function _block_proc(pid, its_cont) {
  _blocked_procs[pid] = its_cont;
  // discard stack
}

// recv
//   recv is an unusual library function that may capture the
//   continuation; hence there is no _recv form (direct-style).
function recv(kappa) {
  DEBUG.assert(arguments.length == 1,
             ('recv received '+arguments.length+ ' arguments, expected 1'));
  //DEBUG.assert(_current_pid != _mainPid,
  //           "Cannot call recv() in main process.");
  DEBUG.assert(_mailboxes[_current_pid],
             "Process " + _current_pid + " seems not to have been created.")
  if ( _mailboxes[_current_pid].length > 0) {
    msg = _mailboxes[_current_pid].pop();
<<<<<<< HEAD
    _debug("received message '"+ JSON.stringify(msg) +"'");
=======
    _debug("received message '"+ msg._label +"'");
>>>>>>> 568ff46d
    kappa(msg);
  } else {
    var current_pid = _current_pid;
    _block_proc(current_pid,
                function () {
                    _current_pid = current_pid;
                    _debug("scheduled process " + current_pid);
                    recv(kappa);
                });
    // _debug("blocked: "+current_pid)
  }
}

function _recvWrapper(env) {  // necessary wrapper for server->client calls
  return recv;
}

// SESSIONS

_nextAP = 0
_nextChannel = 0

/* Channel state */
// Moving this to the model used on the server.
//
// The buffers table maps channel IDs to lists of messages.
<<<<<<< HEAD
_buffers = {}; // port |-> message list

// The _chan_blocked table is a partial mapping from channel IDs to
// processes, which are blocked waiting on a result.
_chan_blocked = {}; // port |-> process ID

// Receive endpoints which have been received, but for which we do not yet have
// a lost message response.
// port |-> message list (buffer which was sent with the EP)
_pending_endpoints = {};

// Messages which have been received after sending a delegation request,
// but before a request to get lost messages.
// port |-> message list
_lost_messages = {};

// Messages which have been received without an associated buffer, and are
// not in _lost_messages.
// This happens when delegation has started, but we have not yet received
// the channel endpoint / lost messages.
// port |-> message list
_orphan_messages = {};

function addMessageToDict(dict, port, msg) {
  buf = [];
  if (port in dict) {
    buf = dict[port];
  }
  buf.unshift(msg);
  dict[port] = buf;
}

function addOrphanMessage(port, msg) {
  addMessageToDict(_orphan_messages, port, msg);
}

function addLostMessage(port, msg) {
  addMessageToDict(_lost_messages, port, msg);
}
=======
_buffers = {} // port |-> message list

// The _chan_blocked table is a partial mapping from channel IDs to
// processes, which are blocked waiting on a result.
_chan_blocked = [] // port |-> process ID
>>>>>>> 568ff46d

// Access point innards
var BALANCED = 0
var ACCEPTING = 1
var REQUESTING = 2

// Access point: { ap_state : access point state code; pending : request list }
<<<<<<< HEAD
=======



>>>>>>> 568ff46d
function freshAPID() {
  _nextAP++;
  return "clAP_" + _nextAP;
}

// Channel port names need to be globally unique, so add our client ID.
function freshChannelID() {
  _nextChannel++;
  return "clCh_" + _client_id + "_" + _nextChannel;
}

function freshChannel() {
  var id_ep1 = freshChannelID();
  var id_ep2 = freshChannelID();
  _buffers[id_ep1] = [];
  _buffers[id_ep2] = [];
  return { _sessEP1: id_ep1, _sessEP2: id_ep2 };
}

function newWithID(apid) {
  _debug("Creating new access point " + apid);
  _aps[apid] = {ap_state: BALANCED, pending: []};
<<<<<<< HEAD
  return {_clientAPID: apid, _clientId: _client_id};
=======
  return {_clientAPID: apid, _clientID: _client_id};
>>>>>>> 568ff46d
}

function _new() {
  var apid = freshAPID();
  return newWithID(apid);
<<<<<<< HEAD
}

function _is_valid_client_ap(pid) {
  return (("_clientId" in pid) && ("_clientAPID" in pid));
}

function _is_valid_server_ap(pid) {
  return ("_serverAPID" in pid);
}

function get_client_id_from_ap(pid) {
  return pid["_clientId"];
}

function get_apid_from_ap(apid) {
  return apid["_clientAPID"];
}

function get_server_apid_from_ap(apid) {
  return apid["_serverAPID"];
}

function makeFlippedChan(ch) {
  return { _sessEP1 : ch._sessEP2, _sessEP2 : ch._sessEP1 };
}

// Wakes up the process blocked on the given channel endpoint.
function wakeupFromChan(chEP) {
  _wakeup(_chan_blocked[chEP]);
  delete _chan_blocked[chEP];
}

// Block the process until the response has been received from a remote
// AP.
function blockUntilAPResponse(kappa) {
  _block_proc(
    _current_pid,
    function () {
      // Grab the returned channel EP out of the _returned_channels table,
      // and continue
      DEBUG.assert(_returned_channels[_current_pid] != undefined,
        "resuming process after remote accept, but no channel available!");
      var chan = _returned_channels[_current_pid];
      delete _returned_channels[_current_pid];
      kappa(chan);
    }
  );
}

// Block the process until a matching process has been found on a local AP.
function blockUntilLocalMatch(ch, kappa) {
  _block_proc(
    _current_pid,
    function () {
      kappa(ch);
    });
}

// Do an accept on a local access point. localAPID: the key into the aps table.
function localAccept(localAPID, kappa) {
  // This should explicitly not happen -- all server-created APs residing on
  // this client should be serialised in state dumps provided in realpages
  // delivery / RPC returns
  DEBUG.assert(_aps[localAPID] != undefined, "Attempting to accept on an undefined AP!");
  _debug("Accept called on local AP " + localAPID);
  // If there's a requester, then pop the requester, create the other end of the channel, and
  // wake up the requester.
  var ap = _aps[localAPID];

  function makeAndBlock() {
      var new_ch = freshChannel();
      var our_ep = new_ch._sessEP1;
      ap.pending.unshift(new_ch);
      _chan_blocked[our_ep] = _current_pid;
      blockUntilLocalMatch(new_ch, kappa);
  }
  switch (ap.ap_state) {
    case BALANCED:
      makeAndBlock();
      ap.ap_state = ACCEPTING;
      break;
    case ACCEPTING:
      makeAndBlock();
      break;
    case REQUESTING:
      DEBUG.assert(ap.pending.length > 0,
        "Accepting on a requesting endpoint with no pending requests!");
      _debug("Length before pop: " + ap.pending.length);
      var top = ap.pending.pop();
      _debug("Length after pop: " + ap.pending.length);
      if (ap.pending.length == 0) {
        _debug("Changing state to balanced");
        ap.ap_state = BALANCED;
      }
      // Unblock other end of the channel
      var other_ep = top._sessEP2;
      wakeupFromChan(other_ep);
      // Pass the channel to the continuation
      kappa(top);
      break;
   default:
     DEBUG.assert(false, "Invalid access point state! " + ap.ap_state);
  }
  _aps[localAPID] = ap;

}

function remoteAccept(remote_apid, kappa) {
  // Accept remotely
  WEBSOCKET.sendRemoteAPAccept(_current_pid, remote_apid);
  blockUntilAPResponse(kappa);
}

function accept(ap, kappa) {
  // Firstly, check the type of accept. Local, or remote? Server, or client?
  if (_is_valid_server_ap(ap)) {
    remoteAccept(get_server_apid_from_ap(ap), kappa);
=======
}

function _is_valid_client_ap(pid) {
  return (("_clientId" in pid) && ("_clientAPID" in pid));
}

function _is_valid_server_ap(pid) {
  return ("_serverAPID" in pid);
}

function get_client_id_from_ap(pid) {
  return pid["_clientId"];
}

function get_apid_from_ap(apid) {
  return apid["_clientAPID"];
}

function get_server_apid_from_ap(apid) {
  return apid["_serverAPID"];
}

function makeFlippedChan(ch) {
  return { _sessEP1 : ch._sessEP2, _sessEP2 : ch._sessEP1 };
}

// Wakes up the process blocked on the given channel endpoint.
function wakeupFromChan(chEP) {
  _wakeup(_chan_blocked[chEP]);
  delete _chan_blocked[chEP];
}

// Block the process until a matching process has been found on a local AP.
function blockUntilLocalMatch(ch, kappa) {
  _block_proc(
    _current_pid,
    function () {
      kappa(ch);
    });
}

// Do an accept on a local access point. localAPID: the key into the aps table.
function localAccept(localAPID, kappa) {
  // This should explicitly not happen -- all server-created APs residing on
  // this client should be serialised in state dumps provided in realpages
  // delivery / RPC returns
  DEBUG.assert(_aps[localAPID] != undefined, "Attempting to accept on an undefined AP!");
  _debug("Accept called on local AP " + localAPID);
  // If there's a requester, then pop the requester, create the other end of the channel, and
  // wake up the requester.
  var ap = _aps[localAPID];

  function makeAndBlock() {
      var new_ch = freshChannel();
      var our_ep = new_ch._sessEP1;
      ap.pending.unshift(new_ch);
      _chan_blocked[our_ep] = _current_pid;
      blockUntilLocalMatch(new_ch, kappa);
  }
  switch (ap.ap_state) {
    case BALANCED:
      makeAndBlock();
      ap.ap_state = ACCEPTING;
      break;
    case ACCEPTING:
      makeAndBlock();
      break;
    case REQUESTING:
      DEBUG.assert(ap.pending.length > 0,
        "Accepting on a requesting endpoint with no pending requests!");
      _debug("Length before pop: " + ap.pending.length);
      var top = ap.pending.pop();
      _debug("Length after pop: " + ap.pending.length);
      if (ap.pending.length == 0) {
        _debug("Changing state to balanced");
        ap.ap_state = BALANCED;
      }
      // Unblock other end of the channel
      var other_ep = top._sessEP2;
      wakeupFromChan(other_ep);
      // Pass the channel to the continuation
      kappa(top);
      break;
   default:
     DEBUG.assert(false, "Invalid access point state! " + ap.ap_state);
  }
  _aps[localAPID] = ap;

}

function accept(ap, kappa) {
  // Firstly, check the type of accept. Local, or remote? Server, or client?
  if (_is_valid_server_ap(ap)) {
    DEBUG.assert(false, "Accepting on remote server AP unavailable until full distribution2 merge");
>>>>>>> 568ff46d
  } else if (_is_valid_client_ap(ap)) {
    if (get_client_id_from_ap(ap) != _client_id) {
      DEBUG.assert(false, "alas, accepting on a remote client AP is not yet supported");
    } else {
      localAccept(get_apid_from_ap(ap), kappa);
    }
  } else {
    DEBUG.assert(false, "invalid access point ID in accept! " + JSON.stringify(ap));
<<<<<<< HEAD
  }
}


// Do a request on a local access point. localAPID: the key into the aps table.
function localRequest(localAPID, kappa) {
  // This should explicitly not happen -- all server-created APs residing on
  // this client should be serialised in state dumps provided in realpages
  // delivery / RPC returns
  DEBUG.assert(_aps[localAPID] != undefined, "Attempting to accept on an undefined AP!");
  _debug("Accept called on local AP " + localAPID);

  // If there's a requester, then pop the requester, create the other end of the channel, and
  // wake up the requester.
  var ap = _aps[localAPID];

  function makeAndBlock() {
      var new_ch = freshChannel();
      var flipped_chan = makeFlippedChan(new_ch)
      var our_ep = flipped_chan._sessEP1;
      ap.pending.unshift(new_ch);
      _chan_blocked[our_ep] = _current_pid;
      blockUntilLocalMatch(flipped_chan, kappa);
  }

  switch (ap.ap_state) {
    case BALANCED:
      makeAndBlock();
      ap.ap_state = REQUESTING;
      break;
    case REQUESTING :
      makeAndBlock();
      break;
    case ACCEPTING:
      DEBUG.assert(ap.pending.length > 0,
        "Requesting on an accepting endpoint with no pending requests!");
      _debug("Length before pop: " + ap.pending.length);
      var top = ap.pending.pop();
      _debug("Length after pop: " + ap.pending.length);
      if (ap.pending.length == 0) {
        _debug("Changing state to balanced");
        ap.ap_state = BALANCED;
      }

      // Unblock other end of the channel
      var other_ep = top._sessEP1;
      wakeupFromChan(other_ep);

      // Pass our end of channel (flipped version of pending) to the continuation
      kappa(makeFlippedChan(top));
      break;
   default:
     DEBUG.assert(false, "Invalid access point state! " + ap.ap_state);
=======
>>>>>>> 568ff46d
  }
  _aps[localAPID] = ap;
}

function remoteRequest(remote_apid, kappa) {
  // Request remotely
  WEBSOCKET.sendRemoteAPRequest(_current_pid, remote_apid);
  blockUntilAPResponse(kappa);
}

<<<<<<< HEAD
function request(ap, kappa) {
  if (_is_valid_server_ap(ap)) {
    remoteRequest(get_server_apid_from_ap(ap), kappa);
=======

// Do a request on a local access point. localAPID: the key into the aps table.
function localRequest(localAPID, kappa) {
  // This should explicitly not happen -- all server-created APs residing on
  // this client should be serialised in state dumps provided in realpages
  // delivery / RPC returns
  DEBUG.assert(_aps[localAPID] != undefined, "Attempting to accept on an undefined AP!");
  _debug("Accept called on local AP " + localAPID);

  // If there's a requester, then pop the requester, create the other end of the channel, and
  // wake up the requester.
  var ap = _aps[localAPID];

  function makeAndBlock() {
      var new_ch = freshChannel();
      var flipped_chan = makeFlippedChan(new_ch)
      var our_ep = flipped_chan._sessEP1;
      ap.pending.unshift(new_ch);
      _chan_blocked[our_ep] = _current_pid;
      blockUntilLocalMatch(flipped_chan, kappa);
  }

  switch (ap.ap_state) {
    case BALANCED:
      makeAndBlock();
      ap.ap_state = REQUESTING;
      break;
    case REQUESTING :
      makeAndBlock();
      break;
    case ACCEPTING:
      DEBUG.assert(ap.pending.length > 0,
        "Requesting on an accepting endpoint with no pending requests!");
      _debug("Length before pop: " + ap.pending.length);
      var top = ap.pending.pop();
      _debug("Length after pop: " + ap.pending.length);
      if (ap.pending.length == 0) {
        _debug("Changing state to balanced");
        ap.ap_state = BALANCED;
      }

      // Unblock other end of the channel
      var other_ep = top._sessEP1;
      wakeupFromChan(other_ep);

      // Pass our end of channel (flipped version of pending) to the continuation
      kappa(makeFlippedChan(top));
      break;
   default:
     DEBUG.assert(false, "Invalid access point state! " + ap.ap_state);
  }
  _aps[localAPID] = ap;
}

function request(ap, kappa) {
  if (_is_valid_server_ap(ap)) {
    DEBUG.assert(false, "Requesting from remote server AP");
>>>>>>> 568ff46d
  } else if (_is_valid_client_ap(ap)) {
    if (get_client_id_from_ap(ap) != _client_id) {
      DEBUG.assert(false, "alas, requesting from a remote client AP is not yet supported");
    } else {
      localRequest(get_apid_from_ap(ap), kappa);
    }
  } else {
    DEBUG.assert(false, "invalid access point ID in request! " + JSON.stringify(ap));
  }
}


<<<<<<< HEAD
function canReceiveMessage(v) {
  // Check whether all contained sessions are in _buffers (i.e. are committed)
  var contained_sessions = getDelegatedSessions(v);
  for (var i = 0; i < contained_sessions.length; i++) {
    if (!(contained_sessions[i]._sessEP2 in _buffers)) {
      return false;
    }
  }
  return true;
}

function deliverSessionMessage(epid, v) {
  // There are two circumstances under which we will get a message for which
  // we don't have a buffer. The first is if we've started delegating an endpoint,
  // and a message has been sent between our request and the server processing the
  // delegation request. This is a "lost message", and will be retrieved by the server later.
  // The other circumstance is when someone has delegated a channel to us, and we are receiving
  // the messages for it, but before we have received the channel endpoint. This is an orphan
  // message; we store these and then add them to the buffer when we've got the endpoint.
  if (!(epid in _buffers)) {
    if (epid in _lost_messages) {
      _debug("Storing lost message " + JSON.stringify(v) + " for port " + epid);
      addLostMessage(epid, v);
    } else {
      _debug("Storing orphan message " + JSON.stringify(v) + " for port " + epid);
      addOrphanMessage(epid, v);
    }
  } else {
    _buffers[epid].unshift(v);
    if (canReceiveMessage(v) && (epid in _chan_blocked)) {
      _wakeup(_chan_blocked[epid]);
      delete _chan_blocked[epid];
    }
  }
}

// Adds the buffers of a set of delegated channels to the pending list if we
// need to wait for lost messages (i.e. message has been delegated from another
// client) or to _buffers if we can proceed right away
function migrateDelegatedSessions(delegated_chans, requires_lost_messages) {
  for (var i = 0; i < delegated_chans.length; i++) {
    var deleg_chan = delegated_chans[i].ep_id;
    var buf = delegated_chans[i].buf;
    if (requires_lost_messages) {
      _pending_endpoints[deleg_chan] = buf;
    } else {
      _buffers[deleg_chan] = buf;
    }
  }
}


// Handle all lost messages. Given a list of endpoint IDs,
// creates a mapping of the associated entries, and deletes them from
// the lost messages table.
// Finally, sends a response.
function handleGetLostMessages(remote_ep, ep_ids) {
  var ret = {};

  for (var i = 0; i < ep_ids.length; i++) {
    var ep_id = ep_ids[i];
    ret[ep_id] = _lost_messages[ep_id];
    delete _lost_messages[ep_id];
  }

  WEBSOCKET.sendLostMessageResponse(remote_ep, ret);
}

// Given an endpoint ID and a list of lost messages:
//   - Stores  EPID |-> buffer + lost messages + orphan messages in _buffers
//     (note that JS queues grow at the front, so the order is reversed)
//   - Deletes EPID from _pending_endpoints
//   - Deletes EPID from _orphan_messages
function commitChannel(epid, lost_messages) {
  var orig_buf = _pending_endpoints[epid];
  var orphans = _orphan_messages[epid];
  if (orphans == undefined) {
    orphans = [];
  }
  var complete_buf = orphans.concat(lost_messages, orig_buf);
  _buffers[epid] = complete_buf;
  delete _pending_endpoints[epid];
  delete _orphan_messages[epid];
}

function handleLostMessages(blocked_ep, lost_message_table) {
  // Commit all channels
  for (var ep_id in lost_message_table) {
    commitChannel(ep_id, lost_message_table[ep_id]);
  }

  // Wake up the channel awaiting the message
  _wakeup(_chan_blocked[blocked_ep]);
  delete _chan_blocked[blocked_ep];
}


// Retrieves all sessions within the value.
function getDelegatedSessions(v) {
  if (DEBUG.is_array(v)) {
    var res = [];
    for (var i = 0; i < v.length; i++) {
      res = res.concat(getDelegatedSessions(v[i]));
    }
    return res;
  } else if(DEBUG.is_object(v)) {
    if ("_sessEP1" in v) {
        return [v];
    }
    // We can treat variants and records in the same way
    var vals = Object.values(v);
    var res = [];
    for (var i = 0; i < vals.length; i++) {
      res = res.concat(getDelegatedSessions(vals[i]));
    }
    return res;
  } else {
    return [];
  }
}

// This function expects a list of channel references in the form
// chan = { _sessEP1: <send port>, _sessEP2: <recv port> }.
// The function is side effecting.
//
// Output of the function:
//   [ { chan : chan, buffer : <list of values in the buffer for recv_port> } ]
//
// Side-effects:
//   * _buffers[<recv port>] will be deleted.
//   * _delegating[<recv port>] will be set to [].
function prepareDelegatedChannels(chans) {
  var res = [];
  for (var i = 0; i < chans.length; i++) {
    var cur_chan = chans[i];
    var cur_recv_ep = chans[i]._sessEP2;
    DEBUG.assert(cur_recv_ep in _buffers, "Trying to delegate channel without a buffer!");
    var cur_buf = _buffers[cur_recv_ep];
    // Delete buffer, create lost message buffer
    delete _buffers[cur_recv_ep];
    _lost_messages[cur_recv_ep] = [];
    res.unshift({ chan: cur_chan, buffer: cur_buf});
  }
  return res;
}

function _remoteSessionSend(v, c) {
  var delegated_sessions = getDelegatedSessions(v);
  var prepared_delegated_sessions = prepareDelegatedChannels(delegated_sessions);
  _debug("Prepared delegated sessions:");
  _debug(JSON.stringify(prepared_delegated_sessions));
  WEBSOCKET.sendRemoteSessionMessage(c, prepared_delegated_sessions, v);
=======
function deliverSessionMessage(epid, v) {
  DEBUG.assert(epid in _buffers,
    "Trying to deliver message to nonexistent buffer " + epid + "!");
  _buffers[epid].unshift(v);
  _wakeup(_chan_blocked[epid]);
  delete _chan_blocked[epid];
>>>>>>> 568ff46d
}

function _send(v, c) {
  // console.log("Giving " + v + " to channel " + c.channel + "-" + c.direction);
  var sendEP = c._sessEP1;
  if (sendEP in _buffers) {
    // If the send is in the local buffers table, we have hold of the
    // endpoint and can send locally.
    _buffers[sendEP].unshift(v);
    _wakeup(_chan_blocked[sendEP]);
    delete _chan_blocked[sendEP];
    return c;
  } else {
<<<<<<< HEAD
    _remoteSessionSend(v, c);
=======
    DEBUG.assert(false, "Remote sending disabled until full distribution2 merge");
>>>>>>> 568ff46d
    return c;
  }
}

function receive(c, kappa) {
  // console.log("Grabbing from channel " + c.channel + "-" + c.direction);
  var recvEP = c._sessEP2;
  DEBUG.assert(recvEP in _buffers, "Trying to receive from nonexistent buffer!");
<<<<<<< HEAD
  var buf_len = _buffers[recvEP].length;
  if (buf_len > 0 && canReceiveMessage(_buffers[recvEP][buf_len - 1])) {
=======
  if (_buffers[recvEP].length > 0) {
>>>>>>> 568ff46d
    var msg = _buffers[recvEP].pop();
    // console.log("Grabbed " + msg);
    return (kappa({1:msg, 2:c}));
  } else {
    var current_pid = _current_pid;
    _chan_blocked[recvEP] = current_pid;
    _block_proc(current_pid,
      function () {
        _current_pid = current_pid;
        receive(c, kappa);
      });
  }
}

// TODO: implement link
function link(c, d, kappa) {
  throw "link not implemented on the client yet"
}

// SCHEDULER

var _yieldCount = 0;
var _yieldGranularity = 60;
var _callCount = 0;

function _Continuation(v) { this.v = v }

var _theContinuation = new _Continuation(LINKS._removeCGIArgs);


// yield: give up control for another "thread" to work.
// if we're running in an event handler then don't yield (but
// do throw away the stack periodically instead).
function _yield(f) {
	++_yieldCount;
	if (_yieldCount == _yieldGranularity) {
		_yieldCount = 0;
		if (_handlingEvent) {
			_theContinuation.v = f; throw _theContinuation;
		} else {
			var current_pid = _current_pid;
			setZeroTimeout(function() { _current_pid = current_pid; return f()});
		}
	} else {
		return f();
	}
}

function _yieldCont(k, arg) {
	++_yieldCount;
	if (_yieldCount == _yieldGranularity) {
		_yieldCount = 0;
		if (_handlingEvent) {
			_theContinuation.v = function () { k(arg) }; throw _theContinuation;
		} else {
			var current_pid = _current_pid;
			setZeroTimeout(function() { _current_pid = current_pid; k(arg) });
		}
	} else {
		return k(arg);
	}
}


// FFI
//
// want to find g such that:
//   CPS(g f a) = \k.CPS(a) (\x.k (f x))
// now:
//   CPS(g f a) =_def \k.CPS(a) (\x.g (\h.h k x) f)
// so we just need that:
//   g (\h.h k x) f = k (f x)
//
// setting g = \k.\f.k(\k.\x.k (f x)) solves the
// equation
//
// and LINKS.kify =_def \k.\x.k (f x)
// so let g =_def \k.\f.k (LINKS.kify(f))
//
// let callForeign = g
//
// callForeign allows us to call JS functions from within Links
// using the syntax: callForeign(f)(args)

// [DEACTIVATED]
//function callForeign(kappa) {
//  return function (f) {
//    return kappa (LINKS.kify(f));
//  };
//}

// [DEACTIVATED]
// like callForeign, except it takes
// two arguments: an object and a method
//function callForeignMethod(kappa) {
//  return function (obj, method) {
//    return kappa (LINKS.kifyMethod(obj, method));
//  };
//}

function _print(str) {
  alert(str);
  return 0;
}

var print = LINKS.kify(_print);

// // [DUBIOUS FUNCTIONS]
// //   Should elementByID and attribute be here?
// function elementById(id, kappa) {
//     var elem = document.getElementById(id);
//     if (elem != null) kappa({'_label':'Some', '_value':[elem]});
//     else kappa({_label:'None', '_value':({})});
// }

function _attribute(xml, attr) {
  // FIXME: we need to straighten out the XML/XMLitem distinction.
  //  if (xml.length == 0 ) { return ({_label:'None', '_value':({})});}
  //   obj = xml[0];
  obj = xml;
  if (obj == undefined) {
     return ({_label:'None', '_value':({})});
  }

  //  Take note!!!
  if (attr == 'class') attr = 'className';

  var val = obj[attr];

  if (val == undefined) return({_label:'None', '_value':({})});
  else return({'_label':'Some', '_value':val});
}
var attribute = LINKS.kify(attribute);

function _is_integer(s) {
  return s.match(/^[0-9]+$/) != null;
}
is_integer = LINKS.kify(_is_integer);

function _objectType(obj) {
  obj = obj[0];
  return(typeof(obj) == 'object' ? obj.constructor : typeof(obj))
}

var objectType = LINKS.kify(_objectType);

// childNodes
//   This is badly named
//    - what is its intended semantics?
//    - what should it be called?
//    - should it even be here?
//
// [BUG]: This expects a DomNode, while the server version expects Xml.
function _childNodes(elem) {
  DEBUG.assert(false, "childNodes is not implemented properly");
  var result = [];
  for (var i=0; i<elem[0].childNodes.length; i++) {
    result.push(elem[0].childNodes[i].cloneNode(true));
  }
  return(result);
}

function childNodes(elem, kappa) {
  kappa(_childNodes(elem));
}

function _textContent (node) {
  try { return (node.innerHTML) }
  catch (e) { return ("") }
}

function textContent (node, kappa) {
  kappa(_textContent(node));
}

function _reifyK() {
  LINKS.unimpl("reifyK");
}

function sleep(duration, kappa) {
  var current_pid = _current_pid;
  setTimeout(function() { _current_pid = current_pid; kappa({}); }, duration);
}

// include a js file
function _include(script_filename) {
    var html_doc = document.getElementsByTagName('head').item(0);
    var js = document.createElement('script');
    js.setAttribute('language', 'javascript');
    js.setAttribute('type', 'text/javascript');
    js.setAttribute('src', script_filename);
    html_doc.appendChild(js);
    return false;
}
// should do something more sensible for including extra javascript
// code (add a setting in js.ml, say)
//_include("extras.js")


function _chartest(r) {
    return function (c) {return r.test(c._c);};
}

var _isAlpha = _chartest(/[a-zA-Z]/);
var _isAlnum = _chartest(/[a-zA-Z0-9]/);
var _isLower = _chartest(/[a-z]/);
var _isUpper = _chartest(/[A-Z]/);
var _isDigit = _chartest(/[0-9]/);
var _isXDigit= _chartest(/[0-9a-fA-F]/);
var _isBlank = _chartest(/[ \t]/);

var isAlpha = LINKS.kify(_isAlpha);
var isAlnum = LINKS.kify(_isAlnum);
var isLower = LINKS.kify(_isLower);
var isUpper = LINKS.kify(_isUpper);
var isDigit = LINKS.kify(_isDigit);
var isXDigit= LINKS.kify(_isXDigit);
var isBlank = LINKS.kify(_isBlank);

function _chr(c) {{_c:String.fromCharCode(c)}};
var chr = LINKS.kify(_chr);
function _ord(c) { return c._c.charCodeAt(0); }
var ord = LINKS.kify(_ord);

function _toUpper(c) {
  var c = c._c;
  DEBUG.assert(c.length == 1, "_toUpper only operates on single characters");
  return {_c:c.toUpperCase()};
}

function _toLower(c) {
  var c = c._c;
  DEBUG.assert(c.length == 1, "_toLower only operates on single characters");
  return {_c:c.toLowerCase()};
}

var toUpper = LINKS.kify(_toUpper);
var toLower = LINKS.kify(_toLower);

var _sqrt = Math.sqrt; var sqrt = LINKS.kify(_sqrt);
var _floor = Math.floor; var floor = LINKS.kify(_floor);
var _ceiling = Math.ceil; var ceiling = LINKS.kify(_ceiling);
var _tan = Math.tan; var tan = LINKS.kify(_tan);
var _sin = Math.sin; var sin = LINKS.kify(_sin);
var _cos = Math.cos; var cos = LINKS.kify(_cos);
var _log = Math.log; var log = LINKS.kify(_log);

function _makeCgiEnvironment() {
  var env = [];

  var i = 0;
  for(name in cgiEnv) {
    env[i] = {'1':name, '2':cgiEnv[name]};
    ++i;
  }

  cgiEnv = env;
}

function _environment() {
  return cgiEnv;
}
var environment = LINKS.kify(_environment);

function _redirect(url) {
  window.location = url;
}
var redirect = LINKS.kify(_redirect);

var QUIRKS = function () {
 return {
// BEGIN code from quirksmode.org
   createCookie : function(name,value,days) {
     if (days) {
       var date = new Date(); // makes garbage
       date.setTime(date.getTime()+(days*24*60*60*1000));
       var expires = "; expires="+date.toGMTString();
     } else var expires = "";
     document.cookie = name+"="+value+expires+"; path=/";
   },

    readCookie : function(name) {
      var nameEQ = name + "=";
      var ca = document.cookie.split(';');
      for(var i=0;i < ca.length;i++) {
        var c = ca[i];
        while (c.charAt(0)==' ') c = c.substring(1,c.length);
        if (c.indexOf(nameEQ) == 0) return c.substring(nameEQ.length,c.length);
     }
     return null;
   },

    eraseCookie : function (name) {
      createCookie(name,"",-1);
    }
// END code from quirksmode.org
  }
} ();

function _setCookie(cookieName, value) {
  QUIRKS.createCookie(cookieName,
                      value,
                      10000);
  return {};
}
var setCookie = LINKS.kify(_setCookie);

function _getCookie(cookieName) {
  return QUIRKS.readCookie(cookieName);
}
var getCookie = LINKS.kify(_getCookie);

function _random() {return Math.random();}
var random = LINKS.kify(_random);

//
//
// LINKS GAME LIBRARY
//
//

function _jsSetInterval(fn, interval) {
	window.setInterval(function () { fn(_idy) }, interval);
	return;
}
function jsSetInterval(fn, interval, kappa) {
    _jsSetInterval(fn, interval);
    kappa({});
}

// NOTE: requestAnimationFrame can also take a callback that has one argument
function _jsRequestAnimationFrame(fn) {
	window.requestAnimationFrame(function () { fn(_idy) });// || window.webkitRequestAnimationFrame(function () { fn(_idy) });
	return;
}
function jsRequestAnimationFrame(fn, kappa) {
    _jsRequestAnimationFrame(fn);
    kappa({});
}

function _jsSave(ctx) {
	ctx.save();
	return;
}
function jsSave(ctx, kappa) {
    _jsSave(ctx);
    kappa({});
}

function _jsRestore(ctx) {
	ctx.restore();
	return;
}
function jsRestore(ctx, kappa) {
    _jsRestore(ctx);
    kappa({});
}

function _jsSetOnKeyDown(node, fn) {
	// note: node has to exist in the document, otherwise we get a JavaScript error
	node.addEventListener('keydown', function(e) { fn(e, _idy) }, true);
	return;
}
function jsSetOnKeyDown(node, fn, kappa) {
    _jsSetOnKeyDown(node, fn);
    kappa({});
}

function _jsSetOnEvent(node, event, fn, capture) {
	node.addEventListener(event, function(e) { fn(e, _idy) }, capture);
	return;
}
function jsSetOnEvent(node, event, fn, capture, kappa) {
    _jsSetOnEvent(node, event, fn, capture);
    kappa({});
}

function _jsSetOnLoad(fn) {
	window.addEventListener('load', function(e) { fn(e, _idy) }, false);
	return;
}
function jsSetOnLoad(fn, kappa) {
    _jsSetOnEvent(fn);
    kappa({});
}

var globalObjects = {};

function _jsSaveGlobalObject(name, obj) {
	globalObjects[name] = obj;
	return;
}
function jsSaveGlobalObject(name, obj, kappa) {
    _jsSaveGlobalObject(name, obj);
    kappa({});
}

function _jsLoadGlobalObject(name) {
	return globalObjects[name];
}
function jsLoadGlobalObject(name) {
    _jsSaveGlobalObject(name);
    kappa({});
}

function _jsGetContext2D(node) {
	return node.getContext('2d');
}
function jsGetContext2D(node, kappa) {
	_jsGetContext2D(node);
	kappa({});
}

function _jsFillText(ctx, text, x, y) {
	ctx.fillText(text, x, y);
}
function jsFillText(ctx, text, x, y, kappa) {
	_jsFillText(ctx, text, x, y);
	kappa({});
}

function _jsCanvasFont(ctx, font) {
	ctx.font = font;
}
function jsCanvasFont(ctx, font, kappa) {
	_jsCanvasFont(ctx, font);
	kappa({});
}

function _jsDrawImage(ctx, node, x, y) {
	ctx.drawImage(node, x, y);
}
function jsDrawImage(ctx, node, x, y, kappa) {
	_jsDrawImage(ctx, node, x, y);
	kappa({});
}

function _jsFillRect(ctx, x, y, width, height) {
	ctx.fillRect(x, y, width, height);
}
function jsFillRect(ctx, x, y, width, height, kappa) {
	_jsFillRect(ctx, x, y, width, height);
	kappa({});
}

function _jsFillCircle(ctx, x, y, radius) {
	ctx.beginPath();
	ctx.arc(x, y, radius, 0, 2 * Math.PI, true);
	ctx.fill();
	ctx.closePath();
}
function jsFillCircle(ctx, x, y, radius, kappa) {
	_jsFillCircle(ctx, x, y, radius);
	kappa({});
}

function _jsFill(ctx) {
	ctx.fill();
}
var jsFill = _jsFill;

function _jsBeginPath(ctx) {
    ctx.beginPath();
}
function jsBeginPath(ctx, kappa) {
	_jsBeginPath(ctx);
	kappa({});
}

function _jsClosePath(ctx) {
	ctx.closePath();
}
var jsClosePath = _jsClosePath;

function _jsArc(ctx, x, y, radius, startAngle, endAngle, clockwise) {
	ctx.arc(x, y, radius, startAngle, endAngle, clockwise);
}
var jsArc = _jsArc;

function _jsStrokeStyle(ctx, style) {
    ctx.strokeStyle = style;
}
function jsStrokeStyle(ctx, style, kappa) {
	_jsStrokeStyle(ctx, style);
	kappa({});
}

function _jsStroke(ctx) {
    ctx.stroke();
}
function jsStroke(ctx, kappa) {
	_jsStroke(ctx);
	kappa({});
}

function _jsMoveTo(ctx, x, y) {
    ctx.moveTo(x, y);
}
function jsMoveTo(ctx, x, y, kappa) {
	_jsMoveTo(ctx, x, y);
	kappa({});
}

function _jsLineTo(ctx, x, y) {
    ctx.lineTo(x, y);
}
function jsLineTo(ctx, x, y, kappa) {
	_jsLineTo(ctx, x, y);
	kappa({});
}

function _jsLineWidth(ctx, width) {
	ctx.lineWidth = width;
}
var jsLineWidth = _jsLineWidth;

function _jsScale(ctx, x, y) {
    ctx.scale(x, y);
}
function jsScale(ctx, x, y, kappa) {
	_jsScale(ctx, x, y);
	kappa({});
}

function _jsTranslate(ctx, x, y) {
    ctx.translate(x, y);
}
function jsTranslate(ctx, x, y, kappa) {
	_jsTranslate(ctx, x, y);
	kappa({});
}

function _jsSetFillColor(ctx, color) {
	ctx.fillStyle = color;
}
function jsSetFillColor(ctx, color, kappa) {
	_jsSetFillColor(ctx, color);
	kappa({});
}

function _jsClearRect(ctx, x, y, width, height) {
	ctx.clearRect(x, y, width, height);
}
function jsClearRect(ctx, x, y, width, height, kappa) {
	_jsClearRect(ctx, x, y, width, height);
	kappa({});
}

function _jsCanvasWidth(ctx) {
	return ctx.canvas.width;
}
var jsCanvasWidth = _jsCanvasWidth;

function _jsCanvasHeight(ctx) {
	return ctx.canvas.height;
}
var jsCanvasHeight = _jsCanvasHeight;

function _debugGetStats(what) {
	if (what == "yieldGranularity")
		return _yieldGranularity;
	else if (what == "yieldCount")
		return _yieldCount;
	else if (what == "yieldContCalls")
		return _yieldContCalls;
	else if (what == "yieldCalls")
		return _yieldCalls;
	else if (what == "callingTimeout")
		return _callingTimeout;
	else return undefined;
}
var debugGetStats = _debugGetStats;

function _jsSaveCanvas(canvas, node, mime) {
	var imageData = canvas.toDataURL(mime);//.replace("image/png", "image/octet-stream");;
	node.href = imageData; // window.location.
}
var jsSaveCanvas = _jsSaveCanvas;

function _debugChromiumGC() {
	if (window.gc) window.gc()
	else {
		var msg = "Error. In order to use debugChromiumGC() invoke chromium like this: chromium --js-flags='--expose_gc'. Application terminated.";
        alert(msg);
		throw new Error(msg);
	}
}
var debugChromiumGC = _debugChromiumGC;

//
// LIST MANIPULATING FUNCTIONS
//

var lsNil = null;

function _lsNilF() {
	return null;
}
var lsNilF = _lsNilF;

function _lsCons(head, tail) { return { _head: head, _tail: tail }; }
var lsCons = _lsCons;

function _lsSnoc(xs, x) {
  _lsAppend(xs, _lsSingleton(x))
}

function _lsSingleton(head) { return { _head: head, _tail: lsNil }; }

function _lsFromArray(arr) {
	var out = lsNil;
	for (var i = arr.length - 1; i >= 0; --i) {
		out = _lsCons(arr[i], out);
	}
	return out;
}

function _lsTake(n, xs) {
	var arr = [];
	while (xs !== null && n > 0) {
		arr.push(xs._head);
		xs = xs._tail;
		--n;
	}
	return _lsFromArray(arr);
}
var lsTake = _lsTake;

function _lsDrop(n, xs) {
	while (xs !== null && n > 0) {
		xs = xs._tail;
		--n;
	}
	return xs;
}
var lsDrop = _lsDrop;

function _lsLength(xs) {
	var out = 0;
	while (xs !== null) {
		out += 1;
		xs = xs._tail;
	}
	return out;
}
var lsLength = _lsLength;


function _lsHead(v) { return v === null ? _error('head') : v._head; } // inline?
function _lsTail(v) { return v === null ? _error('tail') : v._tail; }
var lsHead = _lsHead;
var lsTail = _lsTail;

function _lsLast(xs) {
	if (xs === null) { _error('last'); }
	var out = xs._head;
	while (xs !== null) {
		out = xs._head;
		xs = xs._tail;
	}
	return out;
}
var lsLast = _lsLast;

//~ function _lsMap(f, xs) {
	//~ //return lsNil;
	//~ var arr = [];
	//~ while (xs !== null) {
		//~ arr.push(_yield(f, [xs._head], _idy)); // f doesn't return
		//~ xs = xs._tail;
	//~ }
	//~ return _lsFromArray(arr);
//~ }
//~ function lsMap(f, xs, kappa) {
    //~ kappa(_lsMap(f, xs));
//~ }
//~
//~ function _lsMapIgnore(f, xs) {
	//~ //return;
	//~ while (xs._label !==  0) {
		//~ f(xs._head, _idy);
		//~ xs = xs._tail;
	//~ }
	//~ return;
//~ }
//~ function lsMapIgnore(f, xs, kappa) {
    //~ _lsMapIgnore(f, xs);
    //~ kappa({});
//~ }

function _lsAppend(xs, ys) {
	if (xs === null) { return ys; }
	var rootEl = _lsCons(xs._head, lsNil);
	var curr = rootEl;
	xs = xs._tail;
	while (xs !== null) {
		curr._tail = _lsCons(xs._head, lsNil);
		xs = xs._tail;
		curr = curr._tail;
	}
	curr._tail = ys;

	return rootEl;
}
var lsAppend = _lsAppend;

function _lsAt(xs, i) {
	var out;
	while (xs !== null && i >= 0) {
		out = xs._head;
		xs = xs._tail;
		--i;
	}
	// should check i here
	return out;
}
var lsAt = _lsAt;

function _lsEmpty(xs) {
	return xs === null;
}
var lsEmpty = _lsEmpty;

function _lsZip(xs, ys) {
	var arr = [];
	while (xs !== null && ys !== null) {
		arr.push({ "1": xs._head, "2": ys._head }); // { ctor:"_Tuple2", _0:x, _1:y }
		xs = xs._tail;
		ys = ys._tail;
	}
	return _lsFromArray(arr);
}
var lsZip = _lsZip;

//~ function _lsFilter(p, xs) {
	//~ //return lsNil;
	//~ var arr = [];
	//~ while (xs !== null) {
		//~ if (p(xs._head)) { arr.push(xs._head); }
		//~ xs = xs._tail;
	//~ }
	//~ return _lsFromArray(arr);
//~ }
//~ function lsFilter(p, xs, kappa) {
	//~ kappa(_lsFilter(p, xs))
//~ }

//~ function _lsConcatMap(f, xs) {
	//~ if (xs._label === 0) return lsNil;
	//~ lsAppend(f(xs._head), _lsConcatMap(f, l._tail))
//~
	//~ var arr = [];
	//~ while (xs !== null) {
		//~ arr.push(f(xs._head));
		//~ xs = xs._tail;
	//~ }
//~
	//~ return _lsFromArray(arr);
//~ }

function _lsRange(a, b) {
	var lst = lsNil;
	if (a <= b)
		do { lst = _lsCons(b, lst) } while (b-- > a);
	return lst;
}
var lsRange = _lsRange;

function _lsReplicate(n, item) {
    var out = lsNil;
	while (n > 0) {
		out = _lsCons(item, out);
		--n;
	}
	return out;
}
var lsReplicate = _lsReplicate;

function _lsRepeat(n, x) { // faster than _lsReplicate? not really?
	var arr = [];
	var pattern = [x];
	while (n > 0) {
		if (n & 1) arr = arr.concat(pattern);
		n >>= 1, pattern = pattern.concat(pattern);
	}
	return _lsFromArray(arr);
}

function _ls(arr) {
	var out = lsNil;
	for (var i = arr.length - 1; i >= 0; --i) {
		out = _lsCons(arr[i], out);
	}
	return out;
}
var ls = _ls;

function _lsMinimum(xs) {
	var currentMin = _lsHead(xs);
	while (xs !== null) {
		if (xs._head < currentMin) currentMin = xs._head;
		xs = xs._tail;
	}

	return currentMin;
}

//
// EQUALITY
//

// "if you could create String Objects like new String("test"), re-use
// those and use those in the comparisons, that would be even faster,
// because the JS engine would only need to do a pointer-comparison"
function _stringEq(l, r) {
	return l === r;
}
var stringEq = _stringEq;

function _intEq(l, r) {
	return l === r;
}
var intEq = _intEq;

function _floatEq(l, r) {
	return l === r;
}
var floatEq = _floatEq;

function _floatNotEq(l, r) {
	return l !== r;
}
var floatNotEq = _floatNotEq;

function _objectEq(l, r) {
	return l._label === r._label && (l._value === r._value || (l._value === {} && r._value === {}));
}
var objectEq = _objectEq;<|MERGE_RESOLUTION|>--- conflicted
+++ resolved
@@ -451,17 +451,11 @@
 var _mainPid = "MAIN";       // the process id of the main process
 var _current_pid = _mainPid; // the process id of the currently active process
 var _client_id = undefined;  // the unique ID given to this client
-<<<<<<< HEAD
 var _socket = undefined;     // reference to the websocket used to communicate with the server
 var _handlingEvent = false;
 var _aps = [];                // list of active client access points
 var _returned_channels = {};  // channels that have been returned from an AP request.
                               // blocked PID |-> returned channel EP.
-=======
-var _handlingEvent = false;
-var _aps = [];                // list of active client access points
->>>>>>> 568ff46d
-
 var _closureTable = {};
 
 var LINKS = function() {
@@ -2386,19 +2380,9 @@
   return kappa(_here());
 }
 
-<<<<<<< HEAD
 
 var there = here
 var _there = _here
-=======
-function there(kappa) {
-  throw "'there' not defined on the client"
-}
-
-function _there() {
-  throw "'there' not defined on the client"
-}
->>>>>>> 568ff46d
 
 function _haveMail() {
   return _mailboxes[_self()].length != 0;
@@ -2453,28 +2437,16 @@
                "Malformed PID in _Send: neither client nor server PID");
 
   if (valid_server_pid) {
-<<<<<<< HEAD
     WEBSOCKET.sendRemoteServerMessage(pid._serverPid, msg);
   } else if (valid_client_pid) {
     if (get_client_id(pid) == _client_id) {
       // Local send
       _debug("sending message '" + JSON.stringify(msg) + "' to pid " + pid._clientPid);
-=======
-    DEBUG.assert(false, "Remote sends to server processes disabled until distribution2 merge");
-  } else if (valid_client_pid) {
-    if (get_client_id(pid) == _client_id) {
-      // Local send
-      _debug("sending message '" + msg._label + "' to pid " + pid._clientPid);
->>>>>>> 568ff46d
       var client_pid = pid._clientPid;
       LINKS.deliverMessage(client_pid, msg);
     } else {
       // Remote send
-<<<<<<< HEAD
       WEBSOCKET.sendRemoteClientMessage(get_client_id(pid), pid._clientPid, msg);
-=======
-      DEBUG.assert(false, "Remote sends to other client processes disabled until distribution2 merge");
->>>>>>> 568ff46d
     }
   }
   //_dumpSchedStatus();
@@ -2514,11 +2486,7 @@
              "Process " + _current_pid + " seems not to have been created.")
   if ( _mailboxes[_current_pid].length > 0) {
     msg = _mailboxes[_current_pid].pop();
-<<<<<<< HEAD
     _debug("received message '"+ JSON.stringify(msg) +"'");
-=======
-    _debug("received message '"+ msg._label +"'");
->>>>>>> 568ff46d
     kappa(msg);
   } else {
     var current_pid = _current_pid;
@@ -2545,7 +2513,6 @@
 // Moving this to the model used on the server.
 //
 // The buffers table maps channel IDs to lists of messages.
-<<<<<<< HEAD
 _buffers = {}; // port |-> message list
 
 // The _chan_blocked table is a partial mapping from channel IDs to
@@ -2585,13 +2552,6 @@
 function addLostMessage(port, msg) {
   addMessageToDict(_lost_messages, port, msg);
 }
-=======
-_buffers = {} // port |-> message list
-
-// The _chan_blocked table is a partial mapping from channel IDs to
-// processes, which are blocked waiting on a result.
-_chan_blocked = [] // port |-> process ID
->>>>>>> 568ff46d
 
 // Access point innards
 var BALANCED = 0
@@ -2599,12 +2559,6 @@
 var REQUESTING = 2
 
 // Access point: { ap_state : access point state code; pending : request list }
-<<<<<<< HEAD
-=======
-
-
-
->>>>>>> 568ff46d
 function freshAPID() {
   _nextAP++;
   return "clAP_" + _nextAP;
@@ -2627,17 +2581,12 @@
 function newWithID(apid) {
   _debug("Creating new access point " + apid);
   _aps[apid] = {ap_state: BALANCED, pending: []};
-<<<<<<< HEAD
   return {_clientAPID: apid, _clientId: _client_id};
-=======
-  return {_clientAPID: apid, _clientID: _client_id};
->>>>>>> 568ff46d
 }
 
 function _new() {
   var apid = freshAPID();
   return newWithID(apid);
-<<<<<<< HEAD
 }
 
 function _is_valid_client_ap(pid) {
@@ -2755,102 +2704,6 @@
   // Firstly, check the type of accept. Local, or remote? Server, or client?
   if (_is_valid_server_ap(ap)) {
     remoteAccept(get_server_apid_from_ap(ap), kappa);
-=======
-}
-
-function _is_valid_client_ap(pid) {
-  return (("_clientId" in pid) && ("_clientAPID" in pid));
-}
-
-function _is_valid_server_ap(pid) {
-  return ("_serverAPID" in pid);
-}
-
-function get_client_id_from_ap(pid) {
-  return pid["_clientId"];
-}
-
-function get_apid_from_ap(apid) {
-  return apid["_clientAPID"];
-}
-
-function get_server_apid_from_ap(apid) {
-  return apid["_serverAPID"];
-}
-
-function makeFlippedChan(ch) {
-  return { _sessEP1 : ch._sessEP2, _sessEP2 : ch._sessEP1 };
-}
-
-// Wakes up the process blocked on the given channel endpoint.
-function wakeupFromChan(chEP) {
-  _wakeup(_chan_blocked[chEP]);
-  delete _chan_blocked[chEP];
-}
-
-// Block the process until a matching process has been found on a local AP.
-function blockUntilLocalMatch(ch, kappa) {
-  _block_proc(
-    _current_pid,
-    function () {
-      kappa(ch);
-    });
-}
-
-// Do an accept on a local access point. localAPID: the key into the aps table.
-function localAccept(localAPID, kappa) {
-  // This should explicitly not happen -- all server-created APs residing on
-  // this client should be serialised in state dumps provided in realpages
-  // delivery / RPC returns
-  DEBUG.assert(_aps[localAPID] != undefined, "Attempting to accept on an undefined AP!");
-  _debug("Accept called on local AP " + localAPID);
-  // If there's a requester, then pop the requester, create the other end of the channel, and
-  // wake up the requester.
-  var ap = _aps[localAPID];
-
-  function makeAndBlock() {
-      var new_ch = freshChannel();
-      var our_ep = new_ch._sessEP1;
-      ap.pending.unshift(new_ch);
-      _chan_blocked[our_ep] = _current_pid;
-      blockUntilLocalMatch(new_ch, kappa);
-  }
-  switch (ap.ap_state) {
-    case BALANCED:
-      makeAndBlock();
-      ap.ap_state = ACCEPTING;
-      break;
-    case ACCEPTING:
-      makeAndBlock();
-      break;
-    case REQUESTING:
-      DEBUG.assert(ap.pending.length > 0,
-        "Accepting on a requesting endpoint with no pending requests!");
-      _debug("Length before pop: " + ap.pending.length);
-      var top = ap.pending.pop();
-      _debug("Length after pop: " + ap.pending.length);
-      if (ap.pending.length == 0) {
-        _debug("Changing state to balanced");
-        ap.ap_state = BALANCED;
-      }
-      // Unblock other end of the channel
-      var other_ep = top._sessEP2;
-      wakeupFromChan(other_ep);
-      // Pass the channel to the continuation
-      kappa(top);
-      break;
-   default:
-     DEBUG.assert(false, "Invalid access point state! " + ap.ap_state);
-  }
-  _aps[localAPID] = ap;
-
-}
-
-function accept(ap, kappa) {
-  // Firstly, check the type of accept. Local, or remote? Server, or client?
-  if (_is_valid_server_ap(ap)) {
-    DEBUG.assert(false, "Accepting on remote server AP unavailable until full distribution2 merge");
->>>>>>> 568ff46d
   } else if (_is_valid_client_ap(ap)) {
     if (get_client_id_from_ap(ap) != _client_id) {
       DEBUG.assert(false, "alas, accepting on a remote client AP is not yet supported");
@@ -2859,7 +2712,6 @@
     }
   } else {
     DEBUG.assert(false, "invalid access point ID in accept! " + JSON.stringify(ap));
-<<<<<<< HEAD
   }
 }
 
@@ -2913,8 +2765,6 @@
       break;
    default:
      DEBUG.assert(false, "Invalid access point state! " + ap.ap_state);
-=======
->>>>>>> 568ff46d
   }
   _aps[localAPID] = ap;
 }
@@ -2925,69 +2775,9 @@
   blockUntilAPResponse(kappa);
 }
 
-<<<<<<< HEAD
 function request(ap, kappa) {
   if (_is_valid_server_ap(ap)) {
     remoteRequest(get_server_apid_from_ap(ap), kappa);
-=======
-
-// Do a request on a local access point. localAPID: the key into the aps table.
-function localRequest(localAPID, kappa) {
-  // This should explicitly not happen -- all server-created APs residing on
-  // this client should be serialised in state dumps provided in realpages
-  // delivery / RPC returns
-  DEBUG.assert(_aps[localAPID] != undefined, "Attempting to accept on an undefined AP!");
-  _debug("Accept called on local AP " + localAPID);
-
-  // If there's a requester, then pop the requester, create the other end of the channel, and
-  // wake up the requester.
-  var ap = _aps[localAPID];
-
-  function makeAndBlock() {
-      var new_ch = freshChannel();
-      var flipped_chan = makeFlippedChan(new_ch)
-      var our_ep = flipped_chan._sessEP1;
-      ap.pending.unshift(new_ch);
-      _chan_blocked[our_ep] = _current_pid;
-      blockUntilLocalMatch(flipped_chan, kappa);
-  }
-
-  switch (ap.ap_state) {
-    case BALANCED:
-      makeAndBlock();
-      ap.ap_state = REQUESTING;
-      break;
-    case REQUESTING :
-      makeAndBlock();
-      break;
-    case ACCEPTING:
-      DEBUG.assert(ap.pending.length > 0,
-        "Requesting on an accepting endpoint with no pending requests!");
-      _debug("Length before pop: " + ap.pending.length);
-      var top = ap.pending.pop();
-      _debug("Length after pop: " + ap.pending.length);
-      if (ap.pending.length == 0) {
-        _debug("Changing state to balanced");
-        ap.ap_state = BALANCED;
-      }
-
-      // Unblock other end of the channel
-      var other_ep = top._sessEP1;
-      wakeupFromChan(other_ep);
-
-      // Pass our end of channel (flipped version of pending) to the continuation
-      kappa(makeFlippedChan(top));
-      break;
-   default:
-     DEBUG.assert(false, "Invalid access point state! " + ap.ap_state);
-  }
-  _aps[localAPID] = ap;
-}
-
-function request(ap, kappa) {
-  if (_is_valid_server_ap(ap)) {
-    DEBUG.assert(false, "Requesting from remote server AP");
->>>>>>> 568ff46d
   } else if (_is_valid_client_ap(ap)) {
     if (get_client_id_from_ap(ap) != _client_id) {
       DEBUG.assert(false, "alas, requesting from a remote client AP is not yet supported");
@@ -2999,8 +2789,6 @@
   }
 }
 
-
-<<<<<<< HEAD
 function canReceiveMessage(v) {
   // Check whether all contained sessions are in _buffers (i.e. are committed)
   var contained_sessions = getDelegatedSessions(v);
@@ -3153,14 +2941,6 @@
   _debug("Prepared delegated sessions:");
   _debug(JSON.stringify(prepared_delegated_sessions));
   WEBSOCKET.sendRemoteSessionMessage(c, prepared_delegated_sessions, v);
-=======
-function deliverSessionMessage(epid, v) {
-  DEBUG.assert(epid in _buffers,
-    "Trying to deliver message to nonexistent buffer " + epid + "!");
-  _buffers[epid].unshift(v);
-  _wakeup(_chan_blocked[epid]);
-  delete _chan_blocked[epid];
->>>>>>> 568ff46d
 }
 
 function _send(v, c) {
@@ -3174,11 +2954,7 @@
     delete _chan_blocked[sendEP];
     return c;
   } else {
-<<<<<<< HEAD
     _remoteSessionSend(v, c);
-=======
-    DEBUG.assert(false, "Remote sending disabled until full distribution2 merge");
->>>>>>> 568ff46d
     return c;
   }
 }
@@ -3187,12 +2963,8 @@
   // console.log("Grabbing from channel " + c.channel + "-" + c.direction);
   var recvEP = c._sessEP2;
   DEBUG.assert(recvEP in _buffers, "Trying to receive from nonexistent buffer!");
-<<<<<<< HEAD
   var buf_len = _buffers[recvEP].length;
   if (buf_len > 0 && canReceiveMessage(_buffers[recvEP][buf_len - 1])) {
-=======
-  if (_buffers[recvEP].length > 0) {
->>>>>>> 568ff46d
     var msg = _buffers[recvEP].pop();
     // console.log("Grabbed " + msg);
     return (kappa({1:msg, 2:c}));
