--- conflicted
+++ resolved
@@ -174,11 +174,13 @@
             return {'_clientPid': childPid, '_clientId': _client_id};
         },
         'checkSpawnLocation': function(loc) {
-            // Spawn only makes sense on a client if the loc matches.
-            // If a client wants to spawn on the server, it should
-            // make an RPC request, or send a message to server-sided
-            // code.  It also makes no sense for a client to spawn a
-            // process on another client.
+            // Certain operations, for example spawning or creating an
+            // access point, can take a Location as an argument. This
+            // typically makes sense on a server, but the semantics
+            // are more complicated on the client.  We make the
+            // decision that clients should only be able to perform
+            // local spawn / new operations. This function implements
+            // the requisite checks.
             if ("_clientSpawnLoc" in loc) {
                 if (loc["_clientSpawnLoc"] === _client_id) return true;
                 else {
@@ -3072,44 +3074,17 @@
   return state.mobileKeys[serverKey];
 }
 
-<<<<<<< HEAD
 function _spawnAt(loc, f) {
   _$Proc.checkSpawnLocation(loc);
   const childPid = _$Proc.alloc();
   return _$Proc.spawnWithMessages(childPid, f, []);
-=======
-/* Certain operations, for example spawning or creating an access point,
- * can take a Location as an argument. This typically makes sense on a server,
- * but the semantics are more complicated on the client.
- * We make the decision that clients should only be able to perform local spawn / new
- * operations. This function implements the requisite checks. */
-function check_location(loc) {
-  if ("_clientSpawnLoc" in loc) {
-    if (loc["_clientSpawnLoc"] === _client_id) {
-      return true;
-    } else {
-        DEBUG.assert(false, "Cannot spawn a process on another client"); return;
-    }
-  } else if ("_serverSpawnLoc" in loc) {
-      DEBUG.assert(false, "Cannot spawn process on server from client"); return;
-  } else {
-      DEBUG.assert(false, "Invalid spawn location " + loc); return;
-  }
-}
-
-function _spawnAt(loc, f) {
-  check_location(loc);
-  var childPid = _freshProcess();
-  return _spawnWithMessages(childPid, f, []);
->>>>>>> 2117e759
-}
 
 function spawnAt(loc, f, kappa) {
   return _$K.apply(kappa, _spawnAt(loc, f));
 }
 
 function _newAP(loc) {
-    check_location(loc);
+    _$Proc.checkSpawnLocation(loc);
     return _new();
 }
 
