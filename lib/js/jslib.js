--- conflicted
+++ resolved
@@ -321,19 +321,10 @@
 
            if (!DEBUG.is_object(_obj[i].environment)) {
 _debug("Note: environmentless function resolved");
-<<<<<<< HEAD
-             f = eval(_obj[i].func)({});
+             f = eval(_obj[i].func);
            } else {
-             f = eval(_obj[i].func)(eval(_obj[i].environment));
-             // stupid hack (pull the actual environment out)
-             for (j in _obj[i].environment)
-               f.environment = (_obj[i].environment)[j];
+             f = partialApply(eval(_obj[i].environment), eval(_obj[i].func));
            }
-=======
-             f = eval(_obj[i].func);
-           } else
-             f = partialApply(eval(_obj[i].func), eval(_obj[i].environment));
->>>>>>> e0af449a
            f.location = _obj[i].location; // This may be set to 'server' by the server serializer.
            f.func = _obj[i].func;
 //           f.environment = _obj[i].environment;
@@ -433,17 +424,17 @@
 
           _debug("Client function name, before evaluation, is " +
                  serverResponse.__name);
-<<<<<<< HEAD
-          // FIXME--try this: resolveServerValue({function:serverResponse.__name,environment:{}});
-          { 
-            // hackish; this is trying to do what resolveServerValue should do
-            serverResponse.__name = eval(serverResponse.__name)({}); }
-=======
-          // FIXME--try this: resolveFunctions({function:serverResponse.__name,environment:{}});
-          //{
-            // hackish; this used to be trying to do what resolveFunctions should do
-            //serverResponse.__name = eval(serverResponse.__name); }
->>>>>>> e0af449a
+// <<<<<<< HEAD
+//           // FIXME--try this: resolveServerValue({function:serverResponse.__name,environment:{}});
+//           { 
+//             // hackish; this is trying to do what resolveServerValue should do
+//             serverResponse.__name = eval(serverResponse.__name)({}); }
+// =======
+//           // FIXME--try this: resolveFunctions({function:serverResponse.__name,environment:{}});
+//           //{
+//             // hackish; this used to be trying to do what resolveFunctions should do
+//             //serverResponse.__name = eval(serverResponse.__name); }
+// >>>>>>> sessions
 
           // FIXME: serverResponse.__name is eval'd in ctxt where many
           //        vars are defined, dangerous; use resolveServerValue.
