--- conflicted
+++ resolved
@@ -303,10 +303,9 @@
         let our_pid = Proc.get_current_pid () in
         (* Create the new process *)
         let var = Var.dummy_var in
-        let cont' = (`Local, var, Value.empty_env,
-                     ([], `Apply (`Variable var, []))) in
+        let frame = K.Frame.make `Local var Value.empty_env ([], `Apply (`Variable var, [])) in
         Proc.create_spawnwait_process our_pid
-          (fun () -> apply_cont (cont'::Value.toplevel_cont) env func) >>= fun child_pid ->
+          (fun () -> apply_cont K.(frame &> empty) env func) >>= fun child_pid ->
         (* Now, we need to block this process until the spawned process has evaluated to a value.
          * The idea here is that we have a second function, spawnWait', which grabs the result
          * from proc.ml. *)
@@ -314,8 +313,8 @@
         let extended_env =
           Value.bind fresh_var (Value.box_pid (`ServerPid child_pid), `Local) env in
         let grab_frame =
-          Value.expr_to_contframe extended_env
-            (Lib.prim_appln "spawnWait'" [`Variable fresh_var]) in
+          K.Frame.of_expr extended_env
+                          (Lib.prim_appln "spawnWait'" [`Variable fresh_var]) in
 
         (* Now, check to see whether we already have the result; if so, we can
          * grab and continue. Otherwise, we need to block. *)
@@ -323,7 +322,7 @@
           match Proc.get_spawnwait_result child_pid with
             | Some v -> apply_cont cont env v
             | None ->
-                Proc.block (fun () -> apply_cont (grab_frame::cont) env (`Record []))
+                Proc.block (fun () -> apply_cont K.(grab_frame &> cont) env (`Record []))
         end
     | `PrimitiveFunction ("spawnWait'", _), [child_pid] ->
         let unboxed_pid = Value.unbox_pid child_pid in
@@ -350,16 +349,8 @@
               Debug.print("delivered message.");
               apply_cont cont env message
           | None ->
-<<<<<<< HEAD
               let recv_frame = K.Frame.of_expr env (Lib.prim_appln "recv" []) in
               Proc.block (fun () -> apply_cont K.(recv_frame &> cont) env (`Record []))
-=======
-              let recv_frame = Value.expr_to_contframe
-                env (Lib.prim_appln "recv" [])
-              in
-              Proc.block (fun () ->
-                apply_cont (recv_frame::cont) env (`Record []))
->>>>>>> d04c3a7d
         end
     (* end of mailbox stuff *)
     (* start of session stuff *)
