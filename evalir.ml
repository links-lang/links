open Webserver_types
open Ir
open Lwt
open Utility
open Proc
open Pervasives

let lookup_fun = Tables.lookup Tables.fun_defs
let find_fun = Tables.find Tables.fun_defs

let dynamic_static_routes = Basicsettings.Evalir.dynamic_static_routes
let allow_static_routes = ref true

module type EVALUATOR = sig
  type v = Value.t
  type result = Proc.thread_result Lwt.t

  val reify : Value.continuation -> v
  val error : string -> 'a
  val computation : Value.env -> Value.continuation -> Ir.computation -> result
  val finish : Value.env -> v -> result

  val apply : Value.continuation -> Value.env -> v * v list -> result
  val apply_cont : Value.continuation -> Value.env -> v -> result
  val run_program : Value.env -> Ir.program -> (Value.env * v)
  val run_defs : Value.env -> Ir.binding list -> Value.env
end

module Exceptions = struct
  exception EvaluationError of string
  exception Wrong
end

module Evaluator = functor (ContEval : Value.CONTINUATION_EVALUATOR with type v = Value.t
                                                                    and type result = Proc.thread_result Lwt.t
                                                                    and type 'v t := 'v Value.Continuation.t)
                           (Webs : WEBSERVER) ->
struct
  type v = Value.t
  type result = Proc.thread_result Lwt.t
  type continuation = Value.continuation

  module K = struct
    include Value.Continuation
    module Eval = ContEval
  end

  let error msg : 'a = raise (Exceptions.EvaluationError msg)

  let eval_error fmt : 'r =
    Printf.kprintf error fmt

  let db_connect : Value.t -> Value.database * string = fun db ->
    let driver = Value.unbox_string (Value.project "driver" db)
    and name = Value.unbox_string (Value.project "name" db)
    and args = Value.unbox_string (Value.project "args" db) in
    let params =
      (if args = "" then name
       else name ^ ":" ^ args)
    in
      Value.db_connect driver params

  let lookup_fun_def f =
    match lookup_fun f with
    | None -> None
    | Some (finfo, _, None, location) ->
      begin
        match location with
        | `Server | `Unknown ->
          (* TODO: perhaps we should actually use env here - and make
             sure we only call this function when it is sufficiently
             small *)
          Some (`FunctionPtr (f, None))
        | `Client ->
          Some (`ClientFunction (Js.var_name_binder (f, finfo)))
        | `Native -> assert false
      end
    | _ -> assert false

  let find_fun_def f =
    val_of (lookup_fun_def f)

  (* TODO: explicitly distinguish functions and variables in the
     IR so we don't have to do this check every time we look up a
     variable *)
  let lookup_var var env =
    if Lib.is_primitive_var var then Lib.primitive_stub_by_code var
    else
      match lookup_fun_def var with
      | None ->
        Value.Env.find var env
      | Some v -> v

   let serialize_call_to_client req_data ((continuation : continuation), name, args) =
     let open Json in
     let client_id = RequestData.get_client_id req_data in
     let conn_url =
       if (Webs.is_accepting_websocket_requests ()) then
         Some (Settings.get_value Basicsettings.websocket_url) else
         None in
     let st = List.fold_left
       (fun st_acc arg -> ResolveJsonState.add_val_event_handlers arg st_acc)
       (JsonState.empty client_id conn_url) args in
     let st = ResolveJsonState.add_ap_information client_id st in
     let st = ResolveJsonState.add_process_information client_id st in
     Json.jsonize_call st continuation name args

   let client_call :
     RequestData.request_data ->
     string ->
     Value.continuation ->
     Value.t list ->
     result =

       fun req_data name cont args ->
         if not(Settings.get_value Basicsettings.web_mode) then
           failwith "Can't make client call outside web mode.";
         (*if not(Proc.singlethreaded()) then
           failwith "Remaining procs on server at client call!"; *)
         Debug.print("Making client call to " ^ name);
  (*        Debug.print("Call package: "^serialize_call_to_client (cont, name, args)); *)
         let call_package =
           Utility.base64encode @@
             serialize_call_to_client req_data (cont, name, args) in
         Proc.abort ("text/plain", call_package)

  (** {0 Evaluation} *)
  let rec value env : Ir.value -> Value.t = function
    | `Constant `Bool b -> `Bool b
    | `Constant `Int n -> `Int n
    | `Constant `Char c -> `Char c
    | `Constant `String s -> Value.box_string s
    | `Constant `Float f -> `Float f
    | `Variable var -> lookup_var var env
(*
        begin
          match lookup_var var env with
            | Some v -> v
            | _      -> eval_error "Variable not found: %d" var
        end
*)
    | `Extend (fields, r) ->
        begin
          match opt_app (value env) (`Record []) r with
            | `Record fs ->
                (* HACK

                   Pre-pending the fields to r in this order shouldn't
                   be necessary but without the List.rev, deriving
                   somehow manages to serialise things in the wrong
                   order on the "Your Shopping Cart" page of the
                   winestore example. *)
                `Record (List.rev
                           (StringMap.fold
                              (fun label v fs ->
                                 if List.mem_assoc label fs then
                                   (* (label, value env v) :: (List.remove_assoc label fs) *)
                                   eval_error
                                     "Error adding fields: label %s already present" label
                                 else
                                   (label, value env v)::fs)
                              fields
                              []) @ fs)
(*                 `Record (StringMap.fold  *)
(*                            (fun label v fs -> *)
(*                               (label, value env v)::fs) *)
(*                            fields *)
(*                            fs) *)
            | _ -> eval_error "Error adding fields: non-record"
        end
    | `Project (label, r) ->
        begin
          match value env r with
            | `Record fields when List.mem_assoc label fields ->
                List.assoc label fields
            | _ -> eval_error "Error projecting label %s" label
        end
    | `Erase (labels, r) ->
        begin
          match value env r with
            | `Record fields when
                StringSet.for_all (fun label -> List.mem_assoc label fields) labels ->
                `Record (StringSet.fold (fun label fields -> List.remove_assoc label fields) labels fields)
            | _ -> eval_error "Error erasing labels {%s}" (String.concat "," (StringSet.elements labels))
        end
    | `Inject (label, v, _) -> `Variant (label, value env v)
    | `TAbs (_, v) -> value env v
    | `TApp (v, _) -> value env v
    | `XmlNode (tag, attrs, children) ->
        let children =
          List.fold_right
            (fun v children ->
               let v = value env v in
                 List.map Value.unbox_xml (Value.unbox_list v) @ children)
            children [] in
        let children =
          StringMap.fold
            (fun name v attrs ->
               Value.Attr (name, Value.unbox_string (value env v)) :: attrs)
            attrs children
        in
          Value.box_list [Value.box_xml (Value.Node (tag, children))]
    | `ApplyPure (f, args) ->
      Proc.atomically (fun () -> apply K.empty env (value env f, List.map (value env) args))
    | `Closure (f, v) ->
      (* begin *)

      (* TODO: consider getting rid of `ClientFunction *)
      (* Currently, it's only necessary for built-in client
         functions *)

      (* let (finfo, _, z, location) = find_fun f in *)
      (* match location with *)
      (* | `Server | `Unknown | `Client -> *)
      `FunctionPtr (f, Some (value env v))
      (* | `Client -> *)
      (*   `ClientFunction (Js.var_name_binder (f, finfo)) *)
      (* end *)
    | `Coerce (v, _) -> value env v
  and apply_access_point (cont : continuation) env : Value.spawn_location -> result = function
      | `ClientSpawnLoc cid ->
          let apid = Session.new_client_access_point cid in
          apply_cont cont env (`AccessPointID (`ClientAccessPoint (cid, apid)))
      | `ServerSpawnLoc ->
          let apid = Session.new_server_access_point () in
          apply_cont cont env (`AccessPointID (`ServerAccessPoint apid))
  and apply (cont : continuation) env : Value.t * Value.t list -> result =
    function
    | `FunctionPtr (f, fvs), ps ->
      let (_finfo, (xs, body), z, _location) = find_fun f in
      let env =
        match z, fvs with
        | None, None            -> env
        | Some z, Some fvs -> Value.Env.bind z (fvs, `Local) env
        | _, _ -> assert false in

      (* extend env with arguments *)
      let env = List.fold_right2 (fun x p -> Value.Env.bind x (p, `Local)) xs ps env in
      computation_yielding env cont body
    | `PrimitiveFunction ("registerEventHandlers",_), [hs] ->
      let key = EventHandlers.register hs in
      apply_cont cont env (`String (string_of_int key))
    (* start of mailbox stuff *)
    | `PrimitiveFunction ("Send",_), [pid; msg] ->
        let req_data = Value.Env.request_data env in
        if Settings.get_value Basicsettings.web_mode && not (Settings.get_value Basicsettings.concurrent_server) then
          client_call req_data "_SendWrapper" cont [pid; msg]
        else
          let unboxed_pid = Value.unbox_pid pid in
          (try
             match unboxed_pid with
              (* Send a message to a process which lives on the server *)
              | `ServerPid serv_pid ->
                  Lwt.return @@ Mailbox.send_server_message msg serv_pid
              (* Send a message to a process which lives on another client *)
              | `ClientPid (client_id, process_id) ->
                  Mailbox.send_client_message msg client_id process_id
           with
                 UnknownProcessID _ ->
                   (* FIXME: printing out the message might be more useful. *)
                   failwith("Couldn't deliver message because destination process has no mailbox.")) >>= fun _ ->
            apply_cont cont env (`Record [])
    | `PrimitiveFunction ("spawnAt",_), [func; loc] ->
        let req_data = Value.Env.request_data env in
        if Settings.get_value Basicsettings.web_mode && not (Settings.get_value Basicsettings.concurrent_server) then
            client_call req_data "_spawnWrapper" cont [func; loc]
        else
          begin
            match loc with
              | `SpawnLocation (`ClientSpawnLoc client_id) ->
                Proc.create_client_process client_id func >>= fun new_pid ->
                apply_cont cont env (`Pid (`ClientPid (client_id, new_pid)))
              | `SpawnLocation (`ServerSpawnLoc) ->
                let var = Var.dummy_var in
                let frame = K.Frame.make `Local var Value.Env.empty ([], `Apply (`Variable var, [])) in
                Proc.create_process false
                  (fun () -> apply_cont K.(frame &> empty) env func) >>= fun new_pid ->
                apply_cont cont env (`Pid (`ServerPid new_pid))
              | _ -> assert false
          end
    | `PrimitiveFunction ("spawnAngelAt",_), [func; loc] ->
        let req_data = Value.Env.request_data env in
        if Settings.get_value Basicsettings.web_mode && not (Settings.get_value Basicsettings.concurrent_server) then
            client_call req_data "_spawnWrapper" cont [func; loc]
        else
          begin
            match loc with
              | `SpawnLocation (`ClientSpawnLoc client_id) ->
                Proc.create_client_process client_id func >>= fun new_pid ->
                apply_cont cont env (`Pid (`ClientPid (client_id, new_pid)))
              | `SpawnLocation (`ServerSpawnLoc) ->
                let var = Var.dummy_var in
                let frame = K.Frame.make `Local var Value.Env.empty ([], `Apply (`Variable var, [])) in
                Proc.create_process true
                  (fun () -> apply_cont K.(frame &> empty) env func) >>= fun new_pid ->
                apply_cont cont env (`Pid (`ServerPid new_pid))
              | _ -> assert false
          end
    | `PrimitiveFunction ("spawnWait", _), [func] ->
        let our_pid = Proc.get_current_pid () in
        (* Create the new process *)
        let var = Var.dummy_var in
        let frame = K.Frame.make `Local var Value.Env.empty ([], `Apply (`Variable var, [])) in
        Proc.create_spawnwait_process our_pid
          (fun () -> apply_cont K.(frame &> empty) env func) >>= fun child_pid ->
        (* Now, we need to block this process until the spawned process has evaluated to a value.
         * The idea here is that we have a second function, spawnWait', which grabs the result
         * from proc.ml. *)
        let fresh_var = Var.fresh_raw_var () in
        let extended_env =
          Value.Env.bind fresh_var (Value.box_pid (`ServerPid child_pid), `Local) env in
        let grab_frame =
          K.Frame.of_expr extended_env
                          (Lib.prim_appln "spawnWait'" [`Variable fresh_var]) in

        (* Now, check to see whether we already have the result; if so, we can
         * grab and continue. Otherwise, we need to block. *)
        begin
          match Proc.get_spawnwait_result child_pid with
            | Some v -> apply_cont cont env v
            | None ->
                Proc.block (fun () -> apply_cont K.(grab_frame &> cont) env (`Record []))
        end
    | `PrimitiveFunction ("spawnWait'", _), [child_pid] ->
        let unboxed_pid = Value.unbox_pid child_pid in
        begin
        match unboxed_pid with
          | `ServerPid server_pid ->
              let v = OptionUtils.val_of @@ Proc.get_spawnwait_result server_pid in
              apply_cont cont env v
          | _ -> assert false
        end
    | `PrimitiveFunction ("recv",_), [] ->
        (* If there are any messages, take the first one and apply the
           continuation to it.  Otherwise, block the process (put its
           continuation in the blocked_processes table) and let the
           scheduler choose a different thread.  *)
(*         if (Settings.get_value Basicsettings.web_mode) then *)
(*             Debug.print("receive in web server mode--not implemented."); *)
        let req_data = Value.Env.request_data env in
        if Settings.get_value Basicsettings.web_mode && not (Settings.get_value Basicsettings.concurrent_server) then
          client_call req_data "_recvWrapper" cont []
        else
        begin match Mailbox.pop_message () with
            Some message ->
              Debug.print("delivered message.");
              apply_cont cont env message
          | None ->
              let recv_frame = K.Frame.of_expr env (Lib.prim_appln "recv" []) in
              Proc.block (fun () -> apply_cont K.(recv_frame &> cont) env (`Record []))
        end
    (* end of mailbox stuff *)
    (* start of session stuff *)
    | `PrimitiveFunction ("new", _), [] ->
        apply_access_point cont env `ServerSpawnLoc
    | `PrimitiveFunction ("newAP", _), [loc] ->
        let unboxed_loc = Value.unbox_spawn_loc loc in
        apply_access_point cont env unboxed_loc
    | `PrimitiveFunction ("newClientAP", _), [] ->
        (* Really this should be desugared properly into "there"... *)
        let client_id = RequestData.get_client_id @@ Value.Env.request_data env in
        apply_access_point cont env (`ClientSpawnLoc client_id)
    | `PrimitiveFunction ("newServerAP", _), [] ->
        apply_access_point cont env `ServerSpawnLoc
    | `PrimitiveFunction ("accept", _), [ap] ->
      let ap = Value.unbox_access_point ap in
      begin
        match ap with
          | `ClientAccessPoint _ ->
              (* TODO: Work out the semantics of this *)
              failwith "Cannot *yet* accept on a client AP on the server"
          | `ServerAccessPoint apid ->
              Session.accept apid >>= fun ((_, c) as ch, blocked) ->
              let boxed_channel = Value.box_channel ch in
              Debug.print ("Accepting: " ^ (Value.string_of_value boxed_channel));
              if blocked then
                  (* block my end of the channel *)
                  (Session.block c (Proc.get_current_pid ());
                   Proc.block (fun () -> apply_cont cont env boxed_channel))
              else
                (* other end will have been unblocked in proc *)
                apply_cont cont env boxed_channel
      end
    | `PrimitiveFunction ("request", _), [ap] ->
      let ap = Value.unbox_access_point ap in
      begin
        match ap with
          | `ClientAccessPoint _ ->
              (* TODO: Work out the semantics of this *)
              failwith "Cannot *yet* request from a client-spawned AP on the server"
          | `ServerAccessPoint apid ->
              Session.request apid >>= fun ((_, c) as ch, blocked) ->
              let boxed_channel = Value.box_channel ch in
              if blocked then
                (* block my end of the channel *)
                (Session.block c (Proc.get_current_pid ());
                Proc.block (fun () -> apply_cont cont env boxed_channel))
              else
                (* Otherwise, other end will have been unblocked in proc.ml,
                 * return new channel EP *)
                apply_cont cont env boxed_channel
      end
    | `PrimitiveFunction ("send", _), [v; chan] ->
      Debug.print ("sending: " ^ Value.string_of_value v ^ " to channel: " ^ Value.string_of_value chan);
      let (outp, _) = Value.unbox_channel chan in
      Session.send_from_local v outp >>= fun _ ->
      apply_cont cont env chan
    | `PrimitiveFunction ("receive", _), [chan] ->
      begin
        Debug.print("receiving from channel: " ^ Value.string_of_value chan);
        let unboxed_chan = Value.unbox_channel chan in
        let (_outp, inp) = unboxed_chan in
        match Session.receive inp with
          | Some v ->
            Debug.print ("grabbed: " ^ Value.string_of_value v);
            apply_cont cont env (Value.box_pair v chan)
          | None ->
            (* Here, we have to extend the environment with a fresh variable
             * representing the channel, since we can't create an IR application
             * involving a Value.t (only an Ir.value).
             * This *should* be safe, but still feels a bit unsatisfactory.
             * It would be nice to refine this further. *)
            let fresh_var = Var.fresh_raw_var () in
            let extended_env = Value.Env.bind fresh_var (chan, `Local) env in
            let grab_frame = K.Frame.of_expr extended_env (Lib.prim_appln "receive" [`Variable fresh_var]) in
              let inp = (snd unboxed_chan) in
              Session.block inp (Proc.get_current_pid ());
              Proc.block (fun () -> apply_cont K.(grab_frame &> cont) env (`Record []))
      end
    | `PrimitiveFunction ("link", _), [chanl; chanr] ->
      let unblock p =
        match Session.unblock p with
        | Some pid -> (*Debug.print("unblocked: "^string_of_int p); *)
                      Proc.awaken pid
        | None     -> () in
      Debug.print ("linking channels: " ^ Value.string_of_value chanl ^ " and: " ^ Value.string_of_value chanr);
      let (out1, in1) = Value.unbox_channel chanl in
      let (out2, in2) = Value.unbox_channel chanr in
      Session.link (out1, in1) (out2, in2);
      unblock out1;
      unblock out2;
      apply_cont cont env (`Record [])
    (* end of session stuff *)
    | `PrimitiveFunction ("unsafeAddRoute", _), [pathv; handler; error_handler] ->
       let path = Value.unbox_string pathv in
       let is_dir_handler = String.length path > 0 && path.[String.length path - 1] = '/' in
       let path = if String.length path == 0 || path.[0] <> '/' then "/" ^ path else path in
       Webs.add_route is_dir_handler path (Right {Webs.request_handler = (env, handler); Webs.error_handler = (env, error_handler)});
       apply_cont cont env (`Record [])
    | `PrimitiveFunction ("addStaticRoute", _), [uriv; pathv; mime_typesv] ->
       if not (!allow_static_routes) then
         eval_error "Attempt to add a static route after they have been disabled";
       let uri = Value.unbox_string uriv in
       let uri = if String.length uri == 0 || uri.[0] <> '/' then "/" ^ uri else uri in
       let path = Value.unbox_string pathv in
       let mime_types = List.map (fun v -> let (x, y) = Value.unbox_pair v in (Value.unbox_string x, Value.unbox_string y)) (Value.unbox_list mime_typesv) in
       Webs.add_route true uri (Left (path, mime_types));
       apply_cont cont env (`Record [])
    | `PrimitiveFunction ("servePages", _), [] ->
       if not (Settings.get_value(dynamic_static_routes)) then
         allow_static_routes := false;
       begin
         Webs.start env >>= fun () ->
         apply_cont cont env (`Record [])
       end
    | `PrimitiveFunction ("serveWebsockets", _), [] ->
        Webs.set_accepting_websocket_requests true;
        apply_cont cont env (`Record [])
    (*****************)
    | `PrimitiveFunction (n,None), args ->
       apply_cont cont env (Lib.apply_pfun n args (Value.Env.request_data env))
    | `PrimitiveFunction (_, Some code), args ->
       apply_cont cont env (Lib.apply_pfun_by_code code args (Value.Env.request_data env))
    | `ClientFunction name, args ->
        let req_data = Value.Env.request_data env in
        client_call req_data name cont args
    | `Continuation c,      [p] -> apply_cont c env p
    | `Continuation _,       _  ->
       eval_error "Continuation applied to multiple (or zero) arguments"
    | `ReifiedContinuation cont', [p] ->
       apply_cont K.(cont' <> cont) env p
    | `ReifiedContinuation _, _ ->
       eval_error "Continuation applied to multiple (or zero) arguments"
    | _                        -> eval_error "Application of non-function"
  and apply_cont (cont : continuation) env v =
<<<<<<< HEAD
    Proc.yield (fun () -> K.Eval.apply ~env cont v)
=======
    Proc.yield (fun () -> apply_cont' cont env v)
  and apply_cont' (cont : continuation) env v : result =
    K.Eval.apply ~env cont v
  and computation_yielding env cont body : result =
    Proc.yield (fun () -> computation env cont body)
<<<<<<< HEAD
>>>>>>> Fix #253
=======
>>>>>>> 872b27bb
  and computation env (cont : continuation) (bindings, tailcomp) : result =
    match bindings with
      | [] -> tail_computation env cont tailcomp
      | b::bs -> match b with
        | `Let ((var, _) as b, (_, tc)) ->
           let locals = Value.Env.localise env var in
           let cont' =
             K.(let frame = Frame.make (Var.scope_of_binder b) var locals (bs, tailcomp) in
                frame &> cont)
           in
           tail_computation env cont' tc
          (* function definitions are stored in the global fun map *)
          | `Fun _ ->
            computation env cont (bs, tailcomp)
          | `Rec _ ->
            computation env cont (bs, tailcomp)
          | `Alien _ ->
            computation env cont (bs, tailcomp)
          | `Module _ -> failwith "Not implemented interpretation of modules yet"
  and tail_computation env (cont : continuation) : Ir.tail_computation -> result = function
    | `Return v      -> apply_cont cont env (value env v)
    | `Apply (f, ps) -> apply cont env (value env f, List.map (value env) ps)
    | `Special s     -> special env cont s
    | `Case (v, cases, default) ->
      begin match value env v with
        | `Variant (label, _) as v ->
          begin
            match StringMap.lookup label cases, default, v with
            | Some ((var,_), c), _, `Variant (_, v)
            | _, Some ((var,_), c), v ->
              computation (Value.Env.bind var (v, `Local) env) cont c
            | None, _, #Value.t -> eval_error "Pattern matching failed on %s" label
            | _ -> assert false (* v not a variant *)
          end
        | _ -> eval_error "Case of non-variant"
      end
    | `If (c,t,e)    ->
        computation env cont
          (match value env c with
             | `Bool true     -> t
             | `Bool false    -> e
             | _              -> eval_error "Conditional was not a boolean")
  and special env (cont : continuation) : Ir.special -> result = function
    | `Wrong _                    -> raise Exceptions.Wrong
    | `Database v                 -> apply_cont cont env (`Database (db_connect (value env v)))
    | `Table (db, name, keys, (readtype, _, _)) ->
      begin
        (* OPTIMISATION: we could arrange for concrete_type to have
           already been applied here *)
        match value env db, value env name, value env keys, (TypeUtils.concrete_type readtype) with
          | `Database (db, params), name, keys, `Record row ->
	      let unboxed_keys =
		List.map
		  (fun key ->
		    List.map Value.unbox_string (Value.unbox_list key))
		  (Value.unbox_list keys)
	      in
              apply_cont cont env (`Table ((db, params), Value.unbox_string name, unboxed_keys, row))
          | _ -> eval_error "Error evaluating table handle"
      end
    | `Query (range, e, _t) ->
       let range =
         match range with
         | None -> None
         | Some (limit, offset) ->
            Some (Value.unbox_int (value env limit), Value.unbox_int (value env offset)) in
       if Settings.get_value Basicsettings.Shredding.shredding then
         begin
           match Queryshredding.compile_shredded env (range, e) with
           | None -> computation env cont e
           | Some (db, p) ->
               begin
		 if db#driver_name() <> "postgresql"
		 then raise (Errors.Runtime_error "Only PostgreSQL database driver supports shredding");
		 let get_fields t =
                   match t with
                   | `Record fields ->
                       StringMap.to_list (fun name p -> (name, `Primitive p)) fields
                   | _ -> assert false
		 in
                 let execute_shredded_raw (q, t) =
		   Database.execute_select_result (get_fields t) q db, t in
		 let raw_results =
		   Queryshredding.Shred.pmap execute_shredded_raw p in
		 let mapped_results =
		   Queryshredding.Shred.pmap Queryshredding.Stitch.build_stitch_map raw_results in
                 apply_cont cont env
		   (Queryshredding.Stitch.stitch_mapped_query mapped_results)
               end
	 end
       else (* shredding disabled *)
         begin
           match Query.compile env (range, e) with
           | None -> computation env cont e
           | Some (db, q, t) ->
               let (fieldMap, _, _), _ =
		 Types.unwrap_row(TypeUtils.extract_row t) in
               let fields =
		 StringMap.fold
                   (fun name t fields ->
                     match t with
                     | `Present t -> (name, t)::fields
                     | `Absent -> assert false
                     | `Var _ -> assert false)
                   fieldMap
                   []
               in
               apply_cont cont env (Database.execute_select fields q db)
	 end
    | `Update ((xb, source), where, body) ->
      let db, table, field_types =
        match value env source with
          | `Table ((db, _), table, _, (fields, _, _)) ->
            db, table, (StringMap.map (function
                                        | `Present t -> t
                                        | _ -> assert false) fields)
          | _ -> assert false in
      let update_query =
        Query.compile_update db env ((Var.var_of_binder xb, table, field_types), where, body) in
      let () = ignore (Database.execute_command update_query db) in
        apply_cont cont env (`Record [])
    | `Delete ((xb, source), where) ->
      let db, table, field_types =
        match value env source with
          | `Table ((db, _), table, _, (fields, _, _)) ->
            db, table, (StringMap.map (function
                                        | `Present t -> t
                                        | _ -> assert false) fields)
          | _ -> assert false in
      let delete_query =
        Query.compile_delete db env ((Var.var_of_binder xb, table, field_types), where) in
      let () = ignore (Database.execute_command delete_query db) in
        apply_cont cont env (`Record [])
    | `CallCC f ->
       apply cont env (value env f, [`Continuation cont])
    (* Handlers *)
    | `Handle { ih_comp = m; ih_clauses = clauses; ih_depth = depth } ->
       let handler = K.Handler.make ~env ~clauses ~depth in
       let cont = K.set_trap_point ~handler cont in
       computation env cont m
    | `DoOperation (name, v, _) ->
       let vs = List.map (value env) v in
       K.Eval.trap cont (name, Value.box vs)
    (* Session stuff *)
    | `Select (name, v) ->
      let chan = value env v in
      Debug.print ("selecting: " ^ name ^ " from: " ^ Value.string_of_value chan);
      let ch = Value.unbox_channel chan in
      let (outp, _inp) = ch in
      Session.send_from_local (Value.box_variant name (Value.box_unit ())) outp >>= fun _ ->
      OptionUtils.opt_iter Proc.awaken (Session.unblock outp);
      apply_cont cont env chan
    | `Choice (v, cases) ->
      begin
        let chan = value env v in
        Debug.print("choosing from: " ^ Value.string_of_value chan);
        let (_, inp) = Value.unbox_channel chan in
        match Session.receive inp with
          | Some v ->
            let label = fst @@ Value.unbox_variant v in
            Debug.print ("chose label: " ^ label);

              begin
                match StringMap.lookup label cases with
                | Some ((var,_), body) ->
                  computation (Value.Env.bind var (chan, `Local) env) cont body
                | None -> eval_error "Choice pattern matching failed"
              end
          | None ->
             let choice_frame =
               K.Frame.of_expr env (`Special (`Choice (v, cases)))
            in
            Session.block inp (Proc.get_current_pid ());
            Proc.block (fun () -> apply_cont K.(choice_frame &> cont) env (`Record []))
      end
  and finish env v = Proc.finish (env, v)
    (*****************)

  let reify k = `ReifiedContinuation k
  let eval : Value.env -> program -> result =
    fun env -> computation env K.empty

  let run_program_with_cont : Value.continuation -> Value.env -> Ir.program ->
    (Value.env * Value.t) =
    fun cont env program ->
      try (
        Proc.run (fun () -> computation env cont program)
      ) with
        | NotFound s -> failwith ("Internal error: NotFound " ^ s ^
                                     " while interpreting.")

  let run_program : Value.env -> Ir.program -> (Value.env * Value.t) =
    fun env program ->
      try (
        Proc.run (fun () -> eval env program)
      ) with
        | NotFound s -> failwith ("Internal error: NotFound " ^ s ^
                                     " while interpreting.")
        | Not_found  -> failwith ("Internal error: Not_found while interpreting.")

  let run_defs : Value.env -> Ir.binding list -> Value.env =
    fun env bs ->
    let (env, _value) = run_program env (bs, `Return(`Extend(StringMap.empty, None))) in env

  (** [apply_cont_toplevel cont env v] applies a continuation to a value
      and returns the result. Finishing the main thread normally comes
      here immediately. *)
  let apply_cont_toplevel (cont : continuation) env v =
    try snd (Proc.run (fun () -> apply_cont cont env v)) with
    | NotFound s -> failwith ("Internal error: NotFound " ^ s ^
                                " while interpreting.")

  let apply_with_cont (cont : continuation) env (f, vs) =
    try snd (Proc.run (fun () -> apply cont env (f, vs))) with
    |  NotFound s -> failwith ("Internal error: NotFound " ^ s ^
                                 " while interpreting.")


  let apply_toplevel env (f, vs) = apply_with_cont K.empty env (f, vs)

  let eval_toplevel env program =
    try snd (Proc.run (fun () -> eval env program)) with
    | NotFound s -> failwith ("Internal error: NotFound " ^ s ^
                                " while interpreting.")
end

module type EVAL = functor (Webs : WEBSERVER) -> sig
    include EVALUATOR
end
module Eval : EVAL = functor (Webs : WEBSERVER) ->
struct
  module rec Eval : EVALUATOR
    with type result = Proc.thread_result Lwt.t = Evaluator(Value.Continuation.Evaluation(Eval))(Webs)
  include Eval
end<|MERGE_RESOLUTION|>--- conflicted
+++ resolved
@@ -483,18 +483,11 @@
        eval_error "Continuation applied to multiple (or zero) arguments"
     | _                        -> eval_error "Application of non-function"
   and apply_cont (cont : continuation) env v =
-<<<<<<< HEAD
     Proc.yield (fun () -> K.Eval.apply ~env cont v)
-=======
-    Proc.yield (fun () -> apply_cont' cont env v)
   and apply_cont' (cont : continuation) env v : result =
     K.Eval.apply ~env cont v
   and computation_yielding env cont body : result =
     Proc.yield (fun () -> computation env cont body)
-<<<<<<< HEAD
->>>>>>> Fix #253
-=======
->>>>>>> 872b27bb
   and computation env (cont : continuation) (bindings, tailcomp) : result =
     match bindings with
       | [] -> tail_computation env cont tailcomp
