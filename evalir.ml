open Webserver_types
open Ir
open Lwt
open Utility
open Proc
<<<<<<< HEAD
open Pervasives
=======
open ProcessTypes
>>>>>>> d04c3a7d

let lookup_fun = Tables.lookup Tables.fun_defs
let find_fun = Tables.find Tables.fun_defs

let dynamic_static_routes = Settings.add_bool ("dynamic_static_routes", false, `User)
let allow_static_routes = ref true

module Eval = functor (Webs : WEBSERVER) ->
struct

  exception EvaluationError of string
  exception Wrong

  let eval_error fmt : 'a =
    let error msg = raise (EvaluationError msg) in
    Printf.kprintf error fmt

  let db_connect : Value.t -> Value.database * string = fun db ->
    let driver = Value.unbox_string (Value.project "driver" db)
    and name = Value.unbox_string (Value.project "name" db)
    and args = Value.unbox_string (Value.project "args" db) in
    let params =
      (if args = "" then name
       else name ^ ":" ^ args)
    in
      Value.db_connect driver params

  let lookup_fun_def f =
    match lookup_fun f with
    | None -> None
    | Some (finfo, _, None, location) ->
      begin
        match location with
        | `Server | `Unknown ->
          (* TODO: perhaps we should actually use env here - and make
             sure we only call this function when it is sufficiently
             small *)
          Some (`FunctionPtr (f, None))
        | `Client ->
          Some (`ClientFunction (Js.var_name_binder (f, finfo)))
        | `Native -> assert false
      end
    | _ -> assert false

  let find_fun_def f =
    val_of (lookup_fun_def f)

  (* TODO: explicitly distinguish functions and variables in the
     IR so we don't have to do this check every time we look up a
     variable *)
  let lookup_var var env =
    if Lib.is_primitive_var var then Lib.primitive_stub_by_code var
    else
      match lookup_fun_def var with
      | None ->
        Value.find var env
      | Some v -> v

   let serialize_call_to_client req_data (continuation, name, args) =
     let open Json in
     let client_id = RequestData.get_client_id req_data in
     let conn_url_opt = RequestData.get_websocket_connection_url req_data in
     let st = List.fold_left
       (fun st_acc arg -> ResolveJsonState.add_val_event_handlers arg st_acc)
       (JsonState.empty client_id conn_url_opt) args in
     let st = ResolveJsonState.add_ap_information client_id st in
     let st = ResolveJsonState.add_process_information client_id st in
     Json.jsonize_call st continuation name args

   let client_call :
     RequestData.request_data ->
     string ->
     Value.continuation ->
     Value.t list ->
     Proc.thread_result Lwt.t =

       fun req_data name cont args ->
         if not(Settings.get_value Basicsettings.web_mode) then
           failwith "Can't make client call outside web mode.";
         (*if not(Proc.singlethreaded()) then
           failwith "Remaining procs on server at client call!"; *)
         Debug.print("Making client call to " ^ name);
  (*        Debug.print("Call package: "^serialize_call_to_client (cont, name, args)); *)
         let call_package =
           Utility.base64encode @@
             serialize_call_to_client req_data (cont, name, args) in
         Proc.abort ("text/plain", call_package)

  (** {0 Evaluation} *)
  let rec value env : Ir.value -> Value.t = function
    | `Constant `Bool b -> `Bool b
    | `Constant `Int n -> `Int n
    | `Constant `Char c -> `Char c
    | `Constant `String s -> Value.box_string s
    | `Constant `Float f -> `Float f
    | `Variable var -> lookup_var var env
(*
        begin
          match lookup_var var env with
            | Some v -> v
            | _      -> eval_error "Variable not found: %d" var
        end
*)
    | `Extend (fields, r) ->
        begin
          match opt_app (value env) (`Record []) r with
            | `Record fs ->
                (* HACK

                   Pre-pending the fields to r in this order shouldn't
                   be necessary but without the List.rev, deriving
                   somehow manages to serialise things in the wrong
                   order on the "Your Shopping Cart" page of the
                   winestore example. *)
                `Record (List.rev
                           (StringMap.fold
                              (fun label v fs ->
                                 if List.mem_assoc label fs then
                                   (* (label, value env v) :: (List.remove_assoc label fs) *)
                                   eval_error
                                     "Error adding fields: label %s already present" label
                                 else
                                   (label, value env v)::fs)
                              fields
                              []) @ fs)
(*                 `Record (StringMap.fold  *)
(*                            (fun label v fs -> *)
(*                               (label, value env v)::fs) *)
(*                            fields *)
(*                            fs) *)
            | _ -> eval_error "Error adding fields: non-record"
        end
    | `Project (label, r) ->
        begin
          match value env r with
            | `Record fields when List.mem_assoc label fields ->
                List.assoc label fields
            | _ -> eval_error "Error projecting label %s" label
        end
    | `Erase (labels, r) ->
        begin
          match value env r with
            | `Record fields when
                StringSet.for_all (fun label -> List.mem_assoc label fields) labels ->
                `Record (StringSet.fold (fun label fields -> List.remove_assoc label fields) labels fields)
            | _ -> eval_error "Error erasing labels {%s}" (String.concat "," (StringSet.elements labels))
        end
    | `Inject (label, v, _) -> `Variant (label, value env v)
    | `TAbs (_, v) -> value env v
    | `TApp (v, _) -> value env v
    | `XmlNode (tag, attrs, children) ->
        let children =
          List.fold_right
            (fun v children ->
               let v = value env v in
                 List.map Value.unbox_xml (Value.unbox_list v) @ children)
            children [] in
        let children =
          StringMap.fold
            (fun name v attrs ->
               Value.Attr (name, Value.unbox_string (value env v)) :: attrs)
            attrs children
        in
          Value.box_list [Value.box_xml (Value.Node (tag, children))]
    | `ApplyPure (f, args) ->
      Proc.atomically (fun () -> apply [] env (value env f, List.map (value env) args))
    | `Closure (f, v) ->
      (* begin *)

      (* TODO: consider getting rid of `ClientFunction *)
      (* Currently, it's only necessary for built-in client
         functions *)

      (* let (finfo, _, z, location) = find_fun f in *)
      (* match location with *)
      (* | `Server | `Unknown | `Client -> *)
      `FunctionPtr (f, Some (value env v))
      (* | `Client -> *)
      (*   `ClientFunction (Js.var_name_binder (f, finfo)) *)
      (* end *)
    | `Coerce (v, _) -> value env v
  and apply_access_point cont env : Value.spawn_location -> Proc.thread_result Lwt.t = function
      | `ClientSpawnLoc cid ->
          let apid = Session.new_client_access_point cid in
          apply_cont cont env (`AccessPointID (`ClientAccessPoint (cid, apid)))
      | `ServerSpawnLoc ->
          let apid = Session.new_server_access_point () in
          apply_cont cont env (`AccessPointID (`ServerAccessPoint apid))
  and apply cont env : Value.t * Value.t list -> Proc.thread_result Lwt.t =
    function
    | `FunctionPtr (f, fvs), ps ->
      let (_finfo, (xs, body), z, _location) = find_fun f in
      let env =
        match z, fvs with
        | None, None            -> env
        | Some z, Some fvs -> Value.bind z (fvs, `Local) env
        | _, _ -> assert false in

      (* extend env with arguments *)
      let env = List.fold_right2 (fun x p -> Value.bind x (p, `Local)) xs ps env in
      computation env cont body
    | `PrimitiveFunction ("registerEventHandlers",_), [hs] ->
      let key = EventHandlers.register hs in
      apply_cont cont env (`String (string_of_int key))
    (* start of mailbox stuff *)
    | `PrimitiveFunction ("Send",_), [pid; msg] ->
        let req_data = Value.request_data env in
        if Settings.get_value Basicsettings.web_mode && not (Settings.get_value Basicsettings.concurrent_server) then
           client_call req_data "_SendWrapper" cont [pid; msg]
        else
          let unboxed_pid = Value.unbox_pid pid in
          (try
             match unboxed_pid with
              (* Send a message to a process which lives on the server *)
              | `ServerPid serv_pid ->
                  Lwt.return @@ Mailbox.send_server_message msg serv_pid
              (* Send a message to a process which lives on another client *)
              | `ClientPid (client_id, process_id) ->
                  Mailbox.send_client_message msg client_id process_id
           with
                 UnknownProcessID _ ->
                   (* FIXME: printing out the message might be more useful. *)
                   failwith("Couldn't deliver message because destination process has no mailbox.")) >>= fun _ ->
            apply_cont cont env (`Record [])
    | `PrimitiveFunction ("spawnAt",_), [func; loc] ->
        let req_data = Value.request_data env in
        if Settings.get_value Basicsettings.web_mode && not (Settings.get_value Basicsettings.concurrent_server) then
            client_call req_data "_spawnWrapper" cont [func; loc]
        else
          begin
            match loc with
              | `SpawnLocation (`ClientSpawnLoc client_id) ->
                  Proc.create_client_process client_id func >>= fun new_pid ->
                  apply_cont cont env (`Pid (`ClientPid (client_id, new_pid)))
              | `SpawnLocation (`ServerSpawnLoc) ->
                  begin
                    let var = Var.dummy_var in
                    let cont' = (`Local, var, Value.empty_env,
                                 ([], `Apply (`Variable var, []))) in
                    Proc.create_process false
                      (fun () -> apply_cont (cont'::Value.toplevel_cont) env func) >>= fun new_pid ->
                    apply_cont cont env (`Pid (`ServerPid new_pid))
                  end
              | _ -> assert false
          end
    | `PrimitiveFunction ("spawnAngelAt",_), [func; loc] ->
        let req_data = Value.request_data env in
        if Settings.get_value Basicsettings.web_mode && not (Settings.get_value Basicsettings.concurrent_server) then
            client_call req_data "_spawnWrapper" cont [func; loc]
        else
          begin
            match loc with
              | `SpawnLocation (`ClientSpawnLoc client_id) ->
                  Proc.create_client_process client_id func >>= fun new_pid ->
                  apply_cont cont env (`Pid (`ClientPid (client_id, new_pid)))
              | `SpawnLocation (`ServerSpawnLoc) ->
                  let var = Var.dummy_var in
                  let cont' = (`Local, var, Value.empty_env,
                               ([], `Apply (`Variable var, []))) in
                  Proc.create_process true
                    (fun () -> apply_cont (cont'::Value.toplevel_cont) env func) >>= fun new_pid ->
                  apply_cont cont env (`Pid (`ServerPid new_pid))
              | _ -> assert false
          end
    | `PrimitiveFunction ("spawnWait", _), [func] ->
        let our_pid = Proc.get_current_pid () in
        (* Create the new process *)
        let var = Var.dummy_var in
        let cont' = (`Local, var, Value.empty_env,
                     ([], `Apply (`Variable var, []))) in
        Proc.create_spawnwait_process our_pid
          (fun () -> apply_cont (cont'::Value.toplevel_cont) env func) >>= fun child_pid ->
        (* Now, we need to block this process until the spawned process has evaluated to a value.
         * The idea here is that we have a second function, spawnWait', which grabs the result
         * from proc.ml. *)
        let fresh_var = Var.fresh_raw_var () in
        let extended_env =
          Value.bind fresh_var (Value.box_pid (`ServerPid child_pid), `Local) env in
        let grab_frame =
          Value.expr_to_contframe extended_env
            (Lib.prim_appln "spawnWait'" [`Variable fresh_var]) in

        (* Now, check to see whether we already have the result; if so, we can
         * grab and continue. Otherwise, we need to block. *)
        begin
          match Proc.get_spawnwait_result child_pid with
            | Some v -> apply_cont cont env v
            | None ->
                Proc.block (fun () -> apply_cont (grab_frame::cont) env (`Record []))
        end
    | `PrimitiveFunction ("spawnWait'", _), [child_pid] ->
        let unboxed_pid = Value.unbox_pid child_pid in
        begin
        match unboxed_pid with
          | `ServerPid server_pid ->
              let v = OptionUtils.val_of @@ Proc.get_spawnwait_result server_pid in
              apply_cont cont env v
          | _ -> assert false
        end
    | `PrimitiveFunction ("recv",_), [] ->
        (* If there are any messages, take the first one and apply the
           continuation to it.  Otherwise, block the process (put its
           continuation in the blocked_processes table) and let the
           scheduler choose a different thread.  *)
(*         if (Settings.get_value Basicsettings.web_mode) then *)
(*             Debug.print("receive in web server mode--not implemented."); *)
        let req_data = Value.request_data env in
        if Settings.get_value Basicsettings.web_mode && not (Settings.get_value Basicsettings.concurrent_server) then
           client_call req_data "_recvWrapper" cont []
        else
        begin match Mailbox.pop_message () with
            Some message ->
              Debug.print("delivered message.");
              apply_cont cont env message
          | None ->
              let recv_frame = Value.expr_to_contframe
                env (Lib.prim_appln "recv" [])
              in
              Proc.block (fun () ->
                apply_cont (recv_frame::cont) env (`Record []))
        end
    (* end of mailbox stuff *)
    (* start of session stuff *)
    | `PrimitiveFunction ("new", _), [] ->
        apply_access_point cont env `ServerSpawnLoc
    | `PrimitiveFunction ("newAP", _), [loc] ->
        let unboxed_loc = Value.unbox_spawn_loc loc in
        apply_access_point cont env unboxed_loc
    | `PrimitiveFunction ("newClientAP", _), [] ->
        (* Really this should be desugared properly into "there"... *)
        let client_id = RequestData.get_client_id @@ Value.request_data env in
        apply_access_point cont env (`ClientSpawnLoc client_id)
    | `PrimitiveFunction ("newServerAP", _), [] ->
        apply_access_point cont env `ServerSpawnLoc
    | `PrimitiveFunction ("accept", _), [ap] ->
      let ap = Value.unbox_access_point ap in
      begin
        match ap with
          | `ClientAccessPoint _ ->
              (* TODO: Work out the semantics of this *)
              failwith "Cannot *yet* accept on a client AP on the server"
          | `ServerAccessPoint apid ->
              Session.accept apid >>= fun ((_, c) as ch, blocked) ->
              let boxed_channel = Value.box_channel ch in
              Debug.print ("Accepting: " ^ (Value.string_of_value boxed_channel));
              if blocked then
                  (* block my end of the channel *)
                  (Session.block c (Proc.get_current_pid ());
                   Proc.block (fun () -> apply_cont cont env boxed_channel))
              else
                (* other end will have been unblocked in proc *)
                apply_cont cont env boxed_channel
      end
    | `PrimitiveFunction ("request", _), [ap] ->
      let ap = Value.unbox_access_point ap in
      begin
        match ap with
          | `ClientAccessPoint _ ->
              (* TODO: Work out the semantics of this *)
              failwith "Cannot *yet* request from a client-spawned AP on the server"
          | `ServerAccessPoint apid ->
              Session.request apid >>= fun ((_, c) as ch, blocked) ->
              let boxed_channel = Value.box_channel ch in
              if blocked then
                (* block my end of the channel *)
                (Session.block c (Proc.get_current_pid ());
                Proc.block (fun () -> apply_cont cont env boxed_channel))
              else
                (* Otherwise, other end will have been unblocked in proc.ml,
                 * return new channel EP *)
                apply_cont cont env boxed_channel
      end
    | `PrimitiveFunction ("send", _), [v; chan] ->
      Debug.print ("sending: " ^ Value.string_of_value v ^ " to channel: " ^ Value.string_of_value chan);
      let (outp, _) = Value.unbox_channel chan in
      Session.send_from_local v outp >>= fun _ ->
      apply_cont cont env chan
    | `PrimitiveFunction ("receive", _), [chan] ->
      begin
        Debug.print("receiving from channel: " ^ Value.string_of_value chan);
        let unboxed_chan = Value.unbox_channel chan in
        let (_outp, inp) = unboxed_chan in
        match Session.receive inp with
          | Some v ->
            Debug.print ("grabbed: " ^ Value.string_of_value v);
            apply_cont cont env (Value.box_pair v chan)
          | None ->
            (* Here, we have to extend the environment with a fresh variable
             * representing the channel, since we can't create an IR application
             * involving a Value.t (only an Ir.value).
             * This *should* be safe, but still feels a bit unsatisfactory.
             * It would be nice to refine this further. *)
            let fresh_var = Var.fresh_raw_var () in
            let extended_env = Value.bind fresh_var (chan, `Local) env in
            let grab_frame =
              Value.expr_to_contframe extended_env
                (Lib.prim_appln "receive" [`Variable fresh_var])
            in
              let inp = (snd unboxed_chan) in
              Session.block inp (Proc.get_current_pid ());
              Proc.block (fun () -> apply_cont (grab_frame::cont) env (`Record []))
      end
    | `PrimitiveFunction ("link", _), [chanl; chanr] ->
      let unblock p =
        match Session.unblock p with
        | Some pid -> (*Debug.print("unblocked: "^string_of_int p); *)
                      Proc.awaken pid
        | None     -> () in
      Debug.print ("linking channels: " ^ Value.string_of_value chanl ^ " and: " ^ Value.string_of_value chanr);
      let (out1, in1) = Value.unbox_channel chanl in
      let (out2, in2) = Value.unbox_channel chanr in
      Session.link (out1, in1) (out2, in2);
      unblock out1;
      unblock out2;
      apply_cont cont env (`Record [])
    (* end of session stuff *)
    | `PrimitiveFunction ("unsafeAddRoute", _), [pathv; handler] ->
       let path = Value.unbox_string pathv in
       let is_dir_handler = String.length path > 0 && path.[String.length path - 1] = '/' in
       let path = if String.length path == 0 || path.[0] <> '/' then "/" ^ path else path in
       Webs.add_route is_dir_handler path (Right (env, handler));
       apply_cont cont env (`Record [])
    | `PrimitiveFunction ("addStaticRoute", _), [uriv; pathv; mime_typesv] ->
       if not (!allow_static_routes) then
         eval_error "Attempt to add a static route after they have been disabled";
       let uri = Value.unbox_string uriv in
       let uri = if String.length uri == 0 || uri.[0] <> '/' then "/" ^ uri else uri in
       let path = Value.unbox_string pathv in
       let mime_types = List.map (fun v -> let (x, y) = Value.unbox_pair v in (Value.unbox_string x, Value.unbox_string y)) (Value.unbox_list mime_typesv) in
       Webs.add_route true uri (Left (path, mime_types));
       apply_cont cont env (`Record [])
    | `PrimitiveFunction ("servePages", _), [] ->
       if not (Settings.get_value(dynamic_static_routes)) then
         allow_static_routes := false;
       begin
         Webs.start env >>= fun () ->
         apply_cont cont env (`Record [])
       end
    | `PrimitiveFunction ("serveWebsockets", _), [ws_path] ->
        let path = Value.unbox_string ws_path in
        let res = Webs.accept_websocket_connections path in
        if res then
          apply_cont cont env (`Record [])
        else
          eval_error "Attempt to start accepting websocket requests multiple times."
    (*****************)
    | `PrimitiveFunction (n,None), args ->
       apply_cont cont env (Lib.apply_pfun n args (Value.request_data env))
    | `PrimitiveFunction (_, Some code), args ->
       apply_cont cont env (Lib.apply_pfun_by_code code args (Value.request_data env))
    | `ClientFunction name, args ->
        let req_data = Value.request_data env in
        client_call req_data name cont args
    | `Continuation c,      [p] -> apply_cont c env p
    | `Continuation _,       _  ->
        eval_error "Continuation applied to multiple (or zero) arguments"
    | _                        -> eval_error "Application of non-function"
  and apply_cont cont env v =
    Proc.yield (fun () -> apply_cont' cont env v)
  and apply_cont' cont env v : Proc.thread_result Lwt.t =
    match cont with
    | [] -> Proc.finish (env, v)
    | (scope, var, locals, comp) :: cont ->
       let env = Value.bind var (v, scope) (Value.shadow env ~by:locals) in
       computation env cont comp
  and computation env cont (bindings, tailcomp) : Proc.thread_result Lwt.t =
    match bindings with
      | [] -> tail_computation env cont tailcomp
      | b::bs -> match b with
        | `Let ((var, _) as b, (_, tc)) ->
              let locals = Value.localise env var in
              let cont' = (((Var.scope_of_binder b, var, locals, (bs, tailcomp))
                           ::cont) : Value.continuation) in
              tail_computation env cont' tc
          (* function definitions are stored in the global fun map *)
          | `Fun _ ->
            computation env cont (bs, tailcomp)
          | `Rec _ ->
            computation env cont (bs, tailcomp)
          | `Alien _ ->
            computation env cont (bs, tailcomp)
          | `Module _ -> failwith "Not implemented interpretation of modules yet"
  and tail_computation env cont : Ir.tail_computation -> Proc.thread_result Lwt.t = function
    (* | `Return (`ApplyPure _ as v) -> *)
    (*   let w = (value env v) in *)
    (*     Debug.print ("ApplyPure"); *)
    (*     Debug.print ("  value term: " ^ Show.show Ir.show_value v); *)
    (*     Debug.print ("  cont: " ^ Value.string_of_cont cont); *)
    (*     Debug.print ("  value: " ^ Value.string_of_value w); *)
    (*     apply_cont cont env w *)
    | `Return v      -> apply_cont cont env (value env v)
    | `Apply (f, ps) ->
        apply cont env (value env f, List.map (value env) ps)
    | `Special s     -> special env cont s
    | `Case (v, cases, default) ->
      begin match value env v with
        | `Variant (label, _) as v ->
          begin
            match StringMap.lookup label cases, default, v with
            | Some ((var,_), c), _, `Variant (_, v)
            | _, Some ((var,_), c), v ->
              computation (Value.bind var (v, `Local) env) cont c
            | None, _, #Value.t -> eval_error "Pattern matching failed"
            | _ -> assert false (* v not a variant *)
          end
        | _ -> eval_error "Case of non-variant"
      end
    | `If (c,t,e)    ->
        computation env cont
          (match value env c with
             | `Bool true     -> t
             | `Bool false    -> e
             | _              -> eval_error "Conditional was not a boolean")
  and special env cont : Ir.special -> Proc.thread_result Lwt.t = function
    | `Wrong _                    -> raise Wrong
    | `Database v                 -> apply_cont cont env (`Database (db_connect (value env v)))
    | `Table (db, name, keys, (readtype, _, _)) ->
      begin
        (* OPTIMISATION: we could arrange for concrete_type to have
           already been applied here *)
        match value env db, value env name, value env keys, (TypeUtils.concrete_type readtype) with
          | `Database (db, params), name, keys, `Record row ->
	      let unboxed_keys =
		List.map
		  (fun key ->
		    List.map Value.unbox_string (Value.unbox_list key))
		  (Value.unbox_list keys)
	      in
              apply_cont cont env (`Table ((db, params), Value.unbox_string name, unboxed_keys, row))
          | _ -> eval_error "Error evaluating table handle"
      end
    | `Query (range, e, _t) ->
       let range =
         match range with
         | None -> None
         | Some (limit, offset) ->
            Some (Value.unbox_int (value env limit), Value.unbox_int (value env offset)) in
       if Settings.get_value Basicsettings.Shredding.shredding then
         begin
           match Queryshredding.compile_shredded env (range, e) with
           | None -> computation env cont e
           | Some (db, p) ->
               begin
		 if db#driver_name() <> "postgresql"
		 then raise (Errors.Runtime_error "Only PostgreSQL database driver supports shredding");
		 let get_fields t =
                   match t with
                   | `Record fields ->
                       StringMap.to_list (fun name p -> (name, `Primitive p)) fields
                   | _ -> assert false
		 in
                 let execute_shredded_raw (q, t) =
		   Database.execute_select_result (get_fields t) q db, t in
		 let raw_results =
		   Queryshredding.Shred.pmap execute_shredded_raw p in
		 let mapped_results =
		   Queryshredding.Shred.pmap Queryshredding.Stitch.build_stitch_map raw_results in
                 apply_cont cont env
		   (Queryshredding.Stitch.stitch_mapped_query mapped_results)
               end
	 end
       else (* shredding disabled *)
         begin
           match Query.compile env (range, e) with
           | None -> computation env cont e
           | Some (db, q, t) ->
               let (fieldMap, _, _), _ =
		 Types.unwrap_row(TypeUtils.extract_row t) in
               let fields =
		 StringMap.fold
                   (fun name t fields ->
                     match t with
                     | `Present t -> (name, t)::fields
                     | `Absent -> assert false
                     | `Var _ -> assert false)
                   fieldMap
                   []
               in
               apply_cont cont env (Database.execute_select fields q db)
	 end
    | `Update ((xb, source), where, body) ->
      let db, table, field_types =
        match value env source with
          | `Table ((db, _), table, _, (fields, _, _)) ->
            db, table, (StringMap.map (function
                                        | `Present t -> t
                                        | _ -> assert false) fields)
          | _ -> assert false in
      let update_query =
        Query.compile_update db env ((Var.var_of_binder xb, table, field_types), where, body) in
      let () = ignore (Database.execute_command update_query db) in
        apply_cont cont env (`Record [])
    | `Delete ((xb, source), where) ->
      let db, table, field_types =
        match value env source with
          | `Table ((db, _), table, _, (fields, _, _)) ->
            db, table, (StringMap.map (function
                                        | `Present t -> t
                                        | _ -> assert false) fields)
          | _ -> assert false in
      let delete_query =
        Query.compile_delete db env ((Var.var_of_binder xb, table, field_types), where) in
      let () = ignore (Database.execute_command delete_query db) in
        apply_cont cont env (`Record [])
    | `CallCC f                   ->
      apply cont env (value env f, [`Continuation cont])
    (* Session stuff *)
    | `Select (name, v) ->
      let chan = value env v in
      Debug.print ("selecting: " ^ name ^ " from: " ^ Value.string_of_value chan);
      let ch = Value.unbox_channel chan in
      let (outp, _inp) = ch in
      Session.send_from_local (Value.box_variant name (Value.box_unit ())) outp >>= fun _ ->
      OptionUtils.opt_iter Proc.awaken (Session.unblock outp);
      apply_cont cont env chan
    | `Choice (v, cases) ->
      begin
        let chan = value env v in
        Debug.print("choosing from: " ^ Value.string_of_value chan);
        let (_, inp) = Value.unbox_channel chan in
        match Session.receive inp with
          | Some v ->
            let label = fst @@ Value.unbox_variant v in
            Debug.print ("chose label: " ^ label);

              begin
                match StringMap.lookup label cases with
                | Some ((var,_), body) ->
                  computation (Value.bind var (chan, `Local) env) cont body
                | None -> eval_error "Choice pattern matching failed"
              end
          | None ->
            let choice_frame =
              Value.expr_to_contframe env (`Special (`Choice (v, cases)))
            in
              Session.block inp (Proc.get_current_pid ());
              Proc.block (fun () -> apply_cont (choice_frame::cont) env (`Record []))
      end
    (*****************)

  let eval : Value.env -> program -> Proc.thread_result Lwt.t =
    fun env -> computation env Value.toplevel_cont


  let run_program_with_cont : Value.continuation -> Value.env -> Ir.program ->
    (Value.env * Value.t) =
    fun cont env program ->
      try (
        Proc.run (fun () -> computation env cont program)
      ) with
        | NotFound s -> failwith ("Internal error: NotFound " ^ s ^
                                     " while interpreting.")

  let run_program : Value.env -> Ir.program -> (Value.env * Value.t) =
    fun env program ->
      try (
        Proc.run (fun () -> eval env program)
      ) with
        | NotFound s -> failwith ("Internal error: NotFound " ^ s ^
                                     " while interpreting.")
        | Not_found  -> failwith ("Internal error: Not_found while interpreting.")

  let run_defs : Value.env -> Ir.binding list -> Value.env =
    fun env bs ->
    let (env, _value) = run_program env (bs, `Return(`Extend(StringMap.empty, None))) in env

  (** [apply_cont_toplevel cont env v] applies a continuation to a value
      and returns the result. Finishing the main thread normally comes
      here immediately. *)
  let apply_cont_toplevel cont env v =
    try snd (Proc.run (fun () -> apply_cont cont env v)) with
    | NotFound s -> failwith ("Internal error: NotFound " ^ s ^
                                " while interpreting.")

  let apply_with_cont cont env (f, vs) =
    try snd (Proc.run (fun () -> apply cont env (f, vs))) with
    |  NotFound s -> failwith ("Internal error: NotFound " ^ s ^
                                 " while interpreting.")


  let apply_toplevel env (f, vs) = apply_with_cont [] env (f, vs)

  let eval_toplevel env program =
    try snd (Proc.run (fun () -> eval env program)) with
    | NotFound s -> failwith ("Internal error: NotFound " ^ s ^
                                " while interpreting.")

end<|MERGE_RESOLUTION|>--- conflicted
+++ resolved
@@ -3,11 +3,8 @@
 open Lwt
 open Utility
 open Proc
-<<<<<<< HEAD
 open Pervasives
-=======
 open ProcessTypes
->>>>>>> d04c3a7d
 
 let lookup_fun = Tables.lookup Tables.fun_defs
 let find_fun = Tables.find Tables.fun_defs
