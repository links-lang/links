--- conflicted
+++ resolved
@@ -345,9 +345,10 @@
   and special env cont : Ir.special -> Value.t = function
     | `Wrong _                    -> raise Wrong
     | `Database v                 -> apply_cont cont env (`Database (db_connect (value env v)))
-<<<<<<< HEAD
     | `Table (db, name, keys, (readtype, _, _)) -> 
-        (match value env db, value env name, value env keys, readtype with
+        (* OPTIMISATION: we could arrange for concrete_type to have
+           already been applied here *)
+        (match value env db, value env name, value env keys, (TypeUtils.concrete_type readtype) with
            | `Database (db, params), name, keys, `Record row ->
 	       let unboxed_keys = 
 		 List.map 
@@ -416,62 +417,6 @@
           Query.compile_delete env ((Var.var_of_binder xb, table, read_labels), where) in
         let () = ignore (Database.execute_command delete_query db) in
           apply_cont cont env (`Record [])
-=======
-    | `Table (db, name, (readtype, _, _)) ->
-      begin
-        (* OPTIMISATION: we could arrange for concrete_type to have
-           already been applied here *)
-        match value env db, value env name, (TypeUtils.concrete_type readtype) with
-          | `Database (db, params), name, `Record row ->
-            apply_cont cont env (`Table ((db, params), Value.unbox_string name, row))
-          | _ -> eval_error "Error evaluating table handle"
-      end
-    | `Query (range, e, _t) ->
-      let range =
-        match range with
-          | None -> None
-          | Some (limit, offset) ->
-            Some (Value.unbox_int (value env limit), Value.unbox_int (value env offset)) in
-      let result =
-        match Query.compile env (range, e) with
-          | None -> computation env cont e
-          | Some (db, q, t) ->
-            let (fieldMap, _), _ = 
-              Types.unwrap_row(TypeUtils.extract_row t) in
-            let fields =
-              StringMap.fold
-                (fun name t fields ->
-                  match t with
-                    | `Present, t -> (name, t)::fields
-                    | `Absent, _ -> assert false
-                    | `Var _, t -> assert false)
-                fieldMap
-                []
-            in
-              Database.execute_select fields q db
-      in
-        apply_cont cont env result
-    | `Update ((xb, source), where, body) ->
-      let db, table, field_types =
-        match value env source with
-          | `Table ((db, _), table, (fields, _)) ->
-            db, table, (StringMap.map snd fields)
-          | _ -> assert false in
-      let update_query =
-        Query.compile_update db env ((Var.var_of_binder xb, table, field_types), where, body) in
-      let () = ignore (Database.execute_command update_query db) in
-        apply_cont cont env (`Record [])
-    | `Delete ((xb, source), where) ->
-      let db, table, field_types =
-        match value env source with
-          | `Table ((db, _), table, (fields, _)) ->
-            db, table, (StringMap.map snd fields)
-          | _ -> assert false in
-      let delete_query =
-        Query.compile_delete db env ((Var.var_of_binder xb, table, field_types), where) in
-      let () = ignore (Database.execute_command delete_query db) in
-        apply_cont cont env (`Record [])
->>>>>>> 63387de7
     | `CallCC f                   -> 
       apply cont env (value env f, [`Continuation cont])
   let eval : Value.env -> program -> Value.t = 
