--- conflicted
+++ resolved
@@ -19,9 +19,5 @@
   - make nc-release
   - make tests
   - ./run-tests db-only shredding
-<<<<<<< HEAD
   - ./run-tests db-only relational-lenses
-  - ./run-tests unit 
-=======
-  - ./run-tests unit
->>>>>>> ab04a9c4
+  - ./run-tests unit