sudo: required
dist: trusty
language: c
services:
  - postgresql
cache:
  directories:
  - $HOME/.opam
before_install:
  - sudo add-apt-repository -y ppa:avsm/ppa
  - sudo apt-get -qq update
  - sudo apt-get install -y ocaml-nox ocaml-native-compilers camlp4-extra opam
  - opam init -a
  - opam switch 4.04.0
  - eval `opam config env`
  - opam update
  - opam upgrade -y
  - psql -c 'create database links;' -U postgres
install:
<<<<<<< HEAD
  - opam install -y deriving lwt postgresql sqlite3 mysql cgi base64 cohttp ounit
=======
  - opam pin add links-dev . -n -y
  - opam install -y --deps-only links-dev
  - opam pin remove links-dev -y
>>>>>>> 73a38867
script:
  - make -j2 nc
  - make tests
  - ./run-tests db-only shredding
  - ./run-unit-tests<|MERGE_RESOLUTION|>--- conflicted
+++ resolved
@@ -17,13 +17,9 @@
   - opam upgrade -y
   - psql -c 'create database links;' -U postgres
 install:
-<<<<<<< HEAD
-  - opam install -y deriving lwt postgresql sqlite3 mysql cgi base64 cohttp ounit
-=======
   - opam pin add links-dev . -n -y
   - opam install -y --deps-only links-dev
   - opam pin remove links-dev -y
->>>>>>> 73a38867
 script:
   - make -j2 nc
   - make tests
