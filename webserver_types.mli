open Utility

type websocket_url = string
val webs_running : bool Settings.setting



module type WEBSERVER =
sig
<<<<<<< HEAD
  type request_handler_fn = { request_handler: Value.env * Value.t; error_handler: Value.env * Value.t }

  val init : (Value.env * Ir.var Env.String.t * Types.typing_environment) -> Ir.binding list -> unit
=======
  val init : (Value.env * Ir.var Env.String.t * Types.typing_environment) -> Ir.binding list -> string list -> unit
>>>>>>> 6a143590
  val set_prelude : Ir.binding list -> unit
  val add_route : bool -> string -> (string * (string * string) list, request_handler_fn) either -> unit

  val start : Value.env -> unit Lwt.t

  val is_accepting_websocket_requests : unit -> bool
  val set_accepting_websocket_requests : bool -> unit
end<|MERGE_RESOLUTION|>--- conflicted
+++ resolved
@@ -7,13 +7,10 @@
 
 module type WEBSERVER =
 sig
-<<<<<<< HEAD
   type request_handler_fn = { request_handler: Value.env * Value.t; error_handler: Value.env * Value.t }
 
-  val init : (Value.env * Ir.var Env.String.t * Types.typing_environment) -> Ir.binding list -> unit
-=======
+  (* string list: list of external files *)
   val init : (Value.env * Ir.var Env.String.t * Types.typing_environment) -> Ir.binding list -> string list -> unit
->>>>>>> 6a143590
   val set_prelude : Ir.binding list -> unit
   val add_route : bool -> string -> (string * (string * string) list, request_handler_fn) either -> unit
 
