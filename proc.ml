(** Data structures/utilities for process management *)
open Notfound
open Utility
open Lwt

module Proc =
struct

  (** The abstract type of process identifiers *)
  type pid = int

  let main_process_pid = 0
  let main_running = ref true

  (*
  (** A process state is a pair of a continuation and a value; running
    the process means applying the continuation to the value. *)
<<<<<<< HEAD
(*type proc_state = Value.continuation * Value.t *)
type proc_state = Value.continuation * Value.handlers * Value.t		       

type scheduler_state =
    { suspended : (proc_state * pid) Queue.t;
      blocked : (pid, proc_state) Hashtbl.t;
      message_queues : (pid, Value.t Queue.t) Hashtbl.t;
      angels : (pid, unit) Hashtbl.t;
      current_pid : pid ref;
      step_counter : int ref;
    }

let state = {
  suspended      = Queue.create ();
  blocked        = Hashtbl.create 10000;
  message_queues = Hashtbl.create 10000;
  angels         = Hashtbl.create 10000;
  current_pid    = ref 0;
  step_counter   = ref 0;
}

(* Create the main process's message queue *)
let _ = Hashtbl.add state.message_queues 0 (Queue.create ())

(** Test that there is only one thread total (the running one)? *)
let singlethreaded () = 
  Hashtbl.length state.blocked == 0 &&
    Queue.length state.suspended == 0

(** Dump the number of running and blocked processes to [stderr]. *)
let debug_process_status () =
  prerr_endline("running processes : " ^ 
                  string_of_int (Queue.length state.suspended));
  prerr_endline ("blocked processes : " ^ 
                   string_of_int (Hashtbl.length state.blocked))

(** [fresh_pid()] returns a new globally-fresh process ID. 
=======
  type proc_state = Value.continuation * Value.t
  *)

  type thread_result = Value.env * Value.t
  type thread = unit -> thread_result Lwt.t (* Thunked to avoid changing evalir.  Because I'm laaaaaaaaaaaaazy. *)

  type scheduler_state =
      { blocked : (pid, unit Lwt.u) Hashtbl.t;
        angels : (pid, unit Lwt.t) Hashtbl.t;
        step_counter : int ref }

  let state = {
    blocked        = Hashtbl.create 10000;
    angels         = Hashtbl.create 10000;
    step_counter   = ref 0 }

  (** Test that there is only one thread total (the running one)? *)
  (* todo: broken *)
  let singlethreaded () =
    Hashtbl.length state.blocked == 0 (* &&
      Queue.length state.suspended == 0 *)

  (** Dump the number of running and blocked processes to [stderr]. *)
  let debug_process_status () =
    (*
    prerr_endline("running processes : " ^
                    string_of_int (Queue.length state.suspended));
     *)
    prerr_endline ("blocked processes : " ^
                     string_of_int (Hashtbl.length state.blocked))

  (** [fresh_pid()] returns a new globally-fresh process ID.
>>>>>>> 2ade0e33
    Proposal: if server-spawned processes are ever implemented;
    server-spawned processes have even PIDs, client-spawned ones have
    odd PIDs.
   *)
  let fresh_pid =
    let current_pid = (ref 0 : pid ref) in
    fun () ->
    begin
      incr current_pid;
      !current_pid
    end

  (** Convert a PID into a string. *)
  let string_of_pid = string_of_int

  (** Awaken (unblock) a process:
    Move it from the blocked state to the runnable queue ([suspended]).
    Ignores if the process does not exist.
   *)
  let awaken pid =
    try
      Debug.print ("Awakening thread " ^ string_of_int pid);
      let doorbell = Hashtbl.find state.blocked pid in
      Hashtbl.remove state.blocked pid;
      Lwt.wakeup doorbell ()
    with Notfound.NotFound _ ->
      Debug.print ("Attempt to awaken non existent process");
      ()

  (** Increment the scheduler's step counter and return the new value. *)
  let count_step () =
    incr state.step_counter;
    !(state.step_counter)

  (** Reset (set to 0) the scheduler's step counter. *)
  let reset_step_counter() = state.step_counter := 0
  let result : (Value.env * Value.t) option ref = ref None
  let current_pid_key = Lwt.new_key ()

  (** Return the identifier of the running process. *)
  let get_current_pid () =
    match Lwt.get current_pid_key with
    | None -> assert false
    | Some pid -> pid

  let switch_granularity = 5

  (** If the current process has executed for than switch_granularity, suspend the current process
      and execute something else.
   *)
  let yield pstate =
    let step_ctr = count_step () in
    let pid = get_current_pid () in
    if step_ctr mod switch_granularity == 0 then
      begin
        reset_step_counter ();
        Lwt_main.yield () >>= pstate
      end
    else
      pstate ()

  (** Block the current process, given its state. It will not be
      eligible to run until its [awake]d. Note we don't expose a way of
      blocking suspended (i.e. runnable) processes *)
  let block pstate =
    let pid = get_current_pid () in
    Debug.print ("Blocking thread " ^ string_of_int pid);
    let (t, u) = Lwt.wait () in
    Hashtbl.add state.blocked pid u;
    t >>= pstate

  let angel_done = Lwt.new_key ()

  (** Given a process state, create a new process and return its identifier. *)
  let create_process angel pstate =
    let new_pid = fresh_pid () in
    if angel then
      begin
        let (t, w) = Lwt.task () in
        Hashtbl.add state.angels new_pid t;
        async (fun () -> Lwt.with_value current_pid_key (Some new_pid)
                          (fun () -> Lwt.with_value angel_done (Some w) pstate))
      end
    else
        async (fun () -> Lwt.with_value current_pid_key (Some new_pid) pstate);
    new_pid

  let finish r =
    let pid = get_current_pid () in
    Debug.print ("Finishing thread " ^ string_of_int pid);
    if pid == main_process_pid then
      main_running := false
    else if Hashtbl.mem state.angels pid then
      begin
        let w = match Lwt.get angel_done with
          | None -> assert false
          | Some w -> w in
        Lwt.wakeup w ();
        Hashtbl.remove state.angels pid
      end;
    Lwt.return r

  let is_main pid = pid == main_process_pid
  (** Is the current process is the main process? *)
  let current_is_main() = get_current_pid () == main_process_pid

  let atomic : bool ref = ref false

  let run pfun =
   state.step_counter := 0;
   Lwt_main.run (Lwt.with_value current_pid_key (Some main_process_pid) pfun >>= fun r ->
                 (if not !atomic then
                    Lwt.join (Hashtbl.fold (fun _ t ts -> t :: ts) state.angels [])
                  else
                    Lwt.return ()) >>= fun _ ->
                 Lwt.return r)

  (* Pretty sure that Lwt.run does what we want here---at least, the document reasons not to nest
  calls to Lwt.run match the desired behavior of atomically. :) *)
  let atomically pfun =
    let previously_atomic = !atomic in
    atomic := true;
    let v = snd (run pfun) in
    atomic := previously_atomic;
    v

end

exception UnknownProcessID of Proc.pid (* This wouldn't be necessary if pid's were properly abstract.. *)

module Mailbox =
struct
  let message_queues : (Proc.pid, Value.t Queue.t) Hashtbl.t = Hashtbl.create 10000

  (* Create the main process's message queue *)
  let _ = Hashtbl.add message_queues 0 (Queue.create ())

  (** Given a PID, return its next queued message (under [Some]) or [None]. *)
  let pop_message_for pid =
    let mqueue =
      try
        Hashtbl.find message_queues pid
      with
        Notfound.NotFound _ ->
        begin
          let mqueue = Queue.create () in
          let _ = Hashtbl.add message_queues pid mqueue in
          mqueue
        end in
    if not (Queue.is_empty mqueue) then
      Some (Queue.pop mqueue)
    else
      None

  (** Pop a message for the current process. *)
  let pop_message () = pop_message_for (Proc.get_current_pid ())

  (** Send a message to the identified process. Raises [UnknownProcessID pid]
    if the given [pid] does not exist (does not have a message queue). *)
  let send_message msg pid =
    try
      Queue.push msg (Hashtbl.find message_queues pid)
    with Notfound.NotFound _ ->
      begin
        let mqueue = Queue.create () in
        Queue.push msg mqueue;
        Hashtbl.add message_queues pid mqueue
      end
end

module Session = struct
  type apid = int              (* access point id *)
  type portid = int
  type pid = int               (* process id *)
  type chan = portid * portid  (* a channel is a pair of ports *)

  type ap_state = Balanced | Accepting of chan list | Requesting of chan list

  let flip_chan (outp, inp) = (inp, outp)

  let access_points = (Hashtbl.create 10000 : (apid, ap_state) Hashtbl.t)

  let buffers = (Hashtbl.create 10000 : (portid, Value.t Queue.t) Hashtbl.t)
  let blocked = (Hashtbl.create 10000 : (portid, pid) Hashtbl.t)
  let forward = (Hashtbl.create 10000 : (portid, portid Unionfind.point) Hashtbl.t)

  let generator () =
    let i = ref 0 in
      fun () -> incr i; !i

  let fresh_apid = generator ()
  let fresh_portid = generator ()
  let fresh_chan () =
    let outp = fresh_portid () in
    let inp = fresh_portid () in
      (outp, inp)

  let new_channel () =
    let (outp, inp) as c = fresh_chan () in
      Hashtbl.add buffers outp (Queue.create ());
      Hashtbl.add buffers inp (Queue.create ());
      Hashtbl.add forward outp (Unionfind.fresh outp);
      Hashtbl.add forward inp (Unionfind.fresh inp);
      c

  let new_access_point () =
    let apid = fresh_apid () in
      Hashtbl.add access_points apid Balanced;
      apid

  let accept : apid -> chan * bool =
    fun apid ->
      let state = Hashtbl.find access_points apid in
      let (c, state', blocked) =
        match state with
        | Balanced             -> let c = new_channel () in (c, Accepting [c], true)
        | Accepting cs         -> let c = new_channel () in (c, Accepting (cs @ [c]), true)
        | Requesting [c]       -> (c, Balanced, false)
        | Requesting (c :: cs) -> (c, Requesting cs, false)
      in
        Hashtbl.replace access_points apid state';
        c, blocked

  let request : apid -> chan * bool =
    fun apid ->
      let state = Hashtbl.find access_points apid in
      let (c, state', blocked) =
        match state with
        | Balanced            -> let c = new_channel () in (c, Requesting [c], true)
        | Requesting cs       -> let c = new_channel () in (c, Requesting (cs @ [c]), true)
        | Accepting [c]       -> (c, Balanced, false)
        | Accepting (c :: cs) -> (c, Accepting cs, false)
      in
        Hashtbl.replace access_points apid state';
        flip_chan c, blocked

  let rec find_active p =
    Unionfind.find (Hashtbl.find forward p)

  let forward inp outp =
    Unionfind.union (Hashtbl.find forward inp) (Hashtbl.find forward outp)

  let block portid pid =
    let portid = find_active portid in
      Hashtbl.add blocked portid pid
  let rec unblock portid =
    let portid = find_active portid in
      if Hashtbl.mem blocked portid then
        begin
          let pid = Hashtbl.find blocked portid in
            Hashtbl.remove blocked portid;
            Some pid
        end
      else
        None

  let rec send msg p =
    (* Debug.print ("Sending along: " ^ string_of_int p); *)
    let p = find_active p in
      Queue.push msg (Hashtbl.find buffers p)

  let rec receive p =
    (* Debug.print ("Receiving on: " ^ string_of_int p); *)
    let p = find_active p in
    let buf = Hashtbl.find buffers p in
      if not (Queue.is_empty buf) then
        Some (Queue.pop buf)
      else
        None

  let fuse (out1, in1) (out2, in2) =
    let out1 = find_active out1 in
    let in1 = find_active in1 in
    let out2 = find_active out2 in
    let in2 = find_active in2 in
      Queue.transfer (Hashtbl.find buffers in1) (Hashtbl.find buffers out2);
      Queue.transfer (Hashtbl.find buffers in2) (Hashtbl.find buffers out1);
      forward in1 out2;
      forward in2 out1

  let unbox_port = Num.int_of_num -<- Value.unbox_int
  let unbox_chan' chan =
    let (outp, inp) = Value.unbox_pair chan in
      (Value.unbox_int outp, Value.unbox_int inp)
  let unbox_chan chan =
    let (outp, inp) = Value.unbox_pair chan in
      (unbox_port outp, unbox_port inp)
end<|MERGE_RESOLUTION|>--- conflicted
+++ resolved
@@ -15,45 +15,6 @@
   (*
   (** A process state is a pair of a continuation and a value; running
     the process means applying the continuation to the value. *)
-<<<<<<< HEAD
-(*type proc_state = Value.continuation * Value.t *)
-type proc_state = Value.continuation * Value.handlers * Value.t		       
-
-type scheduler_state =
-    { suspended : (proc_state * pid) Queue.t;
-      blocked : (pid, proc_state) Hashtbl.t;
-      message_queues : (pid, Value.t Queue.t) Hashtbl.t;
-      angels : (pid, unit) Hashtbl.t;
-      current_pid : pid ref;
-      step_counter : int ref;
-    }
-
-let state = {
-  suspended      = Queue.create ();
-  blocked        = Hashtbl.create 10000;
-  message_queues = Hashtbl.create 10000;
-  angels         = Hashtbl.create 10000;
-  current_pid    = ref 0;
-  step_counter   = ref 0;
-}
-
-(* Create the main process's message queue *)
-let _ = Hashtbl.add state.message_queues 0 (Queue.create ())
-
-(** Test that there is only one thread total (the running one)? *)
-let singlethreaded () = 
-  Hashtbl.length state.blocked == 0 &&
-    Queue.length state.suspended == 0
-
-(** Dump the number of running and blocked processes to [stderr]. *)
-let debug_process_status () =
-  prerr_endline("running processes : " ^ 
-                  string_of_int (Queue.length state.suspended));
-  prerr_endline ("blocked processes : " ^ 
-                   string_of_int (Hashtbl.length state.blocked))
-
-(** [fresh_pid()] returns a new globally-fresh process ID. 
-=======
   type proc_state = Value.continuation * Value.t
   *)
 
@@ -86,7 +47,6 @@
                      string_of_int (Hashtbl.length state.blocked))
 
   (** [fresh_pid()] returns a new globally-fresh process ID.
->>>>>>> 2ade0e33
     Proposal: if server-spawned processes are ever implemented;
     server-spawned processes have even PIDs, client-spawned ones have
     odd PIDs.
