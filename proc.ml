--- conflicted
+++ resolved
@@ -191,11 +191,7 @@
 
   (** Given a process state, create a new process and return its identifier. *)
   let create_process angel pstate =
-<<<<<<< HEAD
     let new_pid = ProcessID.create () in
-=======
-    ProcessID.create () >>= fun new_pid ->
->>>>>>> 568ff46d
     if angel then
       begin
         let (t, w) = Lwt.task () in
@@ -209,11 +205,7 @@
 
   (** Create a new client process and return its identifier *)
   let create_client_process client_id func =
-<<<<<<< HEAD
     let new_pid = ProcessID.create () in
-=======
-    ProcessID.create () >>= fun new_pid ->
->>>>>>> 568ff46d
     let client_table =
       try Hashtbl.find state.client_processes client_id
       with
@@ -277,8 +269,6 @@
 
   let atomically pfun =
     snd @@ atomically_inner pfun
-
-<<<<<<< HEAD
 end
 
 exception UnknownProcessID of process_id
@@ -346,9 +336,6 @@
   val send_server_message : Value.t -> process_id -> unit
 end
 
-=======
-end
-
 exception UnknownProcessID of process_id
 exception UnknownClientID of client_id
 
@@ -363,12 +350,10 @@
   val send_server_message : Value.t -> process_id -> unit
 end
 
->>>>>>> 568ff46d
 module type SESSION =
 sig
   type chan = Value.chan
 
-<<<<<<< HEAD
   val new_server_access_point : unit -> apid
   val new_client_access_point : client_id -> apid
 
@@ -614,44 +599,6 @@
     (Proc.main_process_pid)
     (Queue.create ())
 
-=======
-  val new_server_access_point : unit -> apid Lwt.t
-  val new_client_access_point : client_id -> apid Lwt.t
-
-  val get_and_mark_pending_aps : client_id -> apid list
-
-  val accept : apid -> (chan * bool) Lwt.t
-  val request : apid -> (chan * bool) Lwt.t
-
-  val block : channel_id -> process_id -> unit
-  val unblock : channel_id -> process_id option
-
-  val send : Value.t -> channel_id -> unit
-  val receive : channel_id -> Value.t option
-
-  val link : chan -> chan -> unit
-end
-
-module Mailbox : MAILBOX =
-struct
-
-  (* Message queues for processes resident on this server. *)
-  let server_message_queues :
-    (process_id, Value.t Queue.t) Hashtbl.t = Hashtbl.create 10000
-
-  (* Message queues for processes spawned on a client, but migrated over during an RPC call. *)
-  type client_queue_map = Value.t Queue.t pid_map
-  let client_message_queues : (client_id, client_queue_map) Hashtbl.t = Hashtbl.create 10000
-
-  (* Create the main process's message queue *)
-  (* FIXME: This no longer makes sense. main_process_pid should be generated based on client ID.
-   * Currently, this will mean that any sends to the main thread for each request will persist over
-   * different requests, which is wholly incorrect behaviour. *)
-  let _ = Hashtbl.add server_message_queues
-    (Proc.main_process_pid)
-    (Queue.create ())
-
->>>>>>> 568ff46d
   (** Given a PID, return its next queued message (under [Some]) or [None].
    * Used for receiving on the server, from server processes. *)
   let pop_message_for pid =
@@ -713,22 +660,14 @@
         | NotFound _ -> PidMap.empty in
       try
         let pid_queue = PidMap.find pid client_queue_map in
-<<<<<<< HEAD
         Lwt.return @@ Queue.push msg pid_queue
-=======
-        Queue.push msg pid_queue
->>>>>>> 568ff46d
       with
         | NotFound _ ->
             let new_queue = Queue.create () in
             Queue.push msg new_queue;
             let new_queue_map =
               PidMap.add pid new_queue client_queue_map in
-<<<<<<< HEAD
             Lwt.return (Hashtbl.replace client_message_queues client_id new_queue_map)
-=======
-            (Hashtbl.replace client_message_queues client_id new_queue_map)
->>>>>>> 568ff46d
 
   let send_client_message (msg : Value.t) client_id pid =
     (* Here, we need to check whether the process is active.
@@ -737,19 +676,13 @@
     match Proc.is_process_active client_id pid with
       | `ClientNotFound -> raise (UnknownClientID client_id)
       | `ProcessNotFound -> raise (UnknownProcessID pid)
-<<<<<<< HEAD
       | `DeployedProcessFound -> Websockets.deliver_process_message client_id pid msg
-=======
-      | `DeployedProcessFound ->
-          failwith "Sending client messages unavailable until distribution2 merge"
->>>>>>> 568ff46d
       | `UndeployedProcessFound ->
           (* If the process has not yet been sent to the client, queue the message *)
           Debug.print "Queueing message, since other process is undeployed";
           queue_client_message msg client_id pid
 end
 
-<<<<<<< HEAD
 and Session : SESSION = struct
 
   type buffer = Value.t Queue.t
@@ -764,10 +697,6 @@
 
   (* Send channel ID * Receive channel ID *)
   (* Invariant: receive endpoint must reside on the same VM. *)
-=======
-
-module Session : SESSION = struct
->>>>>>> 568ff46d
   type chan = Value.chan
 
   (* ap_req represents requests to an access point.
@@ -786,7 +715,6 @@
 
   (* Access points *)
   (* Server access points --- APs residing on the server *)
-<<<<<<< HEAD
   let access_points = (Hashtbl.create 10000 : (apid, ap_state) Hashtbl.t)
   (* Client access points --- APs residing on the client. Bool refers to whether
    * this has been delivered to the client yet. *)
@@ -831,34 +759,19 @@
 
   (* Outgoing buffers: Messages which cannot yet be sent due to a pending delegation *)
   let outgoing_buffers = (Hashtbl.create 10000 : (channel_id, message list) Hashtbl.t)
-=======
-  let access_points =
-    (Hashtbl.create 10000 : (apid, ap_state) Hashtbl.t)
-  (* Client access points --- APs residing on the client. Bool refers to whether
-   * this has been delivered to the client yet. *)
-  let client_access_points =
-    (Hashtbl.create 10000 : (client_id, (apid * bool) list) Hashtbl.t)
->>>>>>> 568ff46d
 
   let blocked = (Hashtbl.create 10000 : (channel_id, process_id) Hashtbl.t)
   let forward_tbl = (Hashtbl.create 10000 : (channel_id, channel_id Unionfind.point) Hashtbl.t)
 
   (** Creates a fresh server channel, where both endpoints of the channel reside on the server *)
   let fresh_chan () =
-<<<<<<< HEAD
     let outp = ChannelID.create () in
     let inp = ChannelID.create () in
     (outp, inp)
-=======
-    ChannelID.create () >>= fun outp ->
-    ChannelID.create () >>= fun inp ->
-    Lwt.return (outp, inp)
->>>>>>> 568ff46d
 
   (** Creates a new channel, adds endpoints into the required
    * hashtables (output port, input port, forwarding) *)
   let new_channel () =
-<<<<<<< HEAD
     let c = fresh_chan () in
       let (outp, inp) = c in
       (* Firstly, create the buffers *)
@@ -877,23 +790,10 @@
 
   let new_server_access_point () =
     let apid = AccessPointID.create () in
-=======
-    fresh_chan () >>= fun c ->
-      let (outp, inp) = c in
-      Hashtbl.add buffers outp (Queue.create ());
-      Hashtbl.add buffers inp (Queue.create ());
-      Hashtbl.add forward outp (Unionfind.fresh outp);
-      Hashtbl.add forward inp (Unionfind.fresh inp);
-      Lwt.return c
-
-  let new_server_access_point () =
-    AccessPointID.create () >>= fun apid ->
->>>>>>> 568ff46d
       Hashtbl.add access_points apid Balanced;
       Lwt.return apid
 
   let new_client_access_point cid =
-<<<<<<< HEAD
     let apid = AccessPointID.create () in
     begin
     match Hashtbl.lookup client_access_points cid with
@@ -901,15 +801,6 @@
       | None -> Hashtbl.add client_access_points cid [(apid, false)]
     end;
     apid
-=======
-    AccessPointID.create () >>= fun apid ->
-      begin
-      match Hashtbl.lookup client_access_points cid with
-        | Some aps -> Hashtbl.replace client_access_points cid ((apid, false) :: aps)
-        | None -> Hashtbl.add client_access_points cid [(apid, false)]
-      end;
-      Lwt.return apid
->>>>>>> 568ff46d
 
   let get_and_mark_pending_aps cid =
     match Hashtbl.lookup client_access_points cid with
@@ -920,7 +811,6 @@
             (List.map (fun (apid, _) -> (apid, true)) aps);
           res
       | None -> []
-<<<<<<< HEAD
 
 
   (* Returns: channel to be returned, whether to block this thread.
@@ -1085,13 +975,9 @@
     end >>= fun _ ->
     action ()
 
-=======
->>>>>>> 568ff46d
-
   let find_active p =
     Unionfind.find (Hashtbl.find forward_tbl p)
 
-<<<<<<< HEAD
   let forward inp outp =
     Unionfind.union (Hashtbl.find forward_tbl inp) (Hashtbl.find forward_tbl outp)
 
@@ -1321,91 +1207,6 @@
             (* If this happens, something has gone *seriously* wrong
              * internally. *)
             failwith "Cannot receive on remote port!"
-=======
-  let block channel_id pid =
-    let channel_id = find_active channel_id in
-      Hashtbl.add blocked channel_id pid
-
-  let unblock channel_id =
-    let channel_id = find_active channel_id in
-      if Hashtbl.mem blocked channel_id then
-        begin
-          let pid = Hashtbl.find blocked channel_id in
-            Hashtbl.remove blocked channel_id;
-            Some pid
-        end
-      else
-        None
-
-  let accept : apid -> (chan * bool) Lwt.t =
-    fun apid ->
-      let state = Hashtbl.find access_points apid in
-      let res =
-        match state with
-        | Balanced             ->
-            new_channel () >>= fun c ->
-            Lwt.return (c, Accepting [c], true)
-        | Accepting cs         ->
-            new_channel () >>= fun c ->
-            Lwt.return (c, Accepting (cs @ [c]), true)
-        | Requesting [c]       ->
-            OptionUtils.opt_iter
-              (Proc.awaken) (unblock @@ snd c);
-            Lwt.return (c, Balanced, false)
-        | Requesting (c :: cs) ->
-            OptionUtils.opt_iter
-              (Proc.awaken) (unblock @@ snd c);
-            Lwt.return (c, Requesting cs, false)
-        | Requesting []        -> assert false
-      in
-        res >>= fun (c, state', blocked) ->
-        Hashtbl.replace access_points apid state';
-        Lwt.return @@ (c, blocked)
-
-  let request : apid -> (chan * bool) Lwt.t =
-    fun apid ->
-      let state = Hashtbl.find access_points apid in
-      let res =
-        match state with
-        | Balanced            ->
-            new_channel () >>= fun c ->
-            Lwt.return (c, Requesting [c], true)
-        | Requesting cs       ->
-            new_channel () >>= fun c ->
-            Lwt.return (c, Requesting (cs @ [c]), true)
-        | Accepting [c]       ->
-            OptionUtils.opt_iter
-              (Proc.awaken) (unblock @@ fst c);
-            Lwt.return (c, Balanced, false)
-        | Accepting (c :: cs) ->
-            OptionUtils.opt_iter
-              (Proc.awaken) (unblock @@ fst c);
-            Lwt.return (c, Accepting cs, false)
-        | Accepting []        -> assert false
-      in
-        res >>= fun (c, state', blocked) ->
-        Hashtbl.replace access_points apid state';
-        Lwt.return @@ (flip_chan c, blocked)
-
-  let forward inp outp =
-    Unionfind.union (Hashtbl.find forward inp) (Hashtbl.find forward outp)
-
-  let send msg p =
-    (* Debug.print ("Sending along: " ^ string_of_int p); *)
-    let p = find_active p in
-    Queue.push msg (Hashtbl.find buffers p);
-    OptionUtils.opt_iter Proc.awaken (unblock p)
-
-
-  let receive p =
-    (* Debug.print ("Receiving on: " ^ string_of_int p); *)
-    let p = find_active p in
-    let buf = Hashtbl.find buffers p in
-      if not (Queue.is_empty buf) then
-        Some (Queue.pop buf)
-      else
-        None
->>>>>>> 568ff46d
 
   (* Currently: all four of these should be server endpoints.
    * Eventually we'll have to do something a bit cleverer... *)
