--- conflicted
+++ resolved
@@ -246,14 +246,9 @@
       (globals, (locals, main), render_cont)
       response_printer
       cgi_args
-<<<<<<< HEAD
-      req_data =
-    let valenv' = Value.Env.set_request_data valenv req_data in
-=======
       req_data
       (external_files : string list) =
-    let valenv' = Value.set_request_data valenv req_data in
->>>>>>> 6a143590
+    let valenv' = Value.Env.set_request_data valenv req_data in
     let env = (valenv', env2, env3) in
     let render_servercont_cont = (fun (v: Value.t) ->
       Irtojs.generate_real_client_page
@@ -349,11 +344,7 @@
       RequestData.new_request_data cgi_args cookies dummy_client_id in
 
     (* Compute cacheable stuff in one call *)
-<<<<<<< HEAD
-    let (render_cont, (nenv,tyenv), ((globals : Ir.binding list), ((locals : Ir.binding list), main))) =
-=======
-    let (render_cont, (nenv,tyenv), (globals, (locals, main)), external_files) =
->>>>>>> 6a143590
+    let (render_cont, (nenv,tyenv), ((globals : Ir.binding list), ((locals : Ir.binding list), main)), external_files) =
       Loader.wpcache "program" (fun () ->
         make_program envs prelude filename
      )
