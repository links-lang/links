(*pp deriving *)

open Notfound
open List

open Performance
open Utility

type query_params = (string * Value.t) list deriving (Show)

type web_request =
  | ContApply of Value.continuation * query_params
  | ExprEval of Ir.tail_computation * Value.env
  | ClientReturn of Value.continuation * (* continuation *)
      Value.t                            (* argument *)
  | RemoteCall of Value.t *            (* function *)
      Value.env *                      (* closure environment *)
      Value.t list                     (* argument *)
  | EvalMain
      deriving (Show)

type program = Ir.binding list * Ir.computation * Value.continuation;;

(** Does at least one of the functions have to run on the client? *)
let is_client_program : Ir.program -> bool =
  fun (bs, main) ->
    exists
      (function
         | `Fun (_, _, `Client)
         | `Alien (_, "javascript") -> true
         | `Rec defs ->
             exists
               (fun (_, _, location) -> location = `Client)
               defs
         | _ -> false)
      bs

let serialize_call_to_client (continuation, name, arg) = 
  Json.jsonize_call continuation name arg

let resolve_function funcmap x env =
  let binding = assoc x funcmap in
    Evalir.eval_toplevel env ([binding], `Return(`Variable x))  

let rec resolve_functions closures funcmap = 
  function
    | `FunctionPtr(x, env) -> 
        let env = IntMap.map (fun (x,s) -> 
                                resolve_functions closures funcmap x,s) (Value.get_parameters env) in
          resolve_function funcmap x (Value.extend (Value.empty_env closures) env)
(* Q: incorporate valenv here? *)
    | `List elems -> `List (map (resolve_functions closures funcmap) elems)
    | `Record fields -> `Record(alistmap (resolve_functions closures funcmap) fields)
    | `Variant(l, v) -> `Variant(l, resolve_functions closures funcmap v)
    | `RecFunction(defs, env, f, scope) ->
	let clos = Value.get_closures env in
        let env = Utility.IntMap.map
          (fun (x,s) -> resolve_functions closures funcmap x, s) (Value.get_parameters env)
        in `RecFunction(defs,
                        (Value.extend (Value.empty_env clos) env),
                        f, scope)
    | `ClientFunction _ as x -> x
    | `Continuation _ as x -> assert false      (* Unimplemented. Traverse it? *)
    | `PrimitiveFunction _ as x -> x
    | #Value.primitive_value as x -> x

let parse_remote_call (valenv, nenv, tyenv) (program:Ir.program) cgi_args = 
  let funcmap = Ir.funcmap program in (* FIXME: Quite slow... *)
  let closures = Value.get_closures valenv in
  let fname = Utility.base64decode (assoc "__name" cgi_args) in
  let args = Utility.base64decode (assoc "__args" cgi_args) in
  let args = Value.untuple (Json.parse_json args) in
  let args = map (resolve_functions closures funcmap) args in
  let local_env = Json.parse_json_b64 (assoc "__env" cgi_args) in
  let local_env = 
    (* Unpack the record to an alist *)
    match Value.intmap_of_record local_env with
        Some x -> x
      | None -> failwith "Decoding remote-call request, __env was not a record."
  in
  let local_env = IntMap.map (fun v -> resolve_functions closures funcmap v) 
    local_env in
  let local_env = IntMap.map (fun x -> (x, `Local)) local_env in
  let env = Value.extend valenv local_env in
  Debug.print("Resolving server call to " ^ fname);
    (* [fname] may be in the (int-indexed) funcmap, if it is a nested
       function, or in [nenv] if a global, or in [Lib.primitive_stub].
       NOTE: in fact, the funcmap contains top-level functions, so
       we can ditch the [nenv] lookup. *)
  let func = try (* Try finding it in the funcmap as a nested closure *)
    let f_var = int_of_string fname in
      (* FIXME: use resolve_function here *)
    let binding = assoc f_var funcmap in
      Evalir.eval_toplevel env ([binding], `Return(`Variable f_var))
  with _ -> 
    (* Try the nenv, which maps the global functions *)
    let var = Env.String.lookup nenv fname in
      match Value.lookup var valenv with
        | Some v -> v
            (* Try the primitives. *)
        | None -> Lib.primitive_stub fname
  in
    RemoteCall(func, env, args)

let make_unmarshal_envs (valenv, nenv, tyenv) program = 
  (* jcheney: is this closure table call necessary? 
     maybe can use closures from valenv instead.  *)
  let closures = 
    Ir.ClosureTable.program 
      (Var.varify_env (nenv, tyenv.Types.var_env)) 
      Lib.primitive_vars program 
  in
  let valenv = Value.with_closures valenv closures in
  let unmarshal_envs= Value.build_unmarshal_envs(valenv, nenv, tyenv) program in
    closures, unmarshal_envs

let decode_continuation envs program (cont : string) : Value.continuation =
  let fixup_cont = 
  (* At some point, '+' gets replaced with ' ' in our base64-encoded
     string.  Here we put it back as it was. *)
    Str.global_replace (Str.regexp " ") "+" 
  in
  let _, envs = make_unmarshal_envs envs program in
    Value.unmarshal_continuation envs (fixup_cont cont)




(** Boolean tests for cgi parameters *)

let is_cont_apply_param (key, _) = key == "_cont"

let is_remote_call params =
  mem_assoc "__name" params && mem_assoc "__args" params

let is_client_return params = 
  mem_assoc "__continuation" params && mem_assoc "__result" params

let is_cont_apply params = 
  mem_assoc "_cont" params

let is_expr_eval args =
  mem_assoc "_k" args
  

(** NOTE: The invocation mode [ContApply] is used by the
    [freshResource] function defined in the prelude, which creates an
    explicit link using a [_cont] parameter.
*)

(** Extract continuation from the parameters passed in over CGI.*)
let parse_cont_apply (valenv, nenv, tyenv) program params =
  let pickled_continuation = assoc "_cont" params in
  let params = filter (not -<- is_cont_apply_param) params in
  let params = alistmap Value.box_string params in
  let _, unmarshal_envs = make_unmarshal_envs (valenv, nenv, tyenv) program in
    (* TBD: create a debug setting for printing webif modes. *)
    ContApply(Value.unmarshal_continuation unmarshal_envs pickled_continuation,
              params)

(** Extract expression/environment pair from the CGI parameters.*)
let parse_expr_eval (valenv, nenv, tyenv) program params =
  let string_pair (l, r) =
    `Extend
      (StringMap.from_alist [("1", `Constant (`String l));
                             ("2", `Constant (`String r))],
       None) in
  let closures, unmarshal_envs = make_unmarshal_envs (valenv, nenv, tyenv) 
    program in
    (* FIXME: "_k" is a misnomer; it should be "_expr" *)
    match Value.unmarshal_value unmarshal_envs (assoc "_k" params) with
        | `RecFunction ([(f, (_xs, _body))], locals, _, _) as v ->
          let json_env =
            if mem_assoc "_jsonArgs" params then
              match Json.parse_json_b64 (assoc "_jsonArgs" params) with
                | `Record fields ->
                       fold_left
                         (fun env (name, v) ->
                            Value.bind (int_of_string name) (v, `Local) env)
                         (Value.empty_env closures)
                         fields
                | _ -> assert false
            else
              Value.empty_env closures in

          (* we don't need to pass the args in here as they are read using the environment
             function *)

          (*           let params = filter (not -<- is_cont_apply_param) params in *)            
          (*           let args = *)
          (*             fold_right *)
          (*               (fun pair env -> *)
          (*                  `ApplyPure (`Variable (Env.String.lookup nenv "Cons"), [string_pair pair; env])) *)
          (*               params *)
          (*               (`Variable (Env.String.lookup nenv "Nil")) in *)

          let env = Value.shadow(Value.bind f (v, `Local) locals) ~by:json_env in
            ExprEval (`Apply (`Variable f, []), env)
      | _ -> assert false

let parse_client_return envs program cgi_args = 
  let continuation =
    decode_continuation envs program (assoc "__continuation" cgi_args) in
  let arg = Json.parse_json_b64 (assoc "__result" cgi_args) in
    (* FIXME: refactor *)
  let funcmap = Ir.funcmap program in (* FIXME: Quite slow... *)
  let (valenv, _, _) = envs in
  let closures = Value.get_closures valenv in
  let arg = resolve_functions closures funcmap arg in
    ClientReturn(continuation, arg)

let error_page_stylesheet = 
  "<style>pre {border : 1px solid #c66; padding: 4px; background-color: #fee} code.typeError {display: block; padding:1em;}</style>"

let error_page body = 
  "<html>\n  <head>\n    <title>Links error</title>\n    " ^ 
    error_page_stylesheet ^ 
    "\n  </head>\n  <body>" ^ 
    body ^ 
    "\n  </body></html>\n"

let is_multipart () =
  ((Cgi.safe_getenv "REQUEST_METHOD") = "POST" &&
      Cgi.string_starts_with (Cgi.safe_getenv "CONTENT_TYPE") "multipart/form-data")

let get_cgi_args() =
  if is_multipart() then
    map (fun (name, {Cgi.value=value}) -> (name, value))
      (Cgi.parse_multipart_args())
  else
    Cgi.parse_args()

(* jcheney: lifted from serve_request, to de-clutter *)
let parse_request env comp cgi_args = 
  if      (is_remote_call cgi_args)   
  then parse_remote_call env comp cgi_args 
  else if (is_client_return cgi_args) 
  then parse_client_return env comp cgi_args 
  else if (is_cont_apply cgi_args)   
  then parse_cont_apply env comp cgi_args 
  else if (is_expr_eval cgi_args)     
  then parse_expr_eval env comp cgi_args 
  else EvalMain
;;


(** In web mode, we wrap the continuation of the whole program in a
    call to renderPage. We also return the resulting continuation so
    that we can use it elsewhere (i.e. in processing ExprEval).
*)
let wrap_with_render_page (nenv, {Types.tycon_env=tycon_env; Types.var_env=_})
                          (bs, body) =
  let xb, x = Var.fresh_var_of_type (Instantiate.alias "Page" [] tycon_env) in
  let tail = Ir.var_appln nenv "renderPage" [`Variable x] in
  let cont = fun env -> [(`Local, x, env, ([], tail))] in
    (bs @ [`Let (xb, ([], body))], tail), cont

<<<<<<< HEAD
let perform_request cgi_args (valenv, nenv, tyenv) (globals, (locals, main)) cont =
=======
(* jcheney: lowered type of cont0 *)

let perform_request cgi_args (valenv, nenv, tyenv) (globals, locals, main) cont0 =
>>>>>>> bdb0345a
  function
    | ContApply(cont, params) ->
        Debug.print("Doing ContApply");
        ("text/html",
         (Value.string_of_value
            (Evalir.apply_cont_toplevel cont valenv (`Record params))))
    | ExprEval(expr, expr_locals) ->        
        Debug.print("Doing ExprEval");
        let env = Value.shadow valenv ~by:expr_locals in
        let v = snd (Evalir.run_program_with_cont 
                       (cont0)
                       env ([], expr)) in
          ("text/html",
           Value.string_of_value v)
    | ClientReturn(cont, arg) ->
        Debug.print("Doing ClientReturn ");
        let result = Evalir.apply_cont_toplevel cont valenv arg in
        let result_json = Json.jsonize_value result in
          ("text/plain",
           Utility.base64encode result_json)
    | RemoteCall(func, env, args) -> 
        Debug.print("Doing RemoteCall for " ^ Value.string_of_value func);
        let result = Evalir.apply_toplevel env (func, args) in
          if not(Proc.singlethreaded()) then
            (prerr_endline "Remaining procs on server after remote call!";
             assert(false));
          ("text/plain",
           Utility.base64encode (Json.jsonize_value result))
    | EvalMain -> 
        Debug.print("Doing EvalMain");
        ("text/html",
         if is_client_program (globals @ locals, main) then
           let program = (globals @ locals, main) in
             Debug.print "Running client program.";
(* jcheney:redundant? *)
(*
             let tenv = Var.varify_env (nenv, tyenv.Types.var_env) in
<<<<<<< HEAD
             let closures = Ir.ClosureTable.program tenv Lib.primitive_vars program in
               Irtojs.generate_program_page
                 ~cgi_env:cgi_args
                 (closures, Lib.nenv, Lib.typing_env)
                 program
=======
             let closures = lazy (
	       Ir.ClosureTable.program tenv Lib.primitive_vars program
	      ) <|measure_as|> "closures" 
	     in
*)
	   let closures = Value.get_closures valenv in
	     lazy (
	     Irtojs.generate_program_page
               ~cgi_env:cgi_args
               (closures, Lib.nenv, Lib.typing_env)
               program 
	     ) <|measure_as|> "irtojs"
>>>>>>> bdb0345a
         else
           let program = locals, main in 
             (* wrap_with_render_page (nenv, tyenv) (locals, main) in*)
             Debug.print "Running server program";
(* jcheney: redundant? *)
(*
             let tenv = Var.varify_env (nenv, tyenv.Types.var_env) in
             let closures = Ir.ClosureTable.program tenv Lib.primitive_vars 
               (globals @ locals, main) in
             let valenv = Value.with_closures valenv (closures) in
*)
             let _env, v = Evalir.run_program valenv program in
               Value.string_of_value v)

let serve_request_program env (globals, (locals, main), render_cont) cgi_args
    =
  try 
<<<<<<< HEAD
    let (nenv', tyenv'), (globals, (locals, main), t) =
      Errors.display_fatal Loader.load_file (nenv, tyenv) filename in

    begin try
      Unify.datatypes (t, Instantiate.alias "Page" [] tyenv.Types.tycon_env)
    with
        Unify.Failure error ->
          begin match error with
            | `Msg s -> Debug.print ("Unification error: " ^ s)
            | _ -> ()
          end;
          failwith("Web programs must have type Page but this one has type "
                   ^ Types.string_of_datatype t)
    end;
    
    let (locals, main), render_cont = 
      wrap_with_render_page (nenv, tyenv) (locals, main) in

    let closures = Ir.ClosureTable.program
                    (Var.varify_env (nenv, tyenv.Types.var_env)) 
                    Lib.primitive_vars
                    (globals @ locals, main) in
    let valenv = Value.with_closures valenv closures in

    (* We can evaluate the definitions here because we know they are pure. *)
    let valenv = Evalir.run_defs valenv globals in

    let valenv, nenv, tyenv  =
      (valenv,
       Env.String.extend nenv nenv',
       Types.extend_typing_environment tyenv tyenv') in
    let globals = prelude @ globals in
    let cgi_args = get_cgi_args() in
      Lib.cgi_parameters := cgi_args;
      let request =
        if is_remote_call cgi_args then
          parse_remote_call (valenv, nenv, tyenv) (globals@locals,main) cgi_args
        else if is_client_return cgi_args then
          parse_client_return(valenv, nenv, tyenv) (globals@locals,main) cgi_args
        else if (is_cont_apply cgi_args) then
          parse_cont_apply (valenv, nenv, tyenv) (globals@locals, main) cgi_args
        else if (is_expr_eval cgi_args) then
          parse_expr_eval (valenv, nenv, tyenv) (globals@locals, main) cgi_args
        else
          EvalMain
      in
      let (content_type, content) =
        perform_request cgi_args (valenv, nenv, tyenv) (globals, (locals, main)) 
          render_cont request
      in
        Lib.print_http_response [("Content-type", content_type)] content
=======
    let request = parse_request env (globals@locals,main) cgi_args
    in
    let (content_type, content) =
      perform_request cgi_args env (globals, locals, main) 
        render_cont request
    in
    Lib.print_http_response [("Content-type", content_type)] content
>>>>>>> bdb0345a
  with
      (* FIXME: errors need to be handled differently between
         user-facing (text/html) and remote-call (text/plain) modes. *)
      Failure msg as e -> 
        prerr_endline msg;
        Lib.print_http_response [("Content-type", "text/html; charset=utf-8")] 
          (error_page (Errors.format_exception_html e))
    | exc -> Lib.print_http_response[("Content-type","text/html; charset=utf-8")]
        (error_page (Errors.format_exception_html exc))


(* does the preprocessing to turn prelude+filename into a program *)
(* result can be cached *)

let make_program (_,nenv,tyenv) prelude filename = 

  (* Warning: cache call nested inside another cache call *)
  let (nenv', tyenv'), (globals,(locals,main),t) = 
    Errors.display_fatal (Loader.load_file (nenv, tyenv)) filename
  in
  
  begin try
    Unify.datatypes (t, Instantiate.alias "Page" [] tyenv.Types.tycon_env)
  with
    Unify.Failure error ->
      begin match error with
      | `Msg s -> Debug.print ("Unification error: " ^ s)
      | _ -> ()
      end;
          failwith("Web programs must have type Page but this one has type "
                   ^ Types.string_of_datatype t)
  end;
  let nenv'' = Env.String.extend nenv nenv' in
  let tyenv'' = Types.extend_typing_environment tyenv tyenv' in
  
  let (locals,main), render_cont = 
    wrap_with_render_page (nenv, tyenv) (locals,main) in
  
  let globals = prelude@globals in
  
  let closures = 
    Ir.ClosureTable.program
      (Var.varify_env (nenv, tyenv.Types.var_env)) 
      Lib.primitive_vars
      (globals @ locals, main)
  
  in
  let cont0  = render_cont (Value.empty_env closures) in

  (closures,cont0,(nenv'', tyenv''), (globals, (locals, main)))
;;

(* wrapper for ordinary uses of serve_request_program *)
let serve_request ((valenv,nenv,tyenv) as envs) prelude filename =
  
  let cgi_args = get_cgi_args() in
  Lib.cgi_parameters := cgi_args;
  
  
  (* Compute cacheable stuff in one call *)
  
  let (closures,cont0,(nenv,tyenv), (globals,(locals,main))) = 
    Loader.wpcache "program" (fun () -> 
      make_program envs prelude filename
   )
  in 

  let valenv = Value.with_closures valenv closures in
    (* We can evaluate the definitions here because we know they are pure. *)
  let valenv = Evalir.run_defs valenv globals in

  Errors.display (lazy (serve_request_program 
			  (valenv,nenv,tyenv)
			  (globals,(locals,main),cont0)
                          cgi_args))
;;
<|MERGE_RESOLUTION|>--- conflicted
+++ resolved
@@ -255,13 +255,9 @@
   let cont = fun env -> [(`Local, x, env, ([], tail))] in
     (bs @ [`Let (xb, ([], body))], tail), cont
 
-<<<<<<< HEAD
-let perform_request cgi_args (valenv, nenv, tyenv) (globals, (locals, main)) cont =
-=======
 (* jcheney: lowered type of cont0 *)
 
 let perform_request cgi_args (valenv, nenv, tyenv) (globals, locals, main) cont0 =
->>>>>>> bdb0345a
   function
     | ContApply(cont, params) ->
         Debug.print("Doing ContApply");
@@ -299,13 +295,6 @@
 (* jcheney:redundant? *)
 (*
              let tenv = Var.varify_env (nenv, tyenv.Types.var_env) in
-<<<<<<< HEAD
-             let closures = Ir.ClosureTable.program tenv Lib.primitive_vars program in
-               Irtojs.generate_program_page
-                 ~cgi_env:cgi_args
-                 (closures, Lib.nenv, Lib.typing_env)
-                 program
-=======
              let closures = lazy (
 	       Ir.ClosureTable.program tenv Lib.primitive_vars program
 	      ) <|measure_as|> "closures" 
@@ -318,7 +307,6 @@
                (closures, Lib.nenv, Lib.typing_env)
                program 
 	     ) <|measure_as|> "irtojs"
->>>>>>> bdb0345a
          else
            let program = locals, main in 
              (* wrap_with_render_page (nenv, tyenv) (locals, main) in*)
@@ -336,59 +324,6 @@
 let serve_request_program env (globals, (locals, main), render_cont) cgi_args
     =
   try 
-<<<<<<< HEAD
-    let (nenv', tyenv'), (globals, (locals, main), t) =
-      Errors.display_fatal Loader.load_file (nenv, tyenv) filename in
-
-    begin try
-      Unify.datatypes (t, Instantiate.alias "Page" [] tyenv.Types.tycon_env)
-    with
-        Unify.Failure error ->
-          begin match error with
-            | `Msg s -> Debug.print ("Unification error: " ^ s)
-            | _ -> ()
-          end;
-          failwith("Web programs must have type Page but this one has type "
-                   ^ Types.string_of_datatype t)
-    end;
-    
-    let (locals, main), render_cont = 
-      wrap_with_render_page (nenv, tyenv) (locals, main) in
-
-    let closures = Ir.ClosureTable.program
-                    (Var.varify_env (nenv, tyenv.Types.var_env)) 
-                    Lib.primitive_vars
-                    (globals @ locals, main) in
-    let valenv = Value.with_closures valenv closures in
-
-    (* We can evaluate the definitions here because we know they are pure. *)
-    let valenv = Evalir.run_defs valenv globals in
-
-    let valenv, nenv, tyenv  =
-      (valenv,
-       Env.String.extend nenv nenv',
-       Types.extend_typing_environment tyenv tyenv') in
-    let globals = prelude @ globals in
-    let cgi_args = get_cgi_args() in
-      Lib.cgi_parameters := cgi_args;
-      let request =
-        if is_remote_call cgi_args then
-          parse_remote_call (valenv, nenv, tyenv) (globals@locals,main) cgi_args
-        else if is_client_return cgi_args then
-          parse_client_return(valenv, nenv, tyenv) (globals@locals,main) cgi_args
-        else if (is_cont_apply cgi_args) then
-          parse_cont_apply (valenv, nenv, tyenv) (globals@locals, main) cgi_args
-        else if (is_expr_eval cgi_args) then
-          parse_expr_eval (valenv, nenv, tyenv) (globals@locals, main) cgi_args
-        else
-          EvalMain
-      in
-      let (content_type, content) =
-        perform_request cgi_args (valenv, nenv, tyenv) (globals, (locals, main)) 
-          render_cont request
-      in
-        Lib.print_http_response [("Content-type", content_type)] content
-=======
     let request = parse_request env (globals@locals,main) cgi_args
     in
     let (content_type, content) =
@@ -396,7 +331,6 @@
         render_cont request
     in
     Lib.print_http_response [("Content-type", content_type)] content
->>>>>>> bdb0345a
   with
       (* FIXME: errors need to be handled differently between
          user-facing (text/html) and remote-call (text/plain) modes. *)
