--- conflicted
+++ resolved
@@ -48,13 +48,8 @@
             and to_gens = gt t in
               from_gens @ effect_gens @ to_gens
         | `Record row
-<<<<<<< HEAD
         | `Variant row -> get_row_type_args kind bound_vars row
         | `Table (r, w, n) -> gt r @ gt w @ gt n
-=======
-        | `Variant row -> get_row_type_args kind bound_vars row 
-        | `Table (f, d, r) -> gt f @ gt d @ gt r
->>>>>>> 8b62ab56
         | `Alias ((_, ts), t) ->
             concat_map (get_type_arg_type_args kind bound_vars) ts @ gt t
         | `ForAll (qsref, t) ->
