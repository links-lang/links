--- conflicted
+++ resolved
@@ -45,13 +45,9 @@
               "modules flag to true, or run with -m.")
       else (program, ModuleUtils.get_ffi_files program) in
       let _program = CheckXmlQuasiquotes.checker#program program in
-<<<<<<< HEAD
-      ( ExperimentalExtensions.check#program
+      ((( ExperimentalExtensions.check#program
        ->- DesugarHandlers.desugar_handlers_early#program
        ->- DesugarLAttributes.desugar_lattributes#program
-=======
-      (((DesugarLAttributes.desugar_lattributes#program
->>>>>>> 6a143590
        ->- RefineBindings.refine_bindings#program
        ->- DesugarDatatypes.program tyenv.Types.tycon_env
        ->- TypeSugar.Check.program tyenv
