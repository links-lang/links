--- conflicted
+++ resolved
@@ -239,18 +239,14 @@
               (o, rt)
           in
             (o, `FunLit (Some argss, lin, lam, location), t)
-<<<<<<< HEAD
 	 (*| `HandlerLit (Some (effects, return_type, ht), spec, hnlit) ->*)
       | `HandlerLit _ -> assert false
 	 (*let () = print_endline ("TransformSugar: " ^ (Types.string_of_datatype ht)) in*)
 	 (*let (o, hnlit, ht) = o#handlerlit ht hnlit in
 	   let (o, effects) = o#row effects in
            (o, `HandlerLit (Some (effects, return_type, ht), spec, hnlit), ht)*)
-      | `Spawn (`Wait, location, body, Some inner_effects) ->
-=======
       | `Spawn (`Wait, loc, body, Some inner_effects) ->
           assert (loc = `NoSpawnLocation);
->>>>>>> f4167a36
           (* bring the inner effects into scope, then restore the
              environments afterwards *)
           let envs = o#backup_envs in
