open Utility
open Sugartypes

module TyEnv = Env.String

let type_section env =
  function
    | `Minus -> TyEnv.lookup env "-"
    | `FloatMinus -> TyEnv.lookup env "-."
    | `Project label ->
        let ab, a = Types.fresh_type_quantifier (`Any, `Any) in
        let rhob, (fields, rho, _) = Types.fresh_row_quantifier (`Any, `Any) in
        let eb, e = Types.fresh_row_quantifier (`Any, `Any) in

        let r = `Record (StringMap.add label (`Present a) fields, rho, false) in
          `ForAll (Types.box_quantifiers [ab; rhob; eb],
                   `Function (Types.make_tuple_type [r], e, a))
    | `Name var -> TyEnv.lookup env var

let type_unary_op env tycon_env =
  let datatype = DesugarDatatypes.read ~aliases:tycon_env in function
    | `Minus      -> datatype "(Int) -> Int"
    | `FloatMinus -> datatype "(Float) -> Float"
    | `Name n     -> TyEnv.lookup env n

let type_binary_op env tycon_env =
  let datatype = DesugarDatatypes.read ~aliases:tycon_env in function
  | `Minus        -> TyEnv.lookup env "-"
  | `FloatMinus   -> TyEnv.lookup env "-."
  | `RegexMatch flags ->
      let nativep  = List.exists ((=) `RegexNative)  flags
      and listp    = List.exists ((=) `RegexList)    flags
      and replacep = List.exists ((=) `RegexReplace) flags in
        (match replacep, listp, nativep with
           | true,   _   , false -> (* stilde  *) datatype "(String, Regex) -> String"
           | false, true , false -> (* ltilde *)  datatype "(String, Regex) -> [String]"
           | false, false, false -> (* tilde *)   datatype "(String, Regex) -> Bool"
           | _,     _,     true  -> assert false)

  | `And
  | `Or           -> datatype "(Bool,Bool) -> Bool"
  | `Cons         -> TyEnv.lookup env "Cons"
  | `Name "++"    -> TyEnv.lookup env "Concat"
  | `Name ">"
  | `Name ">="
  | `Name "=="
  | `Name "<"
  | `Name "<="
  | `Name "<>" ->
      let ab, a = Types.fresh_type_quantifier (`Any, `Any) in
      let eb, e = Types.fresh_row_quantifier (`Any, `Any) in
        `ForAll (Types.box_quantifiers [ab; eb],
                 `Function (Types.make_tuple_type [a; a], e, `Primitive `Bool))
  | `Name "!"     -> TyEnv.lookup env "Send"
  | `Name n       -> TyEnv.lookup env n

let fun_effects t pss =
  let rec get_eff =
    function
      | `Function (_, effects, _), [_] -> effects
      | `Function (_, _, t), _::pss -> get_eff (TypeUtils.concrete_type t, pss)
      | `Lolli (_, effects, _), [_] -> effects
      | `Lolli (_, _, t), _::pss -> get_eff (TypeUtils.concrete_type t, pss)
      | _ -> assert false in
  let t =
    match TypeUtils.concrete_type t with
      | `ForAll (_, t) -> TypeUtils.concrete_type t
      | t -> t
  in
    get_eff (t, pss)

let option :
    'self_type ->
  ('self_type -> 'a -> ('self_type * 'a * Types.datatype)) ->
  'a option -> ('self_type * ('a option) * (Types.datatype option))
  =
  fun o f ->
    function
      | None -> (o, None, None)
      | Some x -> let (o, x, t) = f o x in (o, Some x, Some t)

let optionu :
    'self_type ->
    ('self_type -> 'a -> ('self_type * 'a)) ->
  'a option -> ('self_type * ('a option)) =
  fun o f ->
    function
      | None -> (o, None)
      | Some x -> let (o, x) = f o x in (o, Some x)

let rec list :
    'self_type ->
    ('self_type -> 'a -> 'self_type * 'a * Types.datatype) ->
  'a list -> 'self_type * 'a list * Types.datatype list =
  fun o f ->
        function
          | [] -> (o, [], [])
          | x :: xs ->
              let (o, x, t) = f o x in
              let (o, xs, ts) = list o f xs in (o, x::xs, t::ts)

let rec listu :
    'self_type ->
    ('self_type -> 'a -> 'self_type * 'a) ->
  'a list -> 'self_type * 'a list =
  fun o f ->
    function
      | [] -> (o, [])
      | x :: xs ->
          let (o, x) = f o x in
          let (o, xs) = listu o f xs in (o, x::xs)

let check_type_application (e, t) k =
  begin
    try
      k ()
    with Instantiate.ArityMismatch ->
      prerr_endline ("Arity mismatch in type application");
      prerr_endline ("Expression: " ^ Show_phrasenode.show e);
      prerr_endline ("Type: "^Types.string_of_datatype t);
      raise Instantiate.ArityMismatch
  end

class transform (env : Types.typing_environment) =
  object (o : 'self_type)
    val var_env = env.Types.var_env
    val tycon_env = env.Types.tycon_env
    val formlet_env = TyEnv.empty
    val effect_row = fst (Types.unwrap_row env.Types.effect_row)

    method get_var_env : unit -> Types.environment = fun () -> var_env
    method get_tycon_env : unit -> Types.tycon_environment = fun () -> tycon_env
    method get_formlet_env : unit -> Types.environment = fun () -> formlet_env

    method backup_envs = var_env, tycon_env, formlet_env, effect_row
    method restore_envs (var_env, tycon_env, formlet_env, effect_row) =
      {< var_env = var_env; tycon_env = tycon_env; formlet_env = formlet_env;
         effect_row = effect_row >}

    method with_var_env var_env =
      {< var_env = var_env >}

    method with_formlet_env formlet_env =
      {< formlet_env = formlet_env >}

    method lookup_type : name -> Types.datatype = fun var ->
      TyEnv.lookup var_env var

    method lookup_effects : Types.row = effect_row

    method with_effects : Types.row -> 'self_type = fun effects ->
      {< effect_row = fst (Types.unwrap_row effects) >}

    method sugar_datatype : datatype -> ('self_type * datatype) =
      fun s -> (o, s)

    method datatype : Types.datatype -> ('self_type * Types.datatype) =
      fun t -> (o, t)

    method datatype' : datatype' -> ('self_type * datatype') =
      fun (s, t) ->
        let (o, s) = o#sugar_datatype s in
        let (o, t) = optionu o (fun o -> o#datatype) t in
          (o, (s, t))

    method row : Types.row -> ('self_type * Types.row) =
      fun row -> (o, row)

    method unary_op : unary_op -> ('self_type * unary_op * Types.datatype) =
      fun op ->
        (o, op, type_unary_op var_env tycon_env op)

    method binop : binop -> ('self_type * binop * Types.datatype) =
      fun op ->
        (o, op, type_binary_op var_env tycon_env op)

    method sec : sec -> ('self_type * sec * Types.datatype) =
      fun sec ->
        (o, sec, type_section var_env sec)

    method sentence : sentence -> ('self_type * sentence) =
      function
      | `Definitions defs ->
          let (o, defs) = listu o (fun o -> o#binding) defs
          in (o, `Definitions defs)
      | `Expression e -> let (o, e, _) = o#phrase e in (o, `Expression e)
      | `Directive d -> (o, `Directive d)

    method regex : regex -> ('self_type * regex) =
      function
        | (`Range _ | `Simply _ | `Any  | `StartAnchor | `EndAnchor) as r -> (o, r)
        | `Quote r -> let (o, r) = o#regex r in (o, `Quote r)
        | `Seq rs ->
            let (o, rs) = listu o (fun o -> o#regex) rs in (o, `Seq rs)
        | `Alternate (r1, r2) ->
            let (o, r1) = o#regex r1 in
            let (o, r2) = o#regex r2 in
              (o, `Alternate (r1, r2))
        | `Group r -> let (o, r) = o#regex r in (o, `Group r)
        | `Repeat (repeat, r) ->
            let (o, r) = o#regex r in (o, `Repeat (repeat, r))
        | `Splice e -> let (o, e, _) = o#phrase e in (o, `Splice e)
        | `Replace (r, `Literal s) ->
            let (o, r) = o#regex r in
              (o, `Replace (r, `Literal s))
        | `Replace (r, `Splice e) ->
            let (o, r) = o#regex r in
            let (o, e, _) = o#phrase e in
              (o, `Replace (r, `Splice e))

    method program : program -> ('self_type * program * Types.datatype option) =
      fun (bs, e) ->
        let (o, bs) = listu o (fun o -> o#binding) bs in
        let (o, e, t) = option o (fun o -> o#phrase) e
        in (o, (bs, e), t)

    method given_spawn_location :
      given_spawn_location ->
      ('self_type * given_spawn_location) = function
        | `ExplicitSpawnLocation p ->
            let (o, phr, _phr_ty) = o#phrase p in
            (o, `ExplicitSpawnLocation phr)
        | l -> (o, l)

    method phrasenode : phrasenode -> ('self_type * phrasenode * Types.datatype) =
      function
      | `Constant c -> let (o, c, t) = o#constant c in (o, (`Constant c), t)
      | `Var var -> (o, `Var var, o#lookup_type var)
      | `FunLit (Some argss, lin, lam, location) ->
          let inner_e = snd (try last argss with Invalid_argument s -> raise (Invalid_argument ("@" ^ s))) in
          let (o, lam, rt) = o#funlit inner_e lam in
          let (o, t) =
            List.fold_right
              (fun (args, effects) (o, rt) ->
                 let (o, args) = o#datatype args in
                 let (o, effects) = o#row effects in
                   (o, `Function (args, effects, rt)))
              argss
              (o, rt)
          in
            (o, `FunLit (Some argss, lin, lam, location), t)
      | `HandlerLit _ -> assert false
      | `Spawn (`Wait, loc, body, Some inner_effects) ->
          assert (loc = `NoSpawnLocation);
          (* bring the inner effects into scope, then restore the
             environments afterwards *)
          let envs = o#backup_envs in
          let (o, inner_effects) = o#row inner_effects in
          let o = o#with_effects inner_effects in
          let (o, body, body_type) = o#phrase body in
          let o = o#restore_envs envs in
            (o, `Spawn (`Wait, loc, body, Some inner_effects), body_type)
      | `Spawn (k, spawn_loc, body, Some inner_effects) ->
          (* bring the inner effects into scope, then restore the
             environments afterwards *)
          let (o, spawn_loc) = o#given_spawn_location spawn_loc in
          let envs = o#backup_envs in
          let (o, inner_effects) = o#row inner_effects in
          let process_type = `Application (Types.process, [`Row inner_effects]) in
          let o = o#with_effects inner_effects in
          let (o, body, _) = o#phrase body in
          let o = o#restore_envs envs in
            (o, (`Spawn (k, spawn_loc, body, Some inner_effects)), process_type)
      | `Select (l, e) ->
         let (o, e, t) = o#phrase e in
         (o, (`Select (l, e)), TypeUtils.select_type l t)
      | `Offer (e, bs, Some t) ->
          let (o, e, _) = o#phrase e in
          let (o, bs) =
            listu o
              (fun o (p, e) ->
                 let (o, p) = o#pattern p in
                 let (o, e, _) = o#phrase e in (o, (p, e)))
              bs in
          let (o, t) = o#datatype t in
            (o, `Offer (e, bs, Some t), t)
      | `CP p ->
         let (o, p, t) = o#cp_phrase p in
         (o, `CP p, t)
      | `Query (range, body, Some t) ->
          let (o, range) =
            optionu o
              (fun o (limit, offset) ->
                 let (o, limit, _) = o#phrase limit in
                 let (o, offset, _) = o#phrase offset in
                   (o, (limit, offset)))
              range in
          let (o, body, _) = o#phrase body in
          let (o, t) = o#datatype t in
            (o, (`Query (range, body, Some t)), t)
      | `ListLit (es, Some t) ->
          let (o, es, _) = list o (fun o -> o#phrase) es in
          let (o, t) = o#datatype t in
            (o, `ListLit (es, Some t), Types.make_list_type t)
      | `RangeLit (e1, e2) ->
          let (o, e1, _) = o#phrase e1 in
          let (o, e2, _) = o#phrase e2 in
            (o, `RangeLit (e1, e2), Types.make_list_type Types.int_type)
      | `Iteration (gens, body, cond, orderby) ->
          let (o, gens) = listu o (fun o -> o#iterpatt) gens in
          let (o, body, t) = o#phrase body in
          let (o, cond, _) = option o (fun o -> o#phrase) cond in
          let (o, orderby, _) = option o (fun o -> o#phrase) orderby in
            (o, `Iteration (gens, body, cond, orderby), t)
      | `Escape (b, e) ->
          let envs = o#backup_envs in
          let (o, b) = o#binder b in
          let (o, e, t) = o#phrase e in
          let o = o#restore_envs envs in
            (o, `Escape (b, e), t)
      | `Section sec -> (o, `Section sec, type_section var_env sec)
      | `Conditional (p, e1, e2) ->
          let (o, p, _) = o#phrase p in
          let (o, e1, t) = o#phrase e1 in
          let (o, e2, _) = o#phrase e2
          in (o, `Conditional (p, e1, e2), t)
      | `Block (bs, e) ->
          let envs = o#backup_envs in
          let (o, bs) = listu o (fun o -> o#binding) bs in
          let (o, e, t) = o#phrase e in
          let o = o#restore_envs envs in
            o, `Block (bs, e), t
      | `InfixAppl ((tyargs, op), e1, e2) ->
          let (o, op, t) = o#binop op in
            check_type_application
              (`InfixAppl ((tyargs, op), e1, e2), t)
              (fun () ->
                 let t = TypeUtils.return_type (Instantiate.apply_type t tyargs) in
                 let (o, e1, _) = o#phrase e1 in
                 let (o, e2, _) = o#phrase e2 in
                   (o, `InfixAppl ((tyargs, op), e1, e2), t))
      | `Regex r ->
          let (o, r) = o#regex r in
            (o, `Regex r, Instantiate.alias "Regex" [] tycon_env)
      | `UnaryAppl ((tyargs, op), e) ->
          let (o, op, t) = o#unary_op op in
            check_type_application
              (`UnaryAppl ((tyargs, op), e), t)
              (fun () ->
                 let t = TypeUtils.return_type (Instantiate.apply_type t tyargs) in
                 let (o, e, _) = o#phrase e in
                   (o, `UnaryAppl ((tyargs, op), e), t))
      | `FnAppl (f, args) ->
         let (o, f, ft) = o#phrase f in
         let (o, args, _) = list o (fun o -> o#phrase) args in
            (o, `FnAppl (f, args), TypeUtils.return_type ft)
      | `TAbstr (tyvars, e) ->
          let outer_tyvars = o#backup_quantifiers in
          let (o, qs) = o#quantifiers (Types.unbox_quantifiers tyvars) in
          let (o, e, t) = o#phrase e in
          let o = o#restore_quantifiers outer_tyvars in
          let t = Types.for_all (qs, t) in
            (o, tabstr (qs, fst e), t)
      | `TAppl (e, tyargs) ->
          let (o, e, t) = o#phrase e in
            check_type_application
              (`TAppl (e, tyargs), t)
              (fun () ->
                 let t = Instantiate.apply_type t tyargs in
                   (o, `TAppl (e, tyargs), t))
      | `TupleLit [e] ->
          (* QUESTION:

             Why do we type 1-tuples as if they aren't tuples?
          *)
          let (o, e, t) = o#phrase e in
            (o, `TupleLit [e], t)
      | `TupleLit es ->
          let (o, es, ts) = list o (fun o -> o#phrase) es in
            (o, `TupleLit es, Types.make_tuple_type ts)
      | `RecordLit (fields, base) ->
          let (o, fields, field_types) =
            let rec list o =
              function
                | [] -> (o, [], StringMap.empty)
                | (name, e)::fields ->
                    let (o, e, t) = o#phrase e in
                    let (o, fields, field_types) = list o fields in
                      (o,
                       (name, e)::fields,
                       StringMap.add name t field_types)
            in
              list o fields in
          let (o, base, base_type) = option o (fun o -> o#phrase) base in
          let t =
            match base_type with
              | None -> Types.make_record_type field_types
              | Some t ->
                  begin
                    match TypeUtils.concrete_type t with
                      | `Record row ->
                          `Record (Types.extend_row field_types row)
                      | t ->
                          Debug.print ("bad t: " ^ Types.string_of_datatype t);
                          assert false
                  end
          in
            (o, `RecordLit (fields, base), t)
      | `Projection (e, name) ->
          let (o, e, t) = o#phrase e in
          (o, `Projection (e, name), TypeUtils.project_type name t)
      | `With (e, fields) ->
          let (o, e, t) = o#phrase e in
          let (o, fields) =
            let rec list o =
              function
                | [] -> (o, [])
                | (name, e)::fields ->
                    let (o, e, _) = o#phrase e in
                    let (o, fields) = list o fields in
                      (o, (name, e)::fields)
            in
              list o fields
          in
            (o, `With (e, fields), t)
      | `TypeAnnotation (e, ann_type) ->
          let (o, e, _) = o#phrase e in
          let (o, ann_type) = o#datatype' ann_type in
          let t = val_of (snd ann_type) in
          (o, `TypeAnnotation (e, ann_type), t)
      | `Upcast (e, to_type, from_type) ->
          let (o, e, _) = o#phrase e in
          let (o, to_type) = o#datatype' to_type in
          let (o, from_type) = o#datatype' from_type in
          let t = val_of (snd to_type) in
            (o, `Upcast (e, to_type, from_type), t)
      | `ConstructorLit (name, e, Some t) ->
          let (o, e, _) = option o (fun o -> o#phrase) e in
          let (o, t) = o#datatype t in
          (o, `ConstructorLit (name, e, Some t), t)
      | `DoOperation (name, ps, Some t) ->
	 let (o, ps, _) = list o (fun o -> o#phrase) ps in
	 (o, `DoOperation (name, ps, Some t), t)
      | `Handle { sh_expr; sh_clauses; sh_descr } ->
         let (input_row, input_t, output_row, output_t) = sh_descr.shd_types in
         let (o, expr, _) = o#phrase sh_expr in
         let (o, cases) =
           listu o
              (fun o (p, e) ->
                let (o, p) = o#pattern p in
                let (o, e, _) = o#phrase e in (o, (p, e)))
              sh_clauses
         in
         let (o, input_row) = o#row input_row in
         let (o, input_t) = o#datatype input_t in
         let (o, output_row) = o#row output_row in
         let (o, output_t) = o#datatype output_t in
	 let (o, raw_row) = o#row sh_descr.shd_raw_row in
         let descr = {
                       shd_depth = sh_descr.shd_depth;
                       shd_types = (input_row, input_t, output_row, output_t);
                       shd_raw_row = raw_row;
                     }
         in
         (o, `Handle { sh_expr = expr; sh_clauses = cases; sh_descr = descr }, output_t)
      | `Switch (v, cases, Some t) ->
          let (o, v, _) = o#phrase v in
          let (o, cases) =
            listu o
              (fun o (p, e) ->
                 let (o, p) = o#pattern p in
                 let (o, e, _) = o#phrase e in (o, (p, e)))
              cases in
          let (o, t) = o#datatype t in
            (o, `Switch (v, cases, Some t), t)
      | `Receive (cases, Some t) ->
          let (o, cases) =
            listu o
              (fun o (p, e) ->
                 let (o, p) = o#pattern p in
                 let (o, e, _) = o#phrase e in (o, (p, e)))
              cases in
          let (o, t) = o#datatype t in
            (o, `Receive (cases, Some t), t)
      | `DatabaseLit (name, (driver, args)) ->
          let (o, name, _) = o#phrase name in
          let (o, driver, _) = option o (fun o -> o#phrase) driver in
          let (o, args, _) = option o (fun o -> o#phrase) args in
            (o, `DatabaseLit (name, (driver, args)), `Primitive `DB)
      | `TableLit (name, (dtype, Some (read_row, write_row, needed_row)), constraints, keys, db) ->
          let (o, name, _) = o#phrase name in
          let (o, db, _) = o#phrase db in
          let (o, dtype) = o#sugar_datatype dtype in
          let (o, read_row) = o#datatype read_row in
          let (o, write_row) = o#datatype write_row in
          let (o, needed_row) = o#datatype needed_row in
            (o, `TableLit (name, (dtype, Some (read_row, write_row, needed_row)), constraints, keys, db), `Table (read_row, write_row, needed_row))
      | `DBDelete (p, from, where) ->
          let (o, from, _) = o#phrase from in
          let (o, p) = o#pattern p in
            (* BUG:

               We should really reset the environment: variables bound
               by p shouldn't be visible in subsequent expression.

               The same applies to `DBUpdate and `Iteration.
            *)
          let (o, where, _) = option o (fun o -> o#phrase) where in
            (o, `DBDelete (p, from, where), Types.unit_type)
      | `DBInsert (into, labels, values, id) ->
          let (o, into, _) = o#phrase into in
          let (o, values, _) = o#phrase values in
          let (o, id, _) = option o (fun o -> o#phrase) id in
            (o, `DBInsert (into, labels, values, id), Types.unit_type)
      | `DBUpdate (p, from, where, set) ->
          let (o, from, _) = o#phrase from in
          let (o, p) = o#pattern p in
          let (o, where, _) = option o (fun o -> o#phrase) where in
          let (o, set) =
            listu o
              (fun o (name, value) ->
                 let (o, value, _) = o#phrase value in (o, (name, value)))
              set
          in
            (o, `DBUpdate (p, from, where, set), Types.unit_type)
      | `Xml (tag, attrs, attrexp, children) ->
          let (o, attrs) =
            listu o
              (fun o (name, value) ->
                 let (o, value, _) = list o (fun o -> o#phrase) value in
                   (o, (name, value)))
              attrs in
          let (o, attrexp, _) = option o (fun o -> o#phrase) attrexp in
          let (o, children, _) = list o (fun o -> o#phrase) children in
            (o, `Xml (tag, attrs, attrexp, children), Types.xml_type)
      | `TextNode s -> (o, `TextNode s, Types.xml_type)
      | `Formlet (body, yields) ->
         let envs = o#backup_envs in
         let (o, body, _) = o#phrase body in
         (* ensure that the formlet bindings are only in scope in the
            yields clause *)
         let o = o#with_var_env (TyEnv.extend (o#get_var_env ()) (o#get_formlet_env ())) in
         let (o, yields, t) = o#phrase yields in
         let o = o#restore_envs envs in
         (o, `Formlet (body, yields), Instantiate.alias "Formlet" [`Type t] tycon_env)
      | `Page e -> let (o, e, _) = o#phrase e in (o, `Page e, Instantiate.alias "Page" [] tycon_env)
      | `FormletPlacement (f, h, attributes) ->
          let (o, f, _) = o#phrase f in
          let (o, h, _) = o#phrase h in
          let (o, attributes, _) = o#phrase attributes in
            (o, `FormletPlacement (f, h, attributes), Types.xml_type)
      | `PagePlacement e ->
          let (o, e, _) = o#phrase e in (o, `PagePlacement e, Types.xml_type)
      | `FormBinding (f, p) ->
         let envs = o#backup_envs in
         let (o, f, _) = o#phrase f in
         (* HACK: add the formlet bindings to the formlet environment *)
         let o = o#with_var_env TyEnv.empty in
         let (o, p) = o#pattern p in
         let formlet_env = TyEnv.extend formlet_env (o#get_var_env()) in
         let o = o#restore_envs envs in
         let o = o#with_formlet_env formlet_env in
         (* let o = {< formlet_env=TyEnv.extend formlet_env (o#get_var_env()) >} in *)
         (o, `FormBinding (f, p), Types.xml_type)
      | e -> failwith ("oops: "^Show_phrasenode.show  e)

    method phrase : phrase -> ('self_type * phrase * Types.datatype) =
      fun (e, pos) ->
        let (o, e, t) = o#phrasenode e in (o, (e, pos), t)

    method patternnode : patternnode -> ('self_type * patternnode) =
      function
      | `Any -> (o, `Any)
      | `Nil -> (o, `Nil)
      | `Cons (p, ps) ->
          let (o, p) = o#pattern p in
          let (o, ps) = o#pattern ps in (o, `Cons (p, ps))
      | `List p ->
          let (o, p) = listu o (fun o -> o#pattern) p in (o, `List p)
      | `Variant (name, p) ->
          let (o, p) = optionu o (fun o -> o#pattern) p
          in (o, `Variant (name, p))
      | `Negative name -> (o, `Negative name)
      | `Record (fields, rest) ->
          let (o, fields) =
            listu o
              (fun o (name, p) ->
                 let (o, p) = o#pattern p in (o, (name, p)))
              fields in
          let (o, rest) = optionu o (fun o -> o#pattern) rest
          in (o, `Record (fields, rest))
      | `Tuple ps ->
          let (o, ps) = listu o (fun o -> o#pattern) ps in (o, `Tuple ps)
      | `Constant c -> let (o, c, _) = o#constant c in (o, `Constant c)
      | `Variable x -> let (o, x) = o#binder x in (o, `Variable x)
      | `As (x, p) ->
          let (o, x) = o#binder x in
          let (o, p) = o#pattern p in (o, (`As (x, p)))
      | `HasType (p, t) ->
          let (o, p) = o#pattern p in (o, (`HasType (p, t)))

    method pattern : pattern -> ('self_type * pattern) =
      fun (p, pos) ->
        let (o, p) = o#patternnode p in (o, (p, pos))

    method iterpatt : iterpatt -> ('self_type * iterpatt) =
      function
      | `List (p, e) ->
          let (o, e, _) = o#phrase e in
          let (o, p) = o#pattern p in
            (o, `List (p, e))
      | `Table (p, e) ->
          let (o, e, _) = o#phrase e in
          let (o, p) = o#pattern p in
           (o, `Table (p, e))

    method funlit : Types.row -> funlit -> ('self_type * funlit * Types.datatype) =
      fun inner_eff (pss, e) ->
        let envs = o#backup_envs in
        let (o, pss) = listu o (fun o -> listu o (fun o -> o#pattern)) pss in
        let o = o#with_effects inner_eff in
        let (o, e, t) = o#phrase e in
        let o = o#restore_envs envs in
        (o, (pss, e), t)

    method handlerlit : Types.datatype -> handlerlit -> ('self_type * handlerlit * Types.datatype) =
      fun _ _ -> failwith "transformSugar.ml: method handlerlit not yet implemented!" (*
      let envs = o#backup_envs in
      let (o, m) =
	match m with
	  `Phrase p  -> let (o, m) = o#phrase p in (o, `Phrase m)
	| `Pattern p -> let (o, m) = o#pattern p in (o, `Pattern m)
      in
      let (o, cases) =
        listu o
	      (fun o (p, e) ->
               let (o, p) = o#pattern p in
               let (o, e, _) = o#phrase e in (o, (p, e)))
	      cases
      in
      let o = o#restore_envs envs in
													 (o, (m, cases, params), t)*)

    method constant : constant -> ('self_type * constant * Types.datatype) =
      function
        | `Float v -> (o, `Float v, Types.float_type)
        | `Int v -> (o, `Int v, Types.int_type)
        | `String v -> (o, `String v, Types.string_type)
        | `Bool v -> (o, `Bool v, Types.bool_type)
        | `Char v -> (o, `Char v, Types.char_type)

    method quantifiers : Types.quantifier list -> ('self_type * Types.quantifier list) =
      fun qs -> (o, qs)
    method backup_quantifiers : IntSet.t = IntSet.empty
    method restore_quantifiers : IntSet.t -> 'self_type = fun _ -> o

    method rec_bodies :
      (binder * declared_linearity * ((tyvar list * (Types.datatype * Types.quantifier option list) option) * funlit) * location * datatype' option * position) list ->
      ('self_type *
         (binder * declared_linearity * ((tyvar list * (Types.datatype * Types.quantifier option list) option) * funlit) * location * datatype' option * position) list) =
      let outer_tyvars = o#backup_quantifiers in
      let rec list o =
        function
          | [] -> (o, [])
          | (f, lin, ((tyvars, Some (inner, extras)), lam), location, t, pos)::defs ->
              let (o, tyvars) = o#quantifiers tyvars in
              let (o, inner) = o#datatype inner in
              let inner_effects = fun_effects inner (fst lam) in
              let (o, lam, _) = o#funlit inner_effects lam in
              let o = o#restore_quantifiers outer_tyvars in
              let (o, defs) = list o defs in
                (o, (f, lin, ((tyvars, Some (inner, extras)), lam), location, t, pos)::defs)
          | _ :: _ -> assert false
      in
        list o

    method rec_activate_outer_bindings :
      (binder * declared_linearity * ((tyvar list * (Types.datatype * Types.quantifier option list) option) * funlit) * location * datatype' option * position) list ->
      ('self_type *
         (binder * declared_linearity * ((tyvar list * (Types.datatype * Types.quantifier option list) option) * funlit) * location * datatype' option * position) list) =
      let rec list o =
        function
          | [] -> o, []
          | (f, lin, body, location, t, pos)::defs ->
              let (o, f) = o#binder f in
              let (o, defs) = list o defs in
              let (o, t) = optionu o (fun o -> o#datatype') t in
                o, (f, lin, body, location, t, pos)::defs
      in
        list o

    method rec_activate_inner_bindings :
      (binder * declared_linearity * ((tyvar list * (Types.datatype * Types.quantifier option list) option) * funlit) * location * datatype' option * position) list ->
      'self_type =
      let bt (name, _, pos) t = (name, Some t, pos) in
      let rec list o =
        function
          | [] -> o
          | (f, _, ((_tyvars, Some (inner, _extras)), _lam), _location, _t, _pos)::defs ->
              let (o, _) = o#binder (bt f inner) in
                list o defs
          | _ :: _ -> assert false
      in
        list o

    method bindingnode : bindingnode -> ('self_type * bindingnode) =
      function
      | `Val (tyvars, p, e, location, t) ->
         let outer_tyvars = o#backup_quantifiers in
         let (o, tyvars) = o#quantifiers tyvars in
         let (o, e, _) = o#phrase e in
         let o = o#restore_quantifiers outer_tyvars in
         let (o, p) = o#pattern p in
         let (o, t) = optionu o (fun o -> o#datatype') t in
         (o, `Val (tyvars, p, e, location, t))
      | `Fun ((_, Some ft, _) as f, lin, (tyvars, lam), location, t) ->
         let outer_tyvars = o#backup_quantifiers in
         let (o, tyvars) = o#quantifiers tyvars in
         let inner_effects = fun_effects ft (fst lam) in
         let (o, lam, _) = o#funlit inner_effects lam in
         let o = o#restore_quantifiers outer_tyvars in
         let (o, f) = o#binder f in
         let (o, t) = optionu o (fun o -> o#datatype') t in
         (o, `Fun (f, lin, (tyvars, lam), location, t))
      | `Fun _ -> failwith "Unannotated non-recursive function binding"
      | `Funs defs ->
         (* put the inner bindings in the environment *)
         let o = o#rec_activate_inner_bindings defs in

         (* transform the function bodies *)
         let (o, defs) = o#rec_bodies defs in

         (* put the outer bindings in the environment *)
         let o, defs = o#rec_activate_outer_bindings defs in
         (o, (`Funs defs))
<<<<<<< HEAD
      | `Handler _ -> assert false
      | `Foreign (f, language, t) ->
=======
      | `Foreign (f, raw_name, language, file, t) ->
>>>>>>> 6a143590
         let (o, f) = o#binder f in
         (o, `Foreign (f, raw_name, language, file, t))
      | `Type (name, vars, (_, Some dt)) as e ->
         let tycon_env = TyEnv.bind tycon_env (name, `Alias (List.map (snd ->- val_of) vars, dt)) in
         {< tycon_env=tycon_env >}, e
      | `Type _ -> failwith "Unannotated type alias"
      | `Infix -> (o, `Infix)
      | `Exp e -> let (o, e, _) = o#phrase e in (o, `Exp e)
      | `AlienBlock _ -> assert false
      | `Module _ -> assert false
      | `QualifiedImport _ -> assert false

    method binding : binding -> ('self_type * binding) =
      fun (b, pos) ->
        let (o, b) = o#bindingnode b in (o, (b, pos))

    method binder : binder -> ('self_type * binder) =
      function
      | (name, Some t, pos) ->
         let var_env = TyEnv.bind var_env (name, t) in
         ({< var_env=var_env >}, (name, Some t, pos))
      | _ -> assert false

    method cp_phrase : cp_phrase -> ('self_type * cp_phrase * Types.datatype) =
      fun (p, pos) ->
      let (o, p, t) = o#cp_phrasenode p in
      (o, (p, pos), t)

    (* TODO: should really invoke o#datatype on type annotations! *)
    method cp_phrasenode : cp_phrasenode -> ('self_type * cp_phrasenode * Types.datatype) = function
      | `Unquote (bs, e) ->
         let envs = o#backup_envs in
         let (o, bs) = listu o (fun o -> o#binding) bs in
         let (o, e, t) = o#phrase e in
         let o = o#restore_envs envs in
         o, `Unquote (bs, e), t
      | `Grab (cbind, None, p) ->
         let (o, p, t) = o#cp_phrase p in
         o, `Grab (cbind, None, p), t
      | `Grab ((c, Some (`Input (_a, s), _grab_tyargs) as cbind), Some b, p) -> (* FYI: a = u *)
         let envs = o#backup_envs in
         let (o, b) = o#binder b in
         let venv = TyEnv.bind (o#get_var_env ()) (c, s) in
         let o = {< var_env = venv >} in
         let (o, p, t) = o#cp_phrase p in
         let o = o#restore_envs envs in
         o, `Grab (cbind, Some b, p), t
      | `Give ((c, Some (`Output (_t, s), _tyargs) as cbind), e, p) ->
         let envs = o#backup_envs in
         let o = {< var_env = TyEnv.bind (o#get_var_env ()) (c, s) >} in
         let (o, e, _typ) = option o (fun o -> o#phrase) e in
         let (o, p, t) = o#cp_phrase p in
         let o = o#restore_envs envs in
         o, `Give (cbind, e, p), t
      | `GiveNothing c ->
         let envs = o#backup_envs in
         let o, c = o#binder c in
         let o = o#restore_envs envs in
         o, `GiveNothing c, Types.make_endbang_type
      | `Grab _ -> failwith "Malformed grab in TransformSugar"
      | `Give _ -> failwith "Malformed give in TransformSugar"
      | `Select (b, label, p) ->
         let envs = o#backup_envs in
         let o, b = o#binder b in
         let (o, p, t) = o#cp_phrase p in
         let o = o#restore_envs envs in
         o, `Select (b, label, p), t
      | `Offer (b, cases) ->
         let (o, cases) = List.fold_right (fun (label, p) (o, cases) ->
                                           let envs = o#backup_envs in
                                           let o, _ = o#binder b in
                                           let (o, p, t) = o#cp_phrase p in
                                           (o#restore_envs envs, ((label, p), t) :: cases)) cases (o, []) in
         begin
           match List.split cases with
           | cases, t :: _ts ->
              o, `Offer (b, cases), t
           | _ -> assert false
         end
      | `Link (c, d) -> o, `Link (c, d), Types.unit_type
      | `Comp ((c, Some s, _ as cbind), left, right) ->
         let envs = o#backup_envs in
         let (o, left, _typ) = {< var_env = TyEnv.bind (o#get_var_env ()) (c, s) >}#cp_phrase left in
         let whiny_dual_type s = try Types.dual_type s with Invalid_argument _ -> raise (Invalid_argument ("Attempted to dualize non-session type " ^ Types.string_of_datatype s)) in
         let (o, right, t) = {< var_env = TyEnv.bind (o#get_var_env ()) (c, whiny_dual_type s) >}#cp_phrase right in
         let o = o#restore_envs envs in
         o, `Comp (cbind, left, right), t
      | `Comp _ -> assert false
  end<|MERGE_RESOLUTION|>--- conflicted
+++ resolved
@@ -723,12 +723,8 @@
          (* put the outer bindings in the environment *)
          let o, defs = o#rec_activate_outer_bindings defs in
          (o, (`Funs defs))
-<<<<<<< HEAD
       | `Handler _ -> assert false
-      | `Foreign (f, language, t) ->
-=======
       | `Foreign (f, raw_name, language, file, t) ->
->>>>>>> 6a143590
          let (o, f) = o#binder f in
          (o, `Foreign (f, raw_name, language, file, t))
       | `Type (name, vars, (_, Some dt)) as e ->
