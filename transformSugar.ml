--- conflicted
+++ resolved
@@ -722,10 +722,7 @@
                                            (o#restore_envs envs, ((label, p), t) :: cases)) cases (o, []) in
          let (cases, t :: ts) = List.split cases in
          o, `Offer (b, cases), t
-<<<<<<< HEAD
-=======
       | `Fuse (c, d) -> o, `Fuse (c, d), Types.unit_type
->>>>>>> 6c96fda1
       | `Comp ((c, Some s, _ as cbind), left, right) ->
          let envs = o#backup_envs in
          let (o, left, _typ) = {< var_env = TyEnv.bind (o#get_var_env ()) (c, s) >}#cp_phrase left in
