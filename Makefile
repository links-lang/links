-include ./Makefile.config

OCAMLMAKEFILE = ./OCamlMakefile

PACKS=str deriving.syntax deriving.syntax.classes deriving.runtime lwt lwt.syntax lwt.unix cgi base64 cohttp cohttp.lwt unix websocket websocket.lwt websocket.cohttp
export OCAMLFLAGS=-syntax camlp4o

PATH := $(PATH):deriving

POSTGRESQL_LIBDIR=$(shell ocamlfind query postgresql)
SQLITE3_LIBDIR=$(shell ocamlfind query sqlite3)
MYSQL_LIBDIR=$(shell ocamlfind query mysql)

ifneq ($(SQLITE3_LIBDIR),)
   DB_CODE    += lite3_database.ml
   DB_AUXLIBS += $(SQLITE3_LIBDIR)
   DB_CLIBS   += sqlite3
   DB_LIBS    += sqlite3
endif

ifneq ($(MYSQL_LIBDIR),)
   DB_CODE    += mysql_database.ml
   DB_AUXLIBS += $(MYSQL_LIBDIR)
   DB_LIBS    += mysql
endif

ifneq ($(POSTGRESQL_LIBDIR),)
   DB_CODE    += pg_database.ml
   DB_AUXLIBS += $(POSTGRESQL_LIBDIR)
   DB_LIBS    += postgresql
   THREADS = yes
endif

AUXLIB_DIRS = $(DB_AUXLIBS)

ifdef PROF
OCAMLOPT := ocamlopt -p -inline 0
endif

#OCAMLYACC := menhir --infer --comment --explain --dump --log-grammar 1 --log-code 1 --log-automaton 2 --graph
OCAMLYACC := ocamlyacc -v

OCAMLFLAGS=-dtypes -w Ae-44-45-60 -g -cclib -lunix
#OCAMLDOCFLAGS=-pp deriving

# additional files to clean
TRASH=*.tmp *.output *.cache

# Other people's code.
OPC = unionfind.ml unionfind.mli \
      getopt.ml getopt.mli PP.ml

SOURCES = $(OPC)                                \
          multipart.ml                          \
          notfound.ml                           \
          utility.ml                            \
		  processTypes.mli processTypes.ml      \
          env.mli env.ml                        \
          settings.mli settings.ml              \
          basicsettings.ml                      \
          debug.mli debug.ml                    \
          performance.mli performance.ml        \
          graph.ml                              \
          types.mli types.ml                    \
          constant.ml                           \
          sourceCode.ml                         \
          regex.ml                              \
          sugartypes.ml                         \
          parser.mly                            \
          lexer.mli lexer.mll                   \
          typeUtils.mli typeUtils.ml            \
          errors.mli errors.ml                  \
          instantiate.mli instantiate.ml        \
          generalise.mli generalise.ml          \
          typevarcheck.mli typevarcheck.ml      \
          unify.mli unify.ml                    \
          var.ml                                \
          ir.mli ir.ml                          \
          tables.ml                             \
          closures.ml                           \
          parse.mli parse.ml                    \
          sugarTraversals.mli  sugarTraversals.ml       \
					moduleUtils.mli moduleUtils.ml \
          resolvePositions.mli resolvePositions.ml       \
					chaser.mli chaser.ml \
					desugarModules.mli desugarModules.ml \
          desugarDatatypes.mli desugarDatatypes.ml      \
          defaultAliases.ml                     \
					requestData.mli requestData.ml        \
          value.mli value.ml                    \
          eventHandlers.mli eventHandlers.ml    \
          xmlParser.mly xmlLexer.mll            \
          parseXml.mli parseXml.ml              \
          refineBindings.mli refineBindings.ml           \
          desugarLAttributes.mli desugarLAttributes.ml   \
          transformSugar.mli transformSugar.ml           \
          fixTypeAbstractions.mli fixTypeAbstractions.ml \
          desugarPages.mli desugarPages.ml               \
          desugarFormlets.mli desugarFormlets.ml         \
          desugarRegexes.mli desugarRegexes.ml           \
          desugarFors.mli desugarFors.ml                 \
          desugarDbs.mli desugarDbs.ml                   \
          desugarFuns.mli desugarFuns.ml                 \
          desugarProcesses.mli desugarProcesses.ml       \
          desugarInners.mli desugarInners.ml             \
					desugarCP.mli desugarCP.ml                     \
          typeSugar.mli typeSugar.ml                     \
          checkXmlQuasiquotes.ml                \
          frontend.ml                           \
          dumpTypes.ml                          \
          compilePatterns.ml                    \
<<<<<<< HEAD
					websocketMessages.ml \
=======
>>>>>>> 568ff46d
          jsonparse.mly                         \
          jsonlex.mll                           \
          js.ml                                 \
          json.mli json.ml                      \
          proc.mli proc.ml                      \
					resolveJsonState.mli resolveJsonState.ml \
          database.mli database.ml              \
          linksregex.ml                         \
	  lib.mli lib.ml                        \
          sugartoir.mli sugartoir.ml            \
          loader.mli loader.ml                  \
          $(DB_CODE)                            \
          irtojs.mli irtojs.ml                  \
          query.mli query.ml                              \
          queryshredding.ml                     \
          webserver_types.mli webserver_types.ml \
          webserver.mli                         \
	  evalir.ml                             \
          buildTables.ml                        \
          webif.mli webif.ml                    \
	  webserver.ml                          \
          links.ml                              \

# TODO: get these working again
#
#          test.ml                               \
#          tests.ml                              \


LIBS    = $(DB_LIBS)

RESULT  = links
CLIBS 	= $(DB_CLIBS)

INCDIRS = $(AUXLIB_DIRS) $(EXTRA_INCDIRS)
LIBDIRS = $(AUXLIB_DIRS) $(EXTRA_LIBDIRS)

include $(OCAMLMAKEFILE)

.PHONY: tests
tests: $(RESULT)
	@OCAMLRUNPARAM="" ./run-tests

fixmes:
	@grep FIXME *.ml *.mli *.mly *.mll

.PHONY: docs docs-clean clean

docs:
	cd doc && make

quick-help:
	cd doc && make quick-help.html

docs-clean:
	cd doc && make clean

prelude.links.cache: prelude.links links
	@echo "Pre-compiling prelude..."
	@./links -e 'print("Prelude compiled OK.")'

cache-clean:
	-rm -f prelude.links.cache

byte-code: cache-clean

native-code: cache-clean

clean :: docs-clean cache-clean

.PHONY: install
install: nc
	@echo "Installing Links to prefix $(LINKS_PREFIX)"
	@echo "Installing Links to $(LINKS_BIN)"
	install -d $(LINKS_BIN)
	install links $(LINKS_BIN)/links
	@echo "Installing prelude.links to $(LINKS_LIB)"
	install -d $(LINKS_LIB)
	install prelude.links $(LINKS_LIB)/prelude.links
	@echo "Add environment variable binding LINKS_LIB=$(LINKS_LIB) to"
	@echo "your environment to enable calling Links from any directory."

.PHONY: uninstall
uninstall:
	@echo "Uninstalling Links from $(LINKS_PREFIX)"
	@echo "Removing $(LINKS_BIN)/links"
	rm -f $(LINKS_BIN)/links
	@echo "Removing $(LINKS_LIB)/prelude.links"
	rm -f $(LINKS_LIB)/prelude.links<|MERGE_RESOLUTION|>--- conflicted
+++ resolved
@@ -109,10 +109,7 @@
           frontend.ml                           \
           dumpTypes.ml                          \
           compilePatterns.ml                    \
-<<<<<<< HEAD
 					websocketMessages.ml \
-=======
->>>>>>> 568ff46d
           jsonparse.mly                         \
           jsonlex.mll                           \
           js.ml                                 \
