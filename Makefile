-include ./Makefile.config

OCAMLMAKEFILE = ./OCamlMakefile

PACKS=str deriving.syntax deriving.syntax.classes deriving.runtime lwt lwt.syntax lwt.unix cgi base64 cohttp cohttp.lwt unix
export OCAMLFLAGS=-syntax camlp4o

PATH := $(PATH):deriving

POSTGRESQL_LIBDIR=$(shell ocamlfind query postgresql)
SQLITE3_LIBDIR=$(shell ocamlfind query sqlite3)
MYSQL_LIBDIR=$(shell ocamlfind query mysql)

ifneq ($(SQLITE3_LIBDIR),)
   DB_CODE    += lite3_database.ml
   DB_AUXLIBS += $(SQLITE3_LIBDIR)
   DB_CLIBS   += sqlite3
   DB_LIBS    += sqlite3
endif

ifneq ($(MYSQL_LIBDIR),)
   DB_CODE    += mysql_database.ml
   DB_AUXLIBS += $(MYSQL_LIBDIR)
   DB_LIBS    += mysql
endif

ifneq ($(POSTGRESQL_LIBDIR),)
   DB_CODE    += pg_database.ml
   DB_AUXLIBS += $(POSTGRESQL_LIBDIR)
   DB_LIBS    += postgresql
   THREADS = yes
endif

AUXLIB_DIRS = $(DB_AUXLIBS)

ifdef PROF
OCAMLOPT := ocamlopt -p -inline 0
endif

#OCAMLYACC := menhir --infer --comment --explain --dump --log-grammar 1 --log-code 1 --log-automaton 2 --graph
OCAMLYACC := ocamlyacc -v

OCAMLFLAGS=-dtypes -w Ae-44-45-60 -g -cclib -lunix
#OCAMLDOCFLAGS=-pp deriving

# additional files to clean
TRASH=*.tmp *.output *.cache

# Other people's code.
OPC = unionfind.ml unionfind.mli \
      getopt.ml getopt.mli PP.ml

SOURCES = $(OPC)                                \
          multipart.ml                          \
          notfound.ml                           \
          utility.ml                            \
		  processTypes.mli processTypes.ml      \
          env.mli env.ml                        \
          settings.mli settings.ml              \
          basicsettings.ml                      \
          debug.mli debug.ml                    \
          performance.mli performance.ml        \
          graph.ml                              \
          types.mli types.ml                    \
          constant.ml                           \
          sourceCode.ml                         \
          regex.ml                              \
          sugartypes.ml                         \
          parser.mly                            \
          lexer.mli lexer.mll                   \
          typeUtils.mli typeUtils.ml            \
	  handlerUtils.ml                       \
          errors.mli errors.ml                  \
          instantiate.mli instantiate.ml        \
          generalise.mli generalise.ml          \
          typevarcheck.mli typevarcheck.ml      \
          unify.mli unify.ml                    \
          var.ml                                \
          ir.mli ir.ml                          \
          tables.ml                             \
          closures.ml                           \
          parse.mli parse.ml                    \
          sugarTraversals.mli  sugarTraversals.ml \
	  moduleUtils.mli moduleUtils.ml       \
          chaser.mli chaser.ml                 \
	  desugarModules.mli desugarModules.ml \
          desugarDatatypes.mli desugarDatatypes.ml \
          defaultAliases.ml                     \
					requestData.mli requestData.ml        \
          value.mli value.ml                    \
          eventHandlers.mli eventHandlers.ml    \
          xmlParser.mly xmlLexer.mll            \
          parseXml.mli parseXml.ml              \
          resolvePositions.mli resolvePositions.ml       \
          refineBindings.mli refineBindings.ml           \
          desugarLAttributes.mli desugarLAttributes.ml   \
          transformSugar.mli transformSugar.ml           \
          fixTypeAbstractions.mli fixTypeAbstractions.ml \
          desugarPages.mli desugarPages.ml               \
          desugarFormlets.mli desugarFormlets.ml         \
          desugarRegexes.mli desugarRegexes.ml           \
          desugarFors.mli desugarFors.ml                 \
          desugarDbs.mli desugarDbs.ml                   \
          desugarFuns.mli desugarFuns.ml                 \
          desugarProcesses.mli desugarProcesses.ml       \
          desugarInners.mli desugarInners.ml             \
<<<<<<< HEAD
	  desugarCP.mli desugarCP.ml                     \
	  desugarHandlers.mli desugarHandlers.ml         \
=======
					desugarCP.mli desugarCP.ml                     \
>>>>>>> f4167a36
          typeSugar.mli typeSugar.ml                     \
          checkXmlQuasiquotes.ml                \
          frontend.ml                           \
          dumpTypes.ml                          \
          compilePatterns.ml                    \
          jsonparse.mly                         \
          jsonlex.mll                           \
          js.ml                                 \
          json.mli json.ml                      \
          proc.mli proc.ml                      \
					resolveJsonState.mli resolveJsonState.ml \
          database.mli database.ml              \
          linksregex.ml                         \
	  lib.mli lib.ml                        \
          sugartoir.mli sugartoir.ml            \
          loader.mli loader.ml                  \
          $(DB_CODE)                            \
          irtojs.mli irtojs.ml                  \
          query.mli query.ml                              \
          queryshredding.ml                     \
          webserver_types.mli webserver_types.ml \
          webserver.mli                         \
	  evalir.ml                             \
          buildTables.ml                        \
          webif.mli webif.ml                    \
	  webserver.ml                          \
          links.ml                              \

# TODO: get these working again
#
#          test.ml                               \
#          tests.ml                              \

LIBS    = $(DB_LIBS)

RESULT  = links
CLIBS 	= $(DB_CLIBS)

INCDIRS = $(AUXLIB_DIRS) $(EXTRA_INCDIRS)
LIBDIRS = $(AUXLIB_DIRS) $(EXTRA_LIBDIRS)

include $(OCAMLMAKEFILE)

.PHONY: tests
tests: $(RESULT)
	@OCAMLRUNPARAM="" ./run-tests

fixmes:
	@grep FIXME *.ml *.mli *.mly *.mll

.PHONY: docs docs-clean clean

docs:
	cd doc && make

quick-help:
	cd doc && make quick-help.html

docs-clean:
	cd doc && make clean

prelude.links.cache: prelude.links links
	@echo "Pre-compiling prelude..."
	@./links -e 'print("Prelude compiled OK.")'

cache-clean:
	-rm -f prelude.links.cache

byte-code: cache-clean

native-code: cache-clean

clean :: docs-clean cache-clean

.PHONY: install
install: nc
	@echo "Installing Links to prefix $(LINKS_PREFIX)"
	@echo "Installing Links to $(LINKS_BIN)"
	install -d $(LINKS_BIN)
	install links $(LINKS_BIN)/links
	@echo "Installing prelude.links to $(LINKS_LIB)"
	install -d $(LINKS_LIB)
	install prelude.links $(LINKS_LIB)/prelude.links
	@echo "Add environment variable binding LINKS_LIB=$(LINKS_LIB) to"
	@echo "your environment to enable calling Links from any directory."

.PHONY: uninstall
uninstall:
	@echo "Uninstalling Links from $(LINKS_PREFIX)"
	@echo "Removing $(LINKS_BIN)/links"
	rm -f $(LINKS_BIN)/links
	@echo "Removing $(LINKS_LIB)/prelude.links"
	rm -f $(LINKS_LIB)/prelude.links<|MERGE_RESOLUTION|>--- conflicted
+++ resolved
@@ -104,12 +104,8 @@
           desugarFuns.mli desugarFuns.ml                 \
           desugarProcesses.mli desugarProcesses.ml       \
           desugarInners.mli desugarInners.ml             \
-<<<<<<< HEAD
 	  desugarCP.mli desugarCP.ml                     \
 	  desugarHandlers.mli desugarHandlers.ml         \
-=======
-					desugarCP.mli desugarCP.ml                     \
->>>>>>> f4167a36
           typeSugar.mli typeSugar.ml                     \
           checkXmlQuasiquotes.ml                \
           frontend.ml                           \
