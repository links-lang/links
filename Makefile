-include ./Makefile.config

OCAMLMAKEFILE = ./OCamlMakefile

PACKS=str deriving.syntax deriving.syntax.classes deriving.runtime lwt lwt.syntax lwt.unix cgi base64 cohttp cohttp.lwt unix websocket websocket.lwt websocket.cohttp ANSITerminal
export OCAMLFLAGS=-syntax camlp4o

PATH := $(PATH):deriving

POSTGRESQL_LIBDIR=$(shell ocamlfind query postgresql)
SQLITE3_LIBDIR=$(shell ocamlfind query sqlite3)
MYSQL_LIBDIR=$(shell ocamlfind query mysql)

ifneq ($(SQLITE3_LIBDIR),)
   DB_CODE    += lite3_database.ml
   DB_AUXLIBS += $(SQLITE3_LIBDIR)
   DB_CLIBS   += sqlite3
   DB_LIBS    += sqlite3
endif

ifneq ($(MYSQL_LIBDIR),)
   DB_CODE    += mysql_database.ml
   DB_AUXLIBS += $(MYSQL_LIBDIR)
   DB_LIBS    += mysql
endif

ifneq ($(POSTGRESQL_LIBDIR),)
   DB_CODE    += pg_database.ml
   DB_AUXLIBS += $(POSTGRESQL_LIBDIR)
   DB_LIBS    += postgresql
   THREADS = yes
endif

AUXLIB_DIRS = $(DB_AUXLIBS)

ifdef PROF
OCAMLOPT := ocamlopt -p -inline 0
endif

#OCAMLYACC := menhir --infer --comment --explain --dump --log-grammar 1 --log-code 1 --log-automaton 2 --graph
OCAMLYACC := ocamlyacc -v

OCAMLFLAGS=-dtypes -w Ae-44-45-60 -g -cclib -lunix
#OCAMLDOCFLAGS=-pp deriving

# additional files to clean
TRASH=*.tmp *.output *.cache

# Other people's code.
OPC = unionfind.ml unionfind.mli \
      getopt.ml getopt.mli PP.ml

SOURCES = $(OPC)                                \
          multipart.ml                          \
          notfound.ml                           \
          utility.ml                            \
	  processTypes.mli processTypes.ml      \
          env.mli env.ml                        \
          settings.mli settings.ml              \
          basicsettings.ml                      \
	  parseSettings.ml \
          debug.mli debug.ml                    \
          performance.mli performance.ml        \
          graph.ml                              \
          types.mli types.ml                    \
          constant.ml                           \
          sourceCode.ml                         \
          regex.ml                              \
          sugartypes.ml                         \
          parser.mly                            \
          lexer.mli lexer.mll                   \
          typeUtils.mli typeUtils.ml            \
          errors.mli errors.ml                  \
          instantiate.mli instantiate.ml        \
          generalise.mli generalise.ml          \
          typevarcheck.mli typevarcheck.ml      \
          unify.mli unify.ml                    \
          var.ml                                \
          ir.mli ir.ml                          \
          tables.ml                             \
          closures.ml                           \
          parse.mli parse.ml                    \
          sugarTraversals.mli  sugarTraversals.ml       \
	  moduleUtils.mli moduleUtils.ml \
          resolvePositions.mli resolvePositions.ml       \
<<<<<<< HEAD
	  chaser.mli chaser.ml \
	  desugarModules.mli desugarModules.ml \
=======
					chaser.mli chaser.ml \
					desugarAlienBlocks.mli desugarAlienBlocks.ml \
					desugarModules.mli desugarModules.ml \
>>>>>>> 6a143590
          desugarDatatypes.mli desugarDatatypes.ml      \
          defaultAliases.ml                     \
          requestData.mli requestData.ml        \
          value.mli value.ml                    \
          eventHandlers.mli eventHandlers.ml    \
          xmlParser.mly xmlLexer.mll            \
          parseXml.mli parseXml.ml              \
          refineBindings.mli refineBindings.ml           \
          desugarLAttributes.mli desugarLAttributes.ml   \
          transformSugar.mli transformSugar.ml           \
          fixTypeAbstractions.mli fixTypeAbstractions.ml \
          desugarPages.mli desugarPages.ml               \
          desugarFormlets.mli desugarFormlets.ml         \
          desugarRegexes.mli desugarRegexes.ml           \
          desugarFors.mli desugarFors.ml                 \
          desugarDbs.mli desugarDbs.ml                   \
          desugarFuns.mli desugarFuns.ml                 \
          desugarProcesses.mli desugarProcesses.ml       \
          desugarInners.mli desugarInners.ml             \
	  desugarCP.mli desugarCP.ml                     \
	  desugarHandlers.mli desugarHandlers.ml         \
          typeSugar.mli typeSugar.ml                     \
          checkXmlQuasiquotes.ml                \
          experimentalExtensions.ml \
          frontend.ml                           \
          dumpTypes.ml                          \
          compilePatterns.ml                    \
					websocketMessages.ml \
          jsonparse.mly                         \
          jsonlex.mll                           \
          js.ml                                 \
          json.mli json.ml                      \
          proc.mli proc.ml                      \
					resolveJsonState.mli resolveJsonState.ml \
          database.mli database.ml              \
          linksregex.ml                         \
	  lib.mli lib.ml                        \
          sugartoir.mli sugartoir.ml            \
          loader.mli loader.ml                  \
          $(DB_CODE)                            \
          irtojs.mli irtojs.ml                  \
          query.mli query.ml                              \
          queryshredding.ml                     \
          webserver_types.mli webserver_types.ml \
          webserver.mli                         \
	  evalir.ml                             \
          buildTables.ml                        \
          webif.mli webif.ml                    \
	  webserver.ml                          \
          links.ml                              \

# TODO: get these working again
#
#          test.ml                               \
#          tests.ml                              \

LIBS    = $(DB_LIBS)

RESULT  = links
CLIBS 	= $(DB_CLIBS)

INCDIRS = $(AUXLIB_DIRS) $(EXTRA_INCDIRS)
LIBDIRS = $(AUXLIB_DIRS) $(EXTRA_LIBDIRS)

include $(OCAMLMAKEFILE)

.PHONY: tests
tests: $(RESULT)
	@OCAMLRUNPARAM="" ./run-tests

fixmes:
	@grep FIXME *.ml *.mli *.mly *.mll

.PHONY: docs docs-clean clean

docs:
	cd doc && make

quick-help:
	cd doc && make quick-help.html

docs-clean:
	cd doc && make clean

prelude.links.cache: prelude.links links
	@echo "Pre-compiling prelude..."
	@./links -e 'print("Prelude compiled OK.")'

cache-clean:
	-rm -f prelude.links.cache

byte-code: cache-clean

native-code: cache-clean

clean :: docs-clean cache-clean

.PHONY: install
install: nc
	@echo "Installing Links to prefix $(LINKS_PREFIX)"
	@echo "Installing Links to $(LINKS_BIN)"
	install -d $(LINKS_BIN)
	install links $(LINKS_BIN)/links
	@echo "Installing prelude.links to $(LINKS_LIB)"
	install -d $(LINKS_LIB)
	install prelude.links $(LINKS_LIB)/prelude.links
	@echo "Add environment variable binding LINKS_LIB=$(LINKS_LIB) to"
	@echo "your environment to enable calling Links from any directory."

.PHONY: uninstall
uninstall:
	@echo "Uninstalling Links from $(LINKS_PREFIX)"
	@echo "Removing $(LINKS_BIN)/links"
	rm -f $(LINKS_BIN)/links
	@echo "Removing $(LINKS_LIB)/prelude.links"
	rm -f $(LINKS_LIB)/prelude.links<|MERGE_RESOLUTION|>--- conflicted
+++ resolved
@@ -83,14 +83,9 @@
           sugarTraversals.mli  sugarTraversals.ml       \
 	  moduleUtils.mli moduleUtils.ml \
           resolvePositions.mli resolvePositions.ml       \
-<<<<<<< HEAD
-	  chaser.mli chaser.ml \
-	  desugarModules.mli desugarModules.ml \
-=======
 					chaser.mli chaser.ml \
 					desugarAlienBlocks.mli desugarAlienBlocks.ml \
 					desugarModules.mli desugarModules.ml \
->>>>>>> 6a143590
           desugarDatatypes.mli desugarDatatypes.ml      \
           defaultAliases.ml                     \
           requestData.mli requestData.ml        \
