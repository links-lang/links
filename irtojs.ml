(*pp deriving *)

(** JavaScript generation *)
open Utility

let js_lib_url = Basicsettings.Js.lib_url
let js_pretty_print = Basicsettings.Js.pp

let js_hide_database_info = Basicsettings.Js.hide_database_info

let get_js_lib_url () = Settings.get_value js_lib_url

(* strip any top level polymorphism from an expression *)
let rec strip_poly =
  function
    | `TAbs (_, e)
    | `TApp (e, _) -> strip_poly e
    | e -> e

(** Intermediate language *)
type code = | Var    of string
            | Lit    of string
            | Fn     of (string list * code)

            | LetFun of ((string * string list * code * Ir.location) * code)
            | LetRec of ((string * string list * code * Ir.location) list * code)
            | Call   of (code * code list)
            | Unop   of (string * code)
            | Binop  of (code * string * code)
            | If     of (code * code * code)
            | Case   of (string * (string * code) stringmap * (string * code) option)
            | Dict   of ((string * code) list)
            | Arr    of (code list)

            | Bind   of (string * code * code)
            | Return of code

            | Die    of (string)
            | Nothing
  deriving (Show)


(** IR variable environment *)
module VEnv = Env.Int

(** Type of environments mapping IR variables to source variables *)
type venv = string VEnv.t


(** Continuation parameter name (convention) *)
let __kappa = "__kappa"
(**
  Required runtime support (documenting any JavaScript functions used):

  LINKS.concat(a, b)
     concatenate two sequences: either strings or lists
  LINKS.accum(f, i)
    concatMap: apply f to every element of the sequence `i' and concatenate the results.
  _plus, _minus, etc.
    curried function versions of the standard arithmetic operators
  LINKS.XML(tag, attrs, children)
    create a DOM node with name `tag'
                       and attributes `attrs' (a dictionary)
                       and children `children' (a sequence of DOM nodes and strings)
  LINKS.union(r, s)
    return the union of the records r and s
    precondition: r and s have disjoint labels
  LINKS.project(record, label)
    project a field of a record
  LINKS.erase(record, label)
    return a record like "record" but without the field labeled "label"

  _start(tree)
    Replace the current page with `tree'.

  Also, any `builtin' functions from Lib.value_env.
 *)

(** Ugly printer for JavaScript code *)
module UP :
sig
  val show : code -> string
end =
struct
  let rec show code =
    let show_func name fn =
      match fn with
      | Fn (vars, body) ->
         "function "^ name ^"("^ String.concat ", " vars ^")"^"{ " ^" "^show body^"; }"
      | _ -> assert false
    and arglist args = String.concat ", " (List.map show args)
    and paren = function
      | Var _
      | Lit _
      | Call _
      | Dict _
      | Arr _
      | Bind _
      | Die _
      | Nothing as c -> show c
      | c -> "(" ^ show c ^ ")" in
    let show_case v (l:string) ((x:string), (e:code)) =
      "case " ^ l ^ ":{var " ^ x ^ "=" ^ v ^"._value;" ^ show e ^ "break;}\n" in
    let show_cases v : (string * code) stringmap -> string =
      fun cases ->
        StringMap.fold (fun l c s ->
                          s ^ show_case v l c)
          cases "" in
    let show_default v = opt_app
      (fun (x, e) ->
         "default:{var " ^ x ^ "=" ^ v ^ ";" ^ show e ^ ";" ^ "break;}") "" in
      match code with
        | Var s -> s
        | Lit s -> s
        | Fn _ as f -> show_func "" f

        | LetFun ((name, vars, body, _location), rest) ->
            (show_func name (Fn (vars, body))) ^ show rest
        | LetRec (defs, rest) ->
            String.concat ";\n" (List.map (fun (name, vars, body, _loc) -> show_func name (Fn (vars, body))) defs) ^ show rest
        | Call (Var "LINKS.project", [record; label]) -> (paren record) ^ "[" ^ show label ^ "]"
        | Call (Var "hd", [list;kappa]) -> Printf.sprintf "%s(%s[0])" (paren kappa) (paren list)
        | Call (Var "tl", [list;kappa]) -> Printf.sprintf "%s(%s.slice(1))" (paren kappa) (paren list)
        | Call (Var "_yield", fn :: args) -> Printf.sprintf "_yield(function() { %s(%s) })" (paren fn) (arglist args)
        | Call (fn, args) -> paren fn ^ "(" ^ arglist args  ^ ")"
        | Unop (op, body) -> op ^ paren body
        | Binop (l, op, r) -> paren l ^ " " ^ op ^ " " ^ paren r
        | If (cond, e1, e2) ->
            "if (" ^ show cond ^ ") {" ^ show e1 ^ "} else {" ^ show e2 ^ "}"
        | Case (v, cases, default) ->
            "switch (" ^ v ^ "._label) {" ^ show_cases v cases ^ show_default v default ^ "}"
        | Dict (elems) -> "{" ^ String.concat ", " (List.map (fun (name, value) -> "'" ^  name ^ "':" ^ show value) elems) ^ "}"
        | Arr elems -> "[" ^ arglist elems ^ "]"
        | Bind (name, value, body) ->  name ^" = "^ show value ^"; "^ show body
        | Return expr -> "return " ^ (show expr) ^ ";"
        | Nothing -> ""
        | Die msg -> "error('" ^ msg ^ "', __kappa)"
end

(** Pretty printer for JavaScript code *)
module PP :
sig
  val show : code -> string
end =
struct
  open PP

  (** Pretty-print a Code value as a JavaScript string. *)
  let rec show c : PP.doc =
    let show_func name fn =
      match fn with
      | (Fn (vars, body)) ->
         PP.group (PP.text "function" ^+^ PP.text name ^^ (formal_list vars)
                   ^+^  (braces
                           (break ^^ group(nest 2 (show body)) ^^ break)))
      | _ -> assert false in
    let show_case v l (x, e) =
      PP.text "case" ^+^ PP.text("'"^l^"'") ^^
        PP.text ":" ^+^ braces (PP.text"var" ^+^ PP.text x ^+^ PP.text "=" ^+^ PP.text (v^"._value;") ^+^
                                  show e ^^ PP.text ";" ^+^ PP.text "break;") ^^ break in
    let show_cases v =
      fun cases ->
        StringMap.fold (fun l c s ->
                          s ^+^ show_case v l c)
          cases DocNil in
    let show_default v = opt_app
      (fun (x, e) ->
         PP.text "default:" ^+^ braces (PP.text "var" ^+^ PP.text x ^+^ PP.text "=" ^+^ PP.text (v^";") ^+^
                                          show e ^^ PP.text ";" ^+^ PP.text "break;") ^^ break) PP.DocNil in
    let maybe_parenise = function
      | Var _
      | Lit _
      | Call _
      | Dict _
      | Arr _
      | Bind _
      | Die _
      | Return _
      | Nothing as c -> show c
      | c -> parens (show c)
    in
      match c with
        | Var x -> PP.text x
        | Nothing -> PP.text ""
        | Die msg -> PP.text("error('" ^ msg ^ "', __kappa)")
        | Lit literal -> PP.text literal
        | LetFun ((name, vars, body, _location), rest) ->
            (show_func name (Fn (vars, body))) ^^ break ^^ show rest
        | LetRec (defs, rest) ->
            PP.vsep (punctuate " " (List.map (fun (name, vars, body, _loc) -> show_func name (Fn (vars, body))) defs)) ^^
              break ^^ show rest
        | Fn _ as f -> show_func "" f
        | Call (Var "LINKS.project", [record; label]) ->
            maybe_parenise record ^^ (brackets (show label))
        | Call (Var "hd", [list;kappa]) ->
            (maybe_parenise kappa) ^^ (parens (maybe_parenise list ^^ PP.text "[0]"))
        | Call (Var "tl", [list;kappa]) ->
            (maybe_parenise kappa) ^^ (parens (maybe_parenise list ^^ PP.text ".slice(1)"))
        | Call (Var "_yield", (fn :: args)) ->
            PP.text "_yield" ^^ (parens (PP.text "function () { " ^^ maybe_parenise fn ^^
                                    parens (hsep(punctuate "," (List.map show args))) ^^ PP.text " }"))
        | Call (fn, args) -> maybe_parenise fn ^^
            (PP.arglist (List.map show args))
        | Unop (op, body) -> PP.text op ^+^ (maybe_parenise body)
        | Binop (l, op, r) -> (maybe_parenise l) ^+^ PP.text op ^+^ (maybe_parenise r)
        | If (cond, c1, c2) ->
            PP.group (PP.text "if (" ^+^ show cond ^+^ PP.text ")"
                      ^+^  (braces
                              (break ^^ group(nest 2 (show c1)) ^^ break))
                      ^+^ PP.text "else"
                      ^+^  (braces
                              (break ^^ group(nest 2 (show c2)) ^^ break)))
        | Case (v, cases, default) ->
            PP.group (PP.text "switch" ^+^ (parens (PP.text (v^"._label"))) ^+^
                        (braces ((show_cases v cases) ^+^ (show_default v default))))
        | Dict (elems) ->
            PP.braces (hsep (punctuate ","
                               (List.map (fun (name, value) ->
                                       group (PP.text "'" ^^ PP.text name ^^
                                                PP.text "':" ^^ show value))
                                  elems)))
        | Arr elems -> brackets(hsep(punctuate "," (List.map show elems)))
        | Bind (name, value, body) ->
            PP.text "var" ^+^ PP.text name ^+^ PP.text "=" ^+^ show value ^^ PP.text ";" ^^
              break ^^ show body
        | Return expr ->
           PP.text "return " ^^ (show expr) ^^ PP.text ";"

  let show = show ->- PP.pretty 144
end

let show x =
  if Settings.get_value(js_pretty_print) then
    PP.show x
  else
    UP.show x

(** Create a JS string literal, quoting special characters *)
let string_js_quote s =
  let sub old repl s = Str.global_replace (Str.regexp old) repl s in
    "'" ^ sub "'" "\\'" (sub "\n" "\\n" (sub "\\" "\\\\\\\\" s)) ^ "'"

(** Return a JS literal string from an OCaml int. *)
let intlit i = Lit (string_of_int i)
(** Return a JS literal string from an OCaml string. *)
let strlit s = Lit (string_js_quote s)
(** Return a JS literal string from an OCaml character. *)
let chrlit ch = Dict ["_c", Lit(string_js_quote(string_of_char ch))]
(** Return a literal for the JS representation of a Links string. *)
let chrlistlit = strlit

(* Specialness:

   * Top-level boilerplate code to replace the root element and reset the focus

     The special function _start takes an html page as a string and
     replaces the currently displayed page with that one.

     Some of the other functions are equivalents to Links builtins
     (e.g. int_of_string, xml)
 *)

let ext_script_tag ?(base=get_js_lib_url()) file =
    "  <script type='text/javascript' src=\""^base^file^"\"></script>"

module Arithmetic :
sig
  val is : string -> bool
  val gen : (code * string * code) -> code
end =
struct
  let builtin_ops =
    StringMap.from_alist
      [ "+",   Some "+"  ;
        "+.",  Some "+"  ;
        "-",   Some "-"  ;
        "-.",  Some "-"  ;
        "*",   Some "*"  ;
        "*.",  Some "*"  ;
        "/",   None      ;
        "^",   None      ;
        "^.",  None      ;
        "/.",  Some "/"  ;
        "mod", Some "%"  ]

  let is x = StringMap.mem x builtin_ops
  let js_name op = val_of (StringMap.find op builtin_ops)
  let gen (l, op, r) =
    match op with
      | "/" -> Call (Var "Math.floor", [Binop (l, "/", r)])
      | "^" -> Call (Var "Math.floor", [Call (Var "Math.pow", [l; r])])
      | "^." -> Call (Var "Math.pow", [l; r])
      | _ -> Binop(l, js_name op, r)
end

module StringOp :
sig
  val is : string -> bool
  val gen : (code * string * code) -> code
end =
struct
  let builtin_ops =
    StringMap.from_alist
      [ "^^",  Some "+"  ]

  let is x = StringMap.mem x builtin_ops
  let js_name op = val_of (StringMap.find op builtin_ops)
  let gen (l, op, r) =
    Binop(l, js_name op, r)
end

module Comparison :
sig
  val is : string -> bool
  val js_name : string -> string
  val gen : (code * string * code) -> code
end =
struct
  (* these names should be used for non-primitive types *)
  let funs =
    StringMap.from_alist
      [ "==", "LINKS.eq"  ;
        "<>", "LINKS.neq" ;
        "<",  "LINKS.lt"  ;
        ">",  "LINKS.gt"  ;
        "<=", "LINKS.lte" ;
        ">=", "LINKS.gte" ]

  let is x = StringMap.mem x funs
  let js_name op = StringMap.find op funs
  let gen (l, op, r) =
    match op with
      | "<>" -> Unop("!", Call (Var "LINKS.eq", [l; r]))
          (* HACK

             This is technically wrong, but as we haven't implemented
             LINKS.lt, etc., it is enough to get the demos working.

             Ideally we want to compile to the builtin operators
             whenever we know that the argument types are primitive
             and the general functions otherwise. This would
             necessitate making the JS compiler type-aware.
          *)
      | "<" | ">" | "<=" | ">=" ->
          Binop(l, op, r)
      | _ ->  Call(Var (js_name op), [l; r])
end

(** [cps_prims]: a list of primitive functions that need to see the
    current continuation. Calls to these are translated in CPS rather than
    direct-style.  A bit hackish, this list. *)
let cps_prims = ["recv"; "sleep"; "spawnWait"; "receive"; "request"; "accept"]

(** Generate a JavaScript name from a binder, wordifying symbolic names *)
let name_binder (x, info) =
  let name = Js.name_binder (x, info) in
  if (name = "") then
    prerr_endline (Ir.Show_binder.show (x, info))
  else
    ();
  assert (name <> "");
  (x, Js.name_binder (x,info))

(** Continuation structures *)
module type CONTINUATION = sig
  (* Invariant: the continuation structure is algebraic. For
     programming purposes it is instructive to think of a continuation
     as an abstract list. *)
  type t

  val toplevel : t
  (* A continuation is a monoid. *)
  val identity : t
  val (<>) : t -> t -> t

  (* Returns a scope in which the head and tail of the continuation
     are accessible. *)
  val pop : t -> (code -> code) * t * t

  (* Turns code into a continuation. *)
  val reflect : code -> t
  (* Turns a continuation into code. *)
  val reify   : t -> code

  (* Continuation name binding. *)
  val bind : t -> (t -> code) -> code

  (* Continuation application generation. The optional strategy
     parameter decides whether the application should be yielding or
     direct. *)
  val apply : ?strategy:[`Yield | `Direct] -> t -> code -> code

  (* Augments a function [Fn] with a continuation parameter and
     reflects the result as a continuation. The continuation parameter
     in the callback provides access to the current continuation. *)
  val contify_with_env : (t -> venv * code) -> venv * t

  (* Generates appropriate bindings for primitives *)
  val primitive_bindings : string
end

(* (\* The standard Links continuation (no extensions) *\) *)
module Default_Continuation : CONTINUATION = struct
  (* We can think of this particular continuation structure as
     singleton list. *)
  type t = Identity
         | Code of code

  let identity = Identity
  let toplevel = Code (Fn (["x"], Nothing))
  (* This continuation is a degenerate monoid. The multiplicative
     operator is "forgetful" in the sense that it ignores its second
     argument b whenever a != Identity. Meaning that a <> b == a when
     a != Identity. In other words, composition never yields an
     interesting new element. *)
  let (<>) a b =
    match a with
    | Identity -> b
    | Code _ -> a

  let reflect x = Code x
  let reify = function
    | Identity -> Fn (["_x"], Var "_x")
    | Code code -> code

  let bind k body =
    match k with
    | Code (Var _) -> body k
    | _ ->
        (* It is important to generate a unique name for continuation
           bindings because in the JavaScript code:

           var f = e;
           var f = function (args) {C[f]};

           the inner f is bound to function (args) {C[f]} and not e as we
           might expect in a saner language. (In other words var f =
           function(args) {body} is just syntactic sugar for function
           f(args) {body}.)
        *)
       let kb = "_kappa" ^ (string_of_int (Var.fresh_raw_var ())) in
       Bind (kb, reify k, body (reflect (Var kb)))

  let apply ?(strategy=`Yield) k arg =
    match strategy with
    | `Direct -> Call (Var "_applyCont", [reify k; arg])
    | _       -> Call (Var "_yieldCont", [reify k; arg])

  let primitive_bindings =
    "function _makeCont(k) { return k; }\n" ^
      "var _idy = function(x) { return; };\n" ^
      "var _applyCont = _applyCont_Default; var _yieldCont = _yieldCont_Default;\n" ^
        "var _cont_kind = \"Default_Continuation\";\n" ^
          "function is_continuation(value) {return value != undefined && (typeof value == 'function' || value instanceof Object && value.constructor == Function); }"

  let contify_with_env fn =
    match fn Identity with
    | env, (Fn _ as k) -> env, reflect k
    | _ -> failwith "error: contify: none function argument."

  (* Pop returns the code in "the singleton list" as the second
     component, and returns a fresh singleton list containing the
     identity element in the third component. *)
  let pop k = (fun code -> code), k, Identity
end

(* The higher-order continuation structure for effect handlers
   support *)
module Higher_Order_Continuation : CONTINUATION = struct
  (* We can think of this particular continuation structure as a
     nonempty stack with an even number of elements. *)
  type t = Cons of code * t
         | Reflect of code
         | Identity

  (* Auxiliary functions for manipulating the continuation stack *)
  let nil = Var "lsNil"
  let cons x xs = Call (Var "_lsCons", [x; xs])
  let head xs = Call (Var "_lsHead", [xs])
  let tail xs = Call (Var "_lsTail", [xs])
  let toplevel = Cons (Var "_idk", Cons (Var "_efferr", Reflect nil))

  let reflect x = Reflect x
  let rec reify = function
  | Cons (v, vs) ->
    cons v (reify vs)
  | Reflect v -> v
  | Identity -> reify toplevel

  let identity = Identity
  let (<>) a b =
    match a,b with
    | Identity, b -> b
    | a, Identity -> a
    | Reflect ks, b -> Cons (ks, b)
    | Cons _ as a,b ->
       let rec append xs ys =
         match xs with
         | Cons (x, xs) -> Cons (x, append xs ys)
         | Reflect ks   -> Cons (ks, ys)
         | Identity     -> ys
       in
       append a b

  let bind kappas body =
    let rec bind bs ks =
      fun kappas ->
        match kappas with
        | Identity ->
           let k = gensym ~prefix:"_kappa" () in
          (fun code -> bs (Bind (k, reify Identity, code))), ks, Var k
        | Reflect ((Var _) as v) ->
           bs, ks, v
        | Reflect v ->
           let k = gensym ~prefix:"_kappa" () in
           (fun code -> bs (Bind (k, v, code))), ks, Var k
        | Cons ((Var _) as v, kappas) ->
           bind bs (fun kappas -> Cons (v, kappas)) kappas
        | Cons (v, kappas) ->
           let k = gensym ~prefix:"_kappa" () in
           bind
             (fun code -> bs (Bind (k, v, code)))
             (fun kappas -> Cons (Var k, kappas)) kappas
  in
  let bs, ks, seed = bind (fun code -> code) (fun kappas -> kappas) kappas in
  bs (body (ks (reflect seed)))

  let apply ?(strategy=`Yield) k arg =
    match strategy with
    | `Direct -> Call (Var "_applyCont", [reify k; arg])
    | _       -> Call (Var "_yieldCont", [reify k; arg])

  let primitive_bindings =
    "function _makeCont(k) {\n" ^
      "  return _lsCons(k, _lsSingleton(_efferr));\n" ^
      "}\n" ^
      "var _idy = _makeCont(function(x, ks) { return; }); var _idk = function(x,ks) { };\n" ^
      "var _applyCont = _applyCont_HO; var _yieldCont = _yieldCont_HO;\n" ^
        "var _cont_kind = \"Higher_Order_Continuation\";\n" ^
          "function is_continuation(kappa) {\n" ^
            "return kappa !== null && typeof kappa === 'object' && _lsHead(kappa) !== undefined && _lsTail(kappa) !== undefined;\n" ^
              "}"

  let contify_with_env fn =
    let name = __kappa in
    match fn (reflect (Var name)) with
    | env, Fn (args, body) -> env, reflect (Fn (args @ [name], body))
    | _ -> failwith "error: contify: none function argument."

  let rec pop = function
    | Cons (kappa, kappas) ->
       (fun code -> code), (reflect kappa), kappas
    | Reflect ks ->
       let __k = gensym ~prefix:"__k" () in
       let __ks = gensym ~prefix:"__ks" () in
       (fun code ->
         Bind (__k, head ks,
               Bind (__ks, tail ks, code))),
       (reflect (Var __k)), reflect (Var __ks)
    | Identity -> pop toplevel
end

(** Compiler interface *)
module type WEB_COMPILER = sig
  val generate_program_page : ?cgi_env:(string * string) list ->
    (Var.var Env.String.t * Types.typing_environment) ->
    Ir.program ->  string

  val generate_real_client_page : ?cgi_env:(string * string) list ->
    (Var.var Env.String.t * Types.typing_environment) ->
    Ir.binding list -> (Value.env * Value.t) ->
    Webserver_types.websocket_url option -> string

  val make_boiler_page :
    ?cgi_env:(string * string) list ->
    ?onload:string ->
    ?body:string ->
    ?html:string ->
    ?head:string ->
    string list -> string
end

(** [generate]
    Generates JavaScript code for a Links expression

    With CPS transform, result of generate is always of type : (a -> w) -> b
*)
module CPS_Compiler: functor (K : CONTINUATION) -> sig
  include WEB_COMPILER
end = functor (K : CONTINUATION) -> struct
  type continuation = K.t

  let apply_yielding f args k =
    Call (Var "_yield", f :: (args @ [K.reify k]))

  let contify fn =
    snd @@ K.contify_with_env (fun k -> VEnv.empty, fn k)

  let rec generate_value env : Ir.value -> code =
    let gv v = generate_value env v in
    function
    | `Constant c ->
       begin
         match c with
         | `Int v  -> Lit (string_of_int v)
         | `Float v    ->
            let s = string_of_float' v in
            let n = String.length s in
                    (* strip any trailing '.' *)
            if n > 1 && (s.[n-1] = '.') then
              Lit (String.sub s 0 (n-1))
            else
              Lit s
         | `Bool v  -> Lit (string_of_bool v)
         | `Char v     -> chrlit v
         | `String v   -> chrlistlit v
       end
    | `Variable var ->
          (* HACK *)
       let name = VEnv.lookup env var in
       if Arithmetic.is name then
         Fn (["x"; "y"; __kappa],
             K.apply (K.reflect (Var __kappa))
               (Arithmetic.gen (Var "x", name, Var "y")))
       else if StringOp.is name then
         Fn (["x"; "y"; __kappa],
             K.apply (K.reflect (Var __kappa))
               (StringOp.gen (Var "x", name, Var "y")))
       else if Comparison.is name then
         Var (Comparison.js_name name)
       else
         Var name
    | `Extend (field_map, rest) ->
       let dict =
         Dict
           (StringMap.fold
              (fun name v dict ->
                (name, gv v) :: dict)
              field_map [])
       in
       begin
         match rest with
         | None -> dict
         | Some v ->
            Call (Var "LINKS.union", [gv v; dict])
       end
    | `Project (name, v) ->
       Call (Var "LINKS.project", [gv v; strlit name])
    | `Erase (names, v) ->
       Call (Var "LINKS.erase",
             [gv v; Arr (List.map strlit (StringSet.elements names))])
    | `Inject (name, v, _t) ->
       Dict [("_label", strlit name);
             ("_value", gv v)]

      (* erase polymorphism *)
    | `TAbs (_, v)
    | `TApp (v, _) -> gv v

    | `XmlNode (name, attributes, children) ->
       generate_xml env name attributes children

    | `ApplyPure (f, vs) ->
       let f = strip_poly f in
       begin
         match f with
         | `Variable f ->
            let f_name = VEnv.lookup env f in
            begin
              match vs with
              | [l; r] when Arithmetic.is f_name ->
                 Arithmetic.gen (gv l, f_name, gv r)
              | [l; r] when StringOp.is f_name ->
                 StringOp.gen (gv l, f_name, gv r)
              | [l; r] when Comparison.is f_name ->
                 Comparison.gen (gv l, f_name, gv r)
              | [v] when f_name = "negate" || f_name = "negatef" ->
                 Unop ("-", gv v)
              | _ ->
                 if Lib.is_primitive f_name
                   && not (List.mem f_name cps_prims)
                   && Lib.primitive_location f_name <> `Server
                 then
                   Call (Var ("_" ^ f_name), List.map gv vs)
                 else
                   Call (gv (`Variable f), List.map gv vs)
            end
         | _ ->
            Call (gv f, List.map gv vs)
       end
    | `Closure (f, v) ->
       Call (Var "partialApply", [gv (`Variable f); gv v])
    | `Coerce (v, _) ->
       gv v

  and generate_xml env tag attrs children =
    Call(Var "LINKS.XML",
         [strlit tag;
          Dict (StringMap.fold (fun name v bs ->
            (name, generate_value env v) :: bs) attrs []);
          Arr (List.map (generate_value env) children)])

  let generate_remote_call f_var xs_names env =
    Call(Call (Var "LINKS.remoteCall", [Var __kappa]),
         [intlit f_var;
          env;
          Dict (
            List.map2
              (fun n v -> string_of_int n, Var v)
              (Utility.fromTo 1 (1 + List.length xs_names))
              xs_names
          )])


(** Generate stubs for processing functions serialised in remote calls *)
  module GenStubs =
  struct
    let rec fun_def : Ir.fun_def -> code -> code =
      fun ((fb, (_, xsb, _), zb, location) : Ir.fun_def) code ->
        let f_var, _ = fb in
        let bs = List.map name_binder xsb in
        let _, xs_names = List.split bs in

        let xs_names', env =
          match zb with
          | None -> xs_names, Dict []
          | Some _ ->  "_env" :: xs_names, Var "_env" in

      (* this code relies on eta-expanding functions in order to take
         advantage of dynamic scoping *)

        match location with
        | `Client | `Native | `Unknown ->
           let xs_names'' = xs_names'@[__kappa] in
           LetFun ((Js.var_name_binder fb,
                    xs_names'',
                    Call (Var (snd (name_binder fb)),
                          List.map (fun x -> Var x) xs_names''),
                    location),
                   code)
        | `Server ->
           LetFun ((Js.var_name_binder fb,
                    xs_names'@[__kappa],
                    generate_remote_call f_var xs_names env,
                    location),
                   code)
    and binding : Ir.binding -> code -> code =
      function
      | `Fun def ->
         fun_def def
      | `Rec defs ->
         List.fold_right (-<-)
           (List.map (fun_def) defs)
           identity
      | _ -> identity
    and bindings : Ir.binding list -> code -> code =
      fun bindings code ->
        (List.fold_right
           (-<-)
           (List.map binding bindings)
           identity)
          code

(* FIXME: this code should really be merged with the other
   stub-generation code and we should generate a numbered version of
   every library function.
*)

(** stubs for server-only primitives *)
    let wrap_with_server_lib_stubs : code -> code = fun code ->
      let server_library_funcs =
        List.rev
          (Env.Int.fold
             (fun var _v funcs ->
               let name = Lib.primitive_name var in
               if Lib.primitive_location name = `Server then
                 (name, var)::funcs
               else
                 funcs)
             (Lib.value_env) [])
      in
      let rec some_vars = function
        | 0 -> []
        | n -> (some_vars (n-1) @ ["x"^string_of_int n])
      in
      let prim_server_calls =
        concat_map (fun (name, var) ->
          match Lib.primitive_arity name with
            None -> []
          | Some arity ->
             let args = some_vars arity in
             [(name, args, generate_remote_call var args (Dict[]))])
          server_library_funcs
      in
      List.fold_right
        (fun (name, args, body) code ->
          LetFun
            ((name,
              args @ [__kappa],
              body,
              `Server),
             code))
        prim_server_calls
        code
  end

  let rec generate_tail_computation env : Ir.tail_computation -> continuation -> code =
    fun tc kappa ->
      let gv v = generate_value env v in
      let gc c kappa = snd (generate_computation env c kappa) in
      match tc with
      | `Return v ->
         K.apply kappa (gv v)
      | `Apply (f, vs) ->
         let f = strip_poly f in
         begin
           match f with
           | `Variable f ->
              let f_name = VEnv.lookup env f in
              begin
                match vs with
                | [l; r] when Arithmetic.is f_name ->
                   K.apply kappa (Arithmetic.gen (gv l, f_name, gv r))
                | [l; r] when StringOp.is f_name ->
                   K.apply kappa (StringOp.gen (gv l, f_name, gv r))
                | [l; r] when Comparison.is f_name ->
                   K.apply kappa (Comparison.gen (gv l, f_name, gv r))
                | [v] when f_name = "negate" || f_name = "negatef" ->
                   K.apply kappa (Unop ("-", gv v))
                | _ ->
                   if Lib.is_primitive f_name
                     && not (List.mem f_name cps_prims)
                     && Lib.primitive_location f_name <> `Server
                   then
                     let arg = Call (Var ("_" ^ f_name), List.map gv vs) in
                     K.apply ~strategy:`Direct kappa arg
                   else
                     apply_yielding (gv (`Variable f)) (List.map gv vs) kappa
              end
           | _ ->
              apply_yielding (gv f) (List.map gv vs) kappa
         end
      | `Special special ->
         generate_special env special kappa
      | `Case (v, cases, default) ->
         let v = gv v in
         let k, x =
           match v with
           | Var x -> (fun e -> e), x
           | _ ->
              let x = gensym ~prefix:"x" () in
              (fun e -> Bind (x, v, e)), x
         in
         K.bind kappa
           (fun kappa ->
             let gen_cont (xb, c) =
               let (x, x_name) = name_binder xb in
               x_name, (snd (generate_computation (VEnv.bind env (x, x_name)) c kappa)) in
             let cases = StringMap.map gen_cont cases in
             let default = opt_map gen_cont default in
             k (Case (x, cases, default)))
      | `If (v, c1, c2) ->
         K.bind kappa
           (fun kappa ->
             If (gv v, gc c1 kappa, gc c2 kappa))

  and generate_special env : Ir.special -> continuation -> code
    = fun sp kappa ->
      let gv v = generate_value env v in
      match sp with
      | `Wrong _ -> Die "Internal Error: Pattern matching failed" (* THIS MESSAGE SHOULD BE MORE INFORMATIVE *)
      | `Database _ | `Table _
          when Settings.get_value js_hide_database_info ->
         K.apply kappa (Dict [])
      | `Database v ->
         K.apply kappa (Dict [("_db", gv v)])
      | `Table (db, table_name, keys, (readtype, _writetype, _needtype)) ->
         K.apply kappa
           (Dict [("_table",
                   Dict [("db", gv db);
                         ("name", gv table_name);
                         ("keys", gv keys);
                         ("row",
                          strlit (Types.string_of_datatype (readtype)))])])
      | `Query _ -> Die "Attempt to run a query on the client"
      | `Update _ -> Die "Attempt to run a database update on the client"
      | `Delete _ -> Die "Attempt to run a database delete on the client"
      | `CallCC v ->
         K.bind kappa
           (fun kappa -> apply_yielding (gv v) [K.reify kappa] kappa)
      | `Select (l, c) ->
         let arg = Call (Var "_send", [Dict ["_label", strlit l; "_value", Dict []]; gv c]) in
         K.apply ~strategy:`Direct kappa arg
      | `Choice (c, bs) ->
         let result = gensym () in
         let received = gensym () in
         K.bind kappa
           (fun kappa ->
             let scrutinee = Call (Var "LINKS.project", [Var result; strlit "1"]) in
             let channel = Call (Var "LINKS.project", [Var result; strlit "2"]) in
             let generate_branch (cb, b) =
               let (c, cname) = name_binder cb in
               cname, Bind (cname, channel, snd (generate_computation (VEnv.bind env (c, cname)) b kappa)) in
             let branches = StringMap.map generate_branch bs in
             Call (Var "receive", [gv c; Fn ([result], (Bind (received, scrutinee, (Case (received, branches, None)))))]))
      | `DoOperation (name, args, _) ->
         let box vs =
           Dict (List.mapi (fun i v -> (string_of_int @@ i + 1, gv v)) vs)
         in
         let cons k ks =
           Call (Var "_lsCons", [k;ks])
         in
         let nil = Var "lsNil" in
         K.bind kappa
           (fun kappas ->
             let bind_skappa, skappa, kappas = K.pop kappas in
             let bind_seta, seta, kappas   = K.pop kappas in
             let resumption = K.(cons (reify seta) (cons (reify skappa) nil)) in
             let op    =
               Dict [ ("_label", strlit name)
                    ; ("_value", Dict [("p", box args); ("s", resumption)]) ]
             in
             bind_skappa (bind_seta (apply_yielding (K.reify seta) [op] kappas)))
      | `Handle { Ir.ih_comp = comp; Ir.ih_clauses = clauses; _ } ->
         (** Generate body *)
         let gb env binder body kappas =
           let env' = VEnv.bind env (name_binder binder) in
           snd (generate_computation env' body kappas)
         in
         let (return_clause, operation_clauses) = StringMap.pop "Return" clauses in
         let return =
           let (_, xb, body) = return_clause in
           let x_name = snd @@ name_binder xb in
           contify (fun kappa ->
             Fn ([x_name;],
                 let bind, _, kappa = K.pop kappa in
                 bind @@ gb env xb body kappa))
         in
         let operations =
           (** Generate clause *)
           let gc env (ct, xb, body) kappas =
             let x_name = snd @@ name_binder xb in
             let env', r_name =
               match ct with
               | `ResumptionBinder rb ->
                  let rb' = name_binder rb in
                  VEnv.bind env rb', snd rb'
               | _ ->
                  let dummy_binder = Var.fresh_binder (Var.make_local_info (`Not_typed, "_dummy_resume")) in
                  let dummy = name_binder dummy_binder in
                  VEnv.bind env dummy, snd dummy
             in
             let p = Call (Var "LINKS.project", [Var x_name; strlit "p"]) in
             let s = Call (Var "LINKS.project", [Var x_name; strlit "s"]) in
             let r = Call (Var "_makeFun", [s]) in
             let clause_body =
               Bind (r_name, r,
                     Bind (x_name, p, gb env' xb body kappas))
             in
             x_name, clause_body
           in
           let clauses kappas =
             StringMap.map
               (fun clause ->
                 gc env clause kappas)
               operation_clauses
           in
           let forward ks =
             let z_name = "_z" in
             K.bind ks
               (fun ks ->
                 let bind1, k', ks' = K.pop ks in
                 let bind2, h', ks' = K.pop ks' in
                 let bind code = bind1 (bind2 code) in
                 let resumption =
                   Fn (["s"], Return (Call (Var "_lsCons",
                                            [K.reify h';
                                             Call (Var "_lsCons", [K.reify k'; Var "s"])])))
                 in
                 let vmap = Call (Var "_vmapOp", [resumption; Var z_name]) in
                 bind (apply_yielding (K.reify h') [vmap] ks'))
           in
           contify
             (fun ks ->
               Fn (["_z"],
                   Case ("_z",
                         clauses ks,
                         Some ("_z", forward ks))))
         in
         let kappa = K.(return <> operations <> kappa) in
         let _, comp = generate_computation env comp kappa in
         comp

  and generate_computation env : Ir.computation -> continuation -> (venv * code) =
    fun (bs, tc) kappa ->
      let rec gbs : venv -> continuation -> Ir.binding list -> venv * code =
        fun env kappa ->
          function
          | `Let (b, (_, `Return v)) :: bs ->
             let (x, x_name) = name_binder b in
             let env', rest = gbs (VEnv.bind env (x, x_name)) kappa bs in
             (env', Bind (x_name, generate_value env v, rest))
          | `Let (b, (_, tc)) :: bs ->
             let (x, x_name) = name_binder b in
             let bind, skappa, skappas = K.pop kappa in
             let env',skappa' =
               K.contify_with_env
                 (fun kappas ->
                   let env', body = gbs (VEnv.bind env (x, x_name)) K.(skappa <> kappas) bs in
                   env', Fn ([x_name], body))
             in
             env', bind (generate_tail_computation env tc K.(skappa' <> skappas))
          | `Fun ((fb, _, _zs, _location) as def) :: bs ->
             let (f, f_name) = name_binder fb in
             let def_header = generate_function env [] def in
             let env', rest = gbs (VEnv.bind env (f, f_name)) kappa bs in
             (env', LetFun (def_header, rest))
          | `Rec defs :: bs ->
             let fs = List.map (fun (fb, _, _, _) -> name_binder fb) defs in
             let env', rest = gbs (List.fold_left VEnv.bind env fs) kappa bs in
             (env', LetRec (List.map (generate_function env fs) defs, rest))
          | `Module _ :: bs
          | `Alien _ :: bs -> gbs env kappa bs
          | [] -> (env, generate_tail_computation env tc kappa)
      in
      gbs env kappa bs

  and generate_function env fs :
      Ir.fun_def ->
    (string * string list * code * Ir.location) =
<<<<<<< HEAD
    fun (fb, (_, xsb, body), zb, location) ->
      let (f, f_name) = name_binder fb in
      assert (f_name <> "");
      (* prerr_endline ("f_name: "^f_name); *)
      (* optionally add an additional closure environment argument *)
      let xsb =
        match zb with
        | None -> xsb
        | Some zb -> zb :: xsb
      in
      let bs = List.map name_binder xsb in
      let _xs, xs_names = List.split bs in
      let body_env = List.fold_left VEnv.bind env (fs @ bs) in
      let body =
        match location with
        | `Client | `Unknown ->
           snd (generate_computation body_env body (K.reflect (Var __kappa)))
        | `Server -> generate_remote_call f xs_names (Dict [])
        | `Native -> failwith ("Not implemented native calls yet")
      in
      (f_name,
       xs_names @ [__kappa],
       body,
       location)

  and generate_program env : Ir.program -> (venv * code) = fun ((bs, _) as comp) ->
    let (venv, code) = generate_computation env comp (K.reflect (Var "_start")) in
    (venv, GenStubs.bindings bs code)

  let generate_toplevel_binding : Value.env -> Json.json_state -> venv -> Ir.binding -> Json.json_state * venv * string option * (code -> code) =
    fun valenv state varenv ->
      function
      | `Let (b, _) ->
         let (x, x_name) = name_binder b in
      (* Debug.print ("let_binding: " ^ x_name); *)
         let varenv = VEnv.bind varenv (x, x_name) in
         let value = Value.Env.find x valenv in
         let jsonized_val = Json.jsonize_value value in
         let state = ResolveJsonState.add_val_event_handlers value state in
         (state,
          varenv,
          Some x_name,
          fun code -> Bind (x_name, Lit jsonized_val, code))
      | `Fun ((fb, _, _zs, _location) as def) ->
         let (f, f_name) = name_binder fb in
         let varenv = VEnv.bind varenv (f, f_name) in
         let def_header = generate_function varenv [] def in
         (state,
          varenv,
          None,
          fun code -> LetFun (def_header, code))
      | `Rec defs ->
         let fs = List.map (fun (fb, _, _, _) -> name_binder fb) defs in
         let varenv = List.fold_left VEnv.bind varenv fs in
         (state, varenv, None, fun code -> LetRec (List.map (generate_function varenv fs) defs, code))
      | `Module _
      | `Alien _ -> state, varenv, None, (fun code -> code)

  let rec generate_toplevel_bindings : Value.env -> Json.json_state -> venv -> Ir.binding list -> Json.json_state * venv * string list * (code -> code) =
    fun valenv state venv ->
      function
      | []      -> state, venv, [], identity
      | b :: bs ->
         let state, venv, x, f = generate_toplevel_binding valenv state venv b in
         let state, venv, xs, g = generate_toplevel_bindings valenv state venv bs in
         let xs =
           match x with
           | None -> xs
           | Some x -> x :: xs in
         state, venv, xs, f -<- g

  let script_tag body =
    "<script type='text/javascript'><!--\n" ^ body ^ "\n--> </script>\n"

  let make_boiler_page ?(cgi_env=[]) ?(onload="") ?(body="") ?(html="") ?(head="") defs =
    let in_tag tag str = "<" ^ tag ^ ">\n" ^ str ^ "\n</" ^ tag ^ ">" in
    let debug_flag onoff = "\n    <script type='text/javascript'>var DEBUGGING=" ^
      string_of_bool onoff ^ ";</script>"
    in
    let extLibs = ext_script_tag "regex.js"^"
  "            ^ext_script_tag "yahoo/yahoo.js"^"
  "            ^ext_script_tag "yahoo/event.js" in
    let db_config_script =
      if Settings.get_value js_hide_database_info then
        script_tag("    function _getDatabaseConfig() {
=======
  fun (fb, (_, xsb, body), zb, location) ->
    let (f, f_name) = name_binder fb in
    assert (f_name <> "");
    (* prerr_endline ("f_name: "^f_name); *)
    (* optionally add an additional closure environment argument *)
    let xsb =
      match zb with
      | None -> xsb
      | Some zb -> zb :: xsb
    in
    let bs = List.map name_binder xsb in
    let _xs, xs_names = List.split bs in
    let body_env = List.fold_left VEnv.bind env (fs @ bs) in
    let body =
      match location with
      | `Client | `Unknown ->
        snd (generate_computation body_env body (Var "__kappa"))
      | `Server -> generate_remote_call f xs_names (Dict [])
      | `Native -> failwith ("Not implemented native calls yet")
    in
    (f_name,
     xs_names @ ["__kappa"],
     body,
     location)

and generate_binding env : Ir.binding -> (venv * (code -> code)) =
  function
    | `Let (b, (_, `Return v)) ->
        let (x, x_name) = name_binder b in
        let env' = VEnv.bind env (x, x_name) in
          (env',
           fun code ->
             Bind (x_name, generate_value env v, code))
    | `Let (b, (_, tc)) ->
        let (x, x_name) = name_binder b in
        let env' = VEnv.bind env (x, x_name) in
          (env', fun code ->
                   generate_tail_computation env tc (Fn ([x_name], code)))
    | `Fun ((fb, _, _zs, _location) as def) ->
        let (f, f_name) = name_binder fb in
        let env' = VEnv.bind env (f, f_name) in
        let def_header = generate_function env [] def in
          (env', fun code ->
             LetFun (def_header, code))
    | `Rec defs ->
        let fs = List.map (fun (fb, _, _, _) -> name_binder fb) defs in
        let env' = List.fold_left VEnv.bind env fs in
          (env', fun code ->
             LetRec (List.map (generate_function env fs) defs, code))
    | `Alien (bnd, raw_name, _lang) ->
        let (f, _f_name) = name_binder bnd in
        let env' = VEnv.bind env (f, raw_name) in
        (* Add FFI binding, but we don't need to add any code as it's there already *)
        (env', fun code -> code)
    | `Module _ -> env, (fun code -> code)

and generate_program env : Ir.program -> (venv * code) = fun ((bs, _) as comp) ->
  let (venv, code) = generate_computation env comp (Var "_start") in
  (venv, GenStubs.bindings bs code)


let generate_toplevel_binding : Value.env -> Json.json_state -> venv -> Ir.binding -> Json.json_state * venv * string option * (code -> code) =
  fun valenv state varenv ->
    function
    | `Let (b, _) ->
      let (x, x_name) = name_binder b in
      (* Debug.print ("let_binding: " ^ x_name); *)
      let varenv = VEnv.bind varenv (x, x_name) in
      let value = Value.find x valenv in
      let jsonized_val = Json.jsonize_value value in
      let state = ResolveJsonState.add_val_event_handlers value state in
      (state,
       varenv,
       Some x_name,
       fun code -> Bind (x_name, Lit jsonized_val, code))
    | `Fun ((fb, _, _zs, _location) as def) ->
      let (f, f_name) = name_binder fb in
      let varenv = VEnv.bind varenv (f, f_name) in
      let def_header = generate_function varenv [] def in
      (state,
       varenv,
       None,
       fun code -> LetFun (def_header, code))
    | `Rec defs ->
      let fs = List.map (fun (fb, _, _, _) -> name_binder fb) defs in
      let varenv = List.fold_left VEnv.bind varenv fs in
      (state, varenv, None, fun code -> LetRec (List.map (generate_function varenv fs) defs, code))
    | `Alien (bnd, raw_name, _lang) ->
        let (a, _a_name) = name_binder bnd in
        let varenv = VEnv.bind varenv (a, raw_name) in
        state, varenv, None, (fun code -> code)
    | `Module _ -> state, varenv, None, (fun code -> code)
let rec generate_toplevel_bindings : Value.env -> Json.json_state -> venv -> Ir.binding list -> Json.json_state * venv * string list * (code -> code) =
  fun valenv state venv ->
    function
    | []      -> state, venv, [], identity
    | b :: bs ->
      let state, venv, x, f = generate_toplevel_binding valenv state venv b in
      let state, venv, xs, g = generate_toplevel_bindings valenv state venv bs in
      let xs =
        match x with
        | None -> xs
        | Some x -> x :: xs in
      state, venv, xs, f -<- g

let script_tag body =
  "<script type='text/javascript'><!--\n" ^ body ^ "\n--> </script>\n"

let make_boiler_page ?(cgi_env=[]) ?(onload="") ?(body="") ?(html="") ?(head="") ?(external_files=[]) defs =
  let in_tag tag str = "<" ^ tag ^ ">\n" ^ str ^ "\n</" ^ tag ^ ">" in
  let custom_ext_script_tag str = "<script type='text/javascript' src='" ^ str ^ "'></script>" in
  let debug_flag onoff = "\n    <script type='text/javascript'>var DEBUGGING=" ^
    string_of_bool onoff ^ ";</script>"
  in
  let extLibs = ext_script_tag "regex.js"^"
  "            ^ext_script_tag "yahoo/yahoo.js"^"
  "            ^ext_script_tag "yahoo/event.js" in
  let ffiLibs = String.concat "\n" (List.map custom_ext_script_tag external_files) in
  let db_config_script =
    if Settings.get_value js_hide_database_info then
    script_tag("    function _getDatabaseConfig() {
>>>>>>> 6a143590
      return {}
    }
    var getDatabaseConfig = LINKS.kify(_getDatabaseConfig);\n")
      else
        script_tag("    function _getDatabaseConfig() {
      return {driver:'" ^ Settings.get_value Basicsettings.database_driver ^
                      "', args:'" ^ Settings.get_value Basicsettings.database_args ^"'}
    }
    var getDatabaseConfig = LINKS.kify(_getDatabaseConfig);\n") in
    let env =
      script_tag("  var cgiEnv = {" ^
                    mapstrcat "," (fun (name, value) -> "'" ^ name ^ "':'" ^ value ^ "'") cgi_env ^
                    "};\n  _makeCgiEnvironment();\n") in
    in_tag "html" (in_tag "head"
                     (  extLibs
<<<<<<< HEAD
                        ^ debug_flag (Settings.get_value Debug.debugging_enabled)
                        ^ ext_script_tag "jslib.js" ^ "\n"
                        ^ db_config_script
                        ^ env
                        ^ head
                        ^ script_tag (String.concat "\n" defs)
=======
                      ^ "\n"
                      ^ debug_flag (Settings.get_value Debug.debugging_enabled)
                      ^ ext_script_tag "jslib.js" ^ "\n"
                      ^ ffiLibs ^ "\n"
                      ^ db_config_script
                      ^ env
                      ^ head
                      ^ script_tag (String.concat "\n" defs)
>>>>>>> 6a143590
                     )
                   ^ "<body onload=\'" ^ onload ^ "\'>
  <script type='text/javascript'>
  _debug(\"Continuation: \" + _cont_kind);
  _startTimer();" ^ body ^ ";
  </script>" ^ html ^ "</body>")

  let initialise_envs (nenv, tyenv) =
    let dt = DesugarDatatypes.read ~aliases:tyenv.Types.tycon_env in

  (* TODO:

     - add stringifyB64 to lib.ml as a built-in function?
     - get rid of ConcatMap here?
  *)
    let tyenv =
      {Types.var_env =
          Env.String.bind
            (Env.String.bind tyenv.Types.var_env
               ("ConcatMap", dt "((a) -> [b], [a]) -> [b]"))
            ("stringifyB64", dt "(a) -> String");
       Types.tycon_env = tyenv.Types.tycon_env;
       Types.effect_row = tyenv.Types.effect_row } in
    let nenv =
      Env.String.bind
        (Env.String.bind nenv
           ("ConcatMap", Var.fresh_raw_var ()))
        ("stringifyB64", Var.fresh_raw_var ()) in

    let venv =
      Env.String.fold
        (fun name v venv -> VEnv.bind venv (v, name))
        nenv
        VEnv.empty in
    let tenv = Var.varify_env (nenv, tyenv.Types.var_env) in
    (nenv, venv, tenv)

<<<<<<< HEAD
  let generate_program_page ?(cgi_env=[]) (nenv, tyenv) program  =
    let printed_code = Loader.wpcache "irtojs" (fun () ->
      let _, venv, _ = initialise_envs (nenv, tyenv) in
      let _, code = generate_program venv program in
      let code = GenStubs.wrap_with_server_lib_stubs code in
      show code)
    in
    (make_boiler_page
       ~cgi_env:cgi_env
       ~body:printed_code
     (*       ~head:(String.concat "\n" (generate_inclusions defs))*)
       [])

(* generate code to resolve JSONized toplevel let-bound values *)
  let resolve_toplevel_values : string list -> string =
    fun names ->
      String.concat "" (List.map (fun name -> "    LINKS.resolveValue(state, " ^ name ^ ");\n") names)

  let generate_real_client_page ?(cgi_env=[]) (nenv, tyenv) defs (valenv, v) ws_conn_url =
    let open Json in
    let req_data = Value.Env.request_data valenv in
    let client_id = RequestData.get_client_id req_data in
    let json_state = JsonState.empty client_id ws_conn_url in

    (* Add the event handlers for the final value to be sent *)
    let json_state = ResolveJsonState.add_val_event_handlers v json_state in
    (* Json.jsonize_state req_data v in *)

    (* divide HTML into head and body secitions (as we need to augment the head) *)
    let hs, bs = Value.split_html (List.map Value.unbox_xml (Value.unbox_list v)) in
    let _nenv, venv, _tenv = initialise_envs (nenv, tyenv) in

    let json_state, venv, let_names, f = generate_toplevel_bindings valenv json_state venv defs in
    let init_vars = "  function _initVars(state) {\n" ^ resolve_toplevel_values let_names ^ "  }" in

    (* Add AP information; mark APs as delivered *)
    let json_state = ResolveJsonState.add_ap_information client_id json_state in

    (* Add process information to the JSON state; mark all processes as active *)
    let json_state = ResolveJsonState.add_process_information client_id json_state in

    let state_string = JsonState.to_string json_state in

    let printed_code =
      let _venv, code = generate_computation venv ([], `Return (`Extend (StringMap.empty, None))) (K.toplevel) in
      let code = f code in
      let code =
        let open Pervasives in
        code |> (GenStubs.bindings defs) |> GenStubs.wrap_with_server_lib_stubs
      in
      show code
    in
    let welcome_msg =
      "_debug(\"Links version " ^ Basicsettings.version ^ "\");"
    in
    make_boiler_page
      ~cgi_env:cgi_env
      ~body:printed_code
      ~html:(Value.string_of_xml ~close_tags:true bs)
      ~head:(script_tag welcome_msg ^ "\n" ^ script_tag (K.primitive_bindings) ^ "\n" ^ script_tag("  var _jsonState = " ^ state_string ^ "\n" ^ init_vars)
             ^ Value.string_of_xml ~close_tags:true hs)
      ~onload:"_startRealPage()"
      []
end

module Continuation =
  (val
      (match Settings.get_value Basicsettings.Js.backend with
      | "cps" when Settings.get_value Basicsettings.Handlers.enabled ->
         (module Higher_Order_Continuation : CONTINUATION)
      | "cps" ->
         (module Default_Continuation : CONTINUATION)
      (** TODO: better error handling *)
      | _ -> failwith "Unrecognised JS backend.") : CONTINUATION)

module Compiler = CPS_Compiler(Continuation)

let generate_program_page = Compiler.generate_program_page
let generate_real_client_page = Compiler.generate_real_client_page
let make_boiler_page = Compiler.make_boiler_page
=======
let generate_program_page ?(cgi_env=[]) (nenv, tyenv) program external_files =
  let printed_code = Loader.wpcache "irtojs" (fun () ->
    let _, venv, _ = initialise_envs (nenv, tyenv) in
    let _, code = generate_program venv program in
    let code = wrap_with_server_lib_stubs code in
    show code)
  in
  (make_boiler_page
     ~cgi_env:cgi_env
     ~body:printed_code
     ~external_files:external_files
(*       ~head:(String.concat "\n" (generate_inclusions defs))*)
     [])

(* generate code to resolve JSONized toplevel let-bound values *)
let resolve_toplevel_values : string list -> string =
  fun names ->
    String.concat "" (List.map (fun name -> "    LINKS.resolveValue(state, " ^ name ^ ");\n") names)

let generate_real_client_page ?(cgi_env=[]) (nenv, tyenv) defs (valenv, v) ws_conn_url external_files =
  let open Json in
  let req_data = Value.request_data valenv in
  let client_id = RequestData.get_client_id req_data in
  let json_state = JsonState.empty client_id ws_conn_url in

  (* Add the event handlers for the final value to be sent *)
  let json_state = ResolveJsonState.add_val_event_handlers v json_state in
    (* Json.jsonize_state req_data v in *)

  (* divide HTML into head and body secitions (as we need to augment the head) *)
  let hs, bs = Value.split_html (List.map Value.unbox_xml (Value.unbox_list v)) in
  let _nenv, venv, _tenv = initialise_envs (nenv, tyenv) in

  let json_state, venv, let_names, f = generate_toplevel_bindings valenv json_state venv defs in
  let init_vars = "  function _initVars(state) {\n" ^ resolve_toplevel_values let_names ^ "  }" in

  (* Add AP information; mark APs as delivered *)
  let json_state = ResolveJsonState.add_ap_information client_id json_state in

  (* Add process information to the JSON state; mark all processes as active *)
  let json_state = ResolveJsonState.add_process_information client_id json_state in

  let state_string = JsonState.to_string json_state in

  let printed_code =
    let _venv, code = generate_computation venv ([], `Return (`Extend (StringMap.empty, None))) (Fn ([], Nothing)) in
    let code = f code in
    let code = GenStubs.bindings defs code in
    let code = wrap_with_server_lib_stubs code in
    show code in
  make_boiler_page
    ~cgi_env:cgi_env
    ~body:printed_code
    ~html:(Value.string_of_xml ~close_tags:true bs)
    ~head:(script_tag("  var _jsonState = " ^ state_string ^ "\n" ^ init_vars)
      ^ Value.string_of_xml ~close_tags:true hs)
    ~onload:"_startRealPage()"
    ~external_files:external_files
    []
>>>>>>> 6a143590
<|MERGE_RESOLUTION|>--- conflicted
+++ resolved
@@ -564,12 +564,12 @@
 module type WEB_COMPILER = sig
   val generate_program_page : ?cgi_env:(string * string) list ->
     (Var.var Env.String.t * Types.typing_environment) ->
-    Ir.program ->  string
+    Ir.program -> (string list) -> string
 
   val generate_real_client_page : ?cgi_env:(string * string) list ->
     (Var.var Env.String.t * Types.typing_environment) ->
     Ir.binding list -> (Value.env * Value.t) ->
-    Webserver_types.websocket_url option -> string
+    Webserver_types.websocket_url option -> (string list) -> string
 
   val make_boiler_page :
     ?cgi_env:(string * string) list ->
@@ -577,7 +577,7 @@
     ?body:string ->
     ?html:string ->
     ?head:string ->
-    string list -> string
+    ?external_files:string list -> string list -> string
 end
 
 (** [generate]
@@ -1028,7 +1028,6 @@
   and generate_function env fs :
       Ir.fun_def ->
     (string * string list * code * Ir.location) =
-<<<<<<< HEAD
     fun (fb, (_, xsb, body), zb, location) ->
       let (f, f_name) = name_binder fb in
       assert (f_name <> "");
@@ -1084,8 +1083,11 @@
          let fs = List.map (fun (fb, _, _, _) -> name_binder fb) defs in
          let varenv = List.fold_left VEnv.bind varenv fs in
          (state, varenv, None, fun code -> LetRec (List.map (generate_function varenv fs) defs, code))
-      | `Module _
-      | `Alien _ -> state, varenv, None, (fun code -> code)
+      | `Alien (bnd, raw_name, _lang) ->
+        let (a, _a_name) = name_binder bnd in
+        let varenv = VEnv.bind varenv (a, raw_name) in
+        state, varenv, None, (fun code -> code)
+      | `Module _ -> state, varenv, None, (fun code -> code)
 
   let rec generate_toplevel_bindings : Value.env -> Json.json_state -> venv -> Ir.binding list -> Json.json_state * venv * string list * (code -> code) =
     fun valenv state venv ->
@@ -1103,8 +1105,10 @@
   let script_tag body =
     "<script type='text/javascript'><!--\n" ^ body ^ "\n--> </script>\n"
 
-  let make_boiler_page ?(cgi_env=[]) ?(onload="") ?(body="") ?(html="") ?(head="") defs =
+  let make_boiler_page ?(cgi_env=[]) ?(onload="") ?(body="") ?(html="") ?(head="") ?(external_files=[]) defs =
     let in_tag tag str = "<" ^ tag ^ ">\n" ^ str ^ "\n</" ^ tag ^ ">" in
+    let custom_ext_script_tag str = "<script type='text/javascript' src='" ^ str ^ "'></script>" in
+    let ffiLibs = String.concat "\n" (List.map custom_ext_script_tag external_files) in
     let debug_flag onoff = "\n    <script type='text/javascript'>var DEBUGGING=" ^
       string_of_bool onoff ^ ";</script>"
     in
@@ -1114,129 +1118,6 @@
     let db_config_script =
       if Settings.get_value js_hide_database_info then
         script_tag("    function _getDatabaseConfig() {
-=======
-  fun (fb, (_, xsb, body), zb, location) ->
-    let (f, f_name) = name_binder fb in
-    assert (f_name <> "");
-    (* prerr_endline ("f_name: "^f_name); *)
-    (* optionally add an additional closure environment argument *)
-    let xsb =
-      match zb with
-      | None -> xsb
-      | Some zb -> zb :: xsb
-    in
-    let bs = List.map name_binder xsb in
-    let _xs, xs_names = List.split bs in
-    let body_env = List.fold_left VEnv.bind env (fs @ bs) in
-    let body =
-      match location with
-      | `Client | `Unknown ->
-        snd (generate_computation body_env body (Var "__kappa"))
-      | `Server -> generate_remote_call f xs_names (Dict [])
-      | `Native -> failwith ("Not implemented native calls yet")
-    in
-    (f_name,
-     xs_names @ ["__kappa"],
-     body,
-     location)
-
-and generate_binding env : Ir.binding -> (venv * (code -> code)) =
-  function
-    | `Let (b, (_, `Return v)) ->
-        let (x, x_name) = name_binder b in
-        let env' = VEnv.bind env (x, x_name) in
-          (env',
-           fun code ->
-             Bind (x_name, generate_value env v, code))
-    | `Let (b, (_, tc)) ->
-        let (x, x_name) = name_binder b in
-        let env' = VEnv.bind env (x, x_name) in
-          (env', fun code ->
-                   generate_tail_computation env tc (Fn ([x_name], code)))
-    | `Fun ((fb, _, _zs, _location) as def) ->
-        let (f, f_name) = name_binder fb in
-        let env' = VEnv.bind env (f, f_name) in
-        let def_header = generate_function env [] def in
-          (env', fun code ->
-             LetFun (def_header, code))
-    | `Rec defs ->
-        let fs = List.map (fun (fb, _, _, _) -> name_binder fb) defs in
-        let env' = List.fold_left VEnv.bind env fs in
-          (env', fun code ->
-             LetRec (List.map (generate_function env fs) defs, code))
-    | `Alien (bnd, raw_name, _lang) ->
-        let (f, _f_name) = name_binder bnd in
-        let env' = VEnv.bind env (f, raw_name) in
-        (* Add FFI binding, but we don't need to add any code as it's there already *)
-        (env', fun code -> code)
-    | `Module _ -> env, (fun code -> code)
-
-and generate_program env : Ir.program -> (venv * code) = fun ((bs, _) as comp) ->
-  let (venv, code) = generate_computation env comp (Var "_start") in
-  (venv, GenStubs.bindings bs code)
-
-
-let generate_toplevel_binding : Value.env -> Json.json_state -> venv -> Ir.binding -> Json.json_state * venv * string option * (code -> code) =
-  fun valenv state varenv ->
-    function
-    | `Let (b, _) ->
-      let (x, x_name) = name_binder b in
-      (* Debug.print ("let_binding: " ^ x_name); *)
-      let varenv = VEnv.bind varenv (x, x_name) in
-      let value = Value.find x valenv in
-      let jsonized_val = Json.jsonize_value value in
-      let state = ResolveJsonState.add_val_event_handlers value state in
-      (state,
-       varenv,
-       Some x_name,
-       fun code -> Bind (x_name, Lit jsonized_val, code))
-    | `Fun ((fb, _, _zs, _location) as def) ->
-      let (f, f_name) = name_binder fb in
-      let varenv = VEnv.bind varenv (f, f_name) in
-      let def_header = generate_function varenv [] def in
-      (state,
-       varenv,
-       None,
-       fun code -> LetFun (def_header, code))
-    | `Rec defs ->
-      let fs = List.map (fun (fb, _, _, _) -> name_binder fb) defs in
-      let varenv = List.fold_left VEnv.bind varenv fs in
-      (state, varenv, None, fun code -> LetRec (List.map (generate_function varenv fs) defs, code))
-    | `Alien (bnd, raw_name, _lang) ->
-        let (a, _a_name) = name_binder bnd in
-        let varenv = VEnv.bind varenv (a, raw_name) in
-        state, varenv, None, (fun code -> code)
-    | `Module _ -> state, varenv, None, (fun code -> code)
-let rec generate_toplevel_bindings : Value.env -> Json.json_state -> venv -> Ir.binding list -> Json.json_state * venv * string list * (code -> code) =
-  fun valenv state venv ->
-    function
-    | []      -> state, venv, [], identity
-    | b :: bs ->
-      let state, venv, x, f = generate_toplevel_binding valenv state venv b in
-      let state, venv, xs, g = generate_toplevel_bindings valenv state venv bs in
-      let xs =
-        match x with
-        | None -> xs
-        | Some x -> x :: xs in
-      state, venv, xs, f -<- g
-
-let script_tag body =
-  "<script type='text/javascript'><!--\n" ^ body ^ "\n--> </script>\n"
-
-let make_boiler_page ?(cgi_env=[]) ?(onload="") ?(body="") ?(html="") ?(head="") ?(external_files=[]) defs =
-  let in_tag tag str = "<" ^ tag ^ ">\n" ^ str ^ "\n</" ^ tag ^ ">" in
-  let custom_ext_script_tag str = "<script type='text/javascript' src='" ^ str ^ "'></script>" in
-  let debug_flag onoff = "\n    <script type='text/javascript'>var DEBUGGING=" ^
-    string_of_bool onoff ^ ";</script>"
-  in
-  let extLibs = ext_script_tag "regex.js"^"
-  "            ^ext_script_tag "yahoo/yahoo.js"^"
-  "            ^ext_script_tag "yahoo/event.js" in
-  let ffiLibs = String.concat "\n" (List.map custom_ext_script_tag external_files) in
-  let db_config_script =
-    if Settings.get_value js_hide_database_info then
-    script_tag("    function _getDatabaseConfig() {
->>>>>>> 6a143590
       return {}
     }
     var getDatabaseConfig = LINKS.kify(_getDatabaseConfig);\n")
@@ -1252,23 +1133,13 @@
                     "};\n  _makeCgiEnvironment();\n") in
     in_tag "html" (in_tag "head"
                      (  extLibs
-<<<<<<< HEAD
                         ^ debug_flag (Settings.get_value Debug.debugging_enabled)
                         ^ ext_script_tag "jslib.js" ^ "\n"
+                        ^ ffiLibs ^ "\n"
                         ^ db_config_script
                         ^ env
                         ^ head
                         ^ script_tag (String.concat "\n" defs)
-=======
-                      ^ "\n"
-                      ^ debug_flag (Settings.get_value Debug.debugging_enabled)
-                      ^ ext_script_tag "jslib.js" ^ "\n"
-                      ^ ffiLibs ^ "\n"
-                      ^ db_config_script
-                      ^ env
-                      ^ head
-                      ^ script_tag (String.concat "\n" defs)
->>>>>>> 6a143590
                      )
                    ^ "<body onload=\'" ^ onload ^ "\'>
   <script type='text/javascript'>
@@ -1306,8 +1177,7 @@
     let tenv = Var.varify_env (nenv, tyenv.Types.var_env) in
     (nenv, venv, tenv)
 
-<<<<<<< HEAD
-  let generate_program_page ?(cgi_env=[]) (nenv, tyenv) program  =
+  let generate_program_page ?(cgi_env=[]) (nenv, tyenv) program external_files =
     let printed_code = Loader.wpcache "irtojs" (fun () ->
       let _, venv, _ = initialise_envs (nenv, tyenv) in
       let _, code = generate_program venv program in
@@ -1317,6 +1187,7 @@
     (make_boiler_page
        ~cgi_env:cgi_env
        ~body:printed_code
+       ~external_files:external_files
      (*       ~head:(String.concat "\n" (generate_inclusions defs))*)
        [])
 
@@ -1325,7 +1196,7 @@
     fun names ->
       String.concat "" (List.map (fun name -> "    LINKS.resolveValue(state, " ^ name ^ ");\n") names)
 
-  let generate_real_client_page ?(cgi_env=[]) (nenv, tyenv) defs (valenv, v) ws_conn_url =
+  let generate_real_client_page ?(cgi_env=[]) (nenv, tyenv) defs (valenv, v) ws_conn_url external_files =
     let open Json in
     let req_data = Value.Env.request_data valenv in
     let client_id = RequestData.get_client_id req_data in
@@ -1369,6 +1240,7 @@
       ~head:(script_tag welcome_msg ^ "\n" ^ script_tag (K.primitive_bindings) ^ "\n" ^ script_tag("  var _jsonState = " ^ state_string ^ "\n" ^ init_vars)
              ^ Value.string_of_xml ~close_tags:true hs)
       ~onload:"_startRealPage()"
+      ~external_files:external_files
       []
 end
 
@@ -1386,65 +1258,4 @@
 
 let generate_program_page = Compiler.generate_program_page
 let generate_real_client_page = Compiler.generate_real_client_page
-let make_boiler_page = Compiler.make_boiler_page
-=======
-let generate_program_page ?(cgi_env=[]) (nenv, tyenv) program external_files =
-  let printed_code = Loader.wpcache "irtojs" (fun () ->
-    let _, venv, _ = initialise_envs (nenv, tyenv) in
-    let _, code = generate_program venv program in
-    let code = wrap_with_server_lib_stubs code in
-    show code)
-  in
-  (make_boiler_page
-     ~cgi_env:cgi_env
-     ~body:printed_code
-     ~external_files:external_files
-(*       ~head:(String.concat "\n" (generate_inclusions defs))*)
-     [])
-
-(* generate code to resolve JSONized toplevel let-bound values *)
-let resolve_toplevel_values : string list -> string =
-  fun names ->
-    String.concat "" (List.map (fun name -> "    LINKS.resolveValue(state, " ^ name ^ ");\n") names)
-
-let generate_real_client_page ?(cgi_env=[]) (nenv, tyenv) defs (valenv, v) ws_conn_url external_files =
-  let open Json in
-  let req_data = Value.request_data valenv in
-  let client_id = RequestData.get_client_id req_data in
-  let json_state = JsonState.empty client_id ws_conn_url in
-
-  (* Add the event handlers for the final value to be sent *)
-  let json_state = ResolveJsonState.add_val_event_handlers v json_state in
-    (* Json.jsonize_state req_data v in *)
-
-  (* divide HTML into head and body secitions (as we need to augment the head) *)
-  let hs, bs = Value.split_html (List.map Value.unbox_xml (Value.unbox_list v)) in
-  let _nenv, venv, _tenv = initialise_envs (nenv, tyenv) in
-
-  let json_state, venv, let_names, f = generate_toplevel_bindings valenv json_state venv defs in
-  let init_vars = "  function _initVars(state) {\n" ^ resolve_toplevel_values let_names ^ "  }" in
-
-  (* Add AP information; mark APs as delivered *)
-  let json_state = ResolveJsonState.add_ap_information client_id json_state in
-
-  (* Add process information to the JSON state; mark all processes as active *)
-  let json_state = ResolveJsonState.add_process_information client_id json_state in
-
-  let state_string = JsonState.to_string json_state in
-
-  let printed_code =
-    let _venv, code = generate_computation venv ([], `Return (`Extend (StringMap.empty, None))) (Fn ([], Nothing)) in
-    let code = f code in
-    let code = GenStubs.bindings defs code in
-    let code = wrap_with_server_lib_stubs code in
-    show code in
-  make_boiler_page
-    ~cgi_env:cgi_env
-    ~body:printed_code
-    ~html:(Value.string_of_xml ~close_tags:true bs)
-    ~head:(script_tag("  var _jsonState = " ^ state_string ^ "\n" ^ init_vars)
-      ^ Value.string_of_xml ~close_tags:true hs)
-    ~onload:"_startRealPage()"
-    ~external_files:external_files
-    []
->>>>>>> 6a143590
+let make_boiler_page = Compiler.make_boiler_page