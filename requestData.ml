--- conflicted
+++ resolved
@@ -16,11 +16,7 @@
     cookies = ref cookies;
     http_response_headers = ref [];
     http_response_code = ref 200;
-<<<<<<< HEAD
-(*    client_id = ref 0; *)
-=======
     client_id = ref client_id
->>>>>>> d9721151
   }
 
 let get_cgi_parameters req_data = !(req_data.cgi_parameters)
@@ -35,12 +31,5 @@
 let get_http_response_code req_data = !(req_data.http_response_code)
 let set_http_response_code req_data x = req_data.http_response_code := x
 
-<<<<<<< HEAD
-(*
 let get_client_id req_data = !(req_data.client_id)
-let set_client_id req_data x = req_data.client_id := x
-*)
-=======
-let get_client_id req_data = !(req_data.client_id)
-let set_client_id req_data x = req_data.client_id := x
->>>>>>> d9721151
+let set_client_id req_data x = req_data.client_id := x