--- conflicted
+++ resolved
@@ -166,7 +166,6 @@
 (* Base URL for websocket connections *)
 let websocket_url = Settings.add_string("websocket_url", "/ws/", `User)
 
-<<<<<<< HEAD
 (* Handlers stuff *)
 module Handlers = struct
   let enabled = Settings.add_bool("enable_handlers", false, `System)
@@ -256,10 +255,9 @@
   let show_row_unification = Settings.add_bool("show_row_unification", false, `User)
   let infer_recursive_types = Settings.add_string("infer_recursive_types", "guarded", `User)
 end
-=======
+
 (* Should we use the extra standard library definitions? *)
 let use_stdlib = Settings.add_bool ("use_stdlib", true, `User)
 
 (* Standard library path *)
-let stdlib_path = Settings.add_string ("stdlib_path", "", `User)
->>>>>>> 1c1ed1aa
+let stdlib_path = Settings.add_string ("stdlib_path", "", `User)