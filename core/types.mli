(** Core types *)
open CommonTypes

(* field environments *)
type 'a stringmap = 'a Utility.StringMap.t [@@deriving show]
type 'a field_env = 'a stringmap [@@deriving show]

(* type var sets *)
module TypeVarSet : Utility.INTSET
module TypeVarMap : Utility.INTMAP

(* points *)
type 'a point = 'a Unionfind.point

type kind = PrimaryKind.t * subkind
    [@@deriving eq,show]

type 't meta_type_var_non_rec_basis =
    [ `Var of (int * subkind * freedom)
    | `Body of 't ]


type 't meta_type_var_basis =
    [ 't meta_type_var_non_rec_basis
    | `Recursive of (int * 't) ]


type 't meta_row_var_basis =
     [ 't meta_type_var_basis | `Closed ]

type 't meta_presence_var_basis = 't meta_type_var_non_rec_basis

module Abstype :
sig
  type t [@@deriving eq,show]
  val make  : string -> kind list -> t
  val arity : t -> kind list
  val name  : t -> string
  val compare : t -> t -> int
end

module Vars : sig
  type flavour = [`Rigid | `Flexible | `Recursive]
  type kind    = PrimaryKind.t
  type scope   = [`Free | `Bound]
  type vars_list = (int * (flavour * kind * scope)) list
end

module Print : sig
  type policy = {quantifiers:bool; flavours:bool; hide_fresh:bool; kinds:string}

  val default_policy : unit -> policy
end

val process      : Abstype.t
val list         : Abstype.t
val event        : Abstype.t
val dom_node     : Abstype.t
val access_point : Abstype.t
val socket       : Abstype.t
val spawn_location : Abstype.t

type ('t, 'r) session_type_basis =
    [ `Input of 't * 't
    | `Output of 't * 't
    | `Select of 'r
    | `Choice of 'r
    | `Dual of 't
    | `End ]

(* Lenses *)

type lens_name = string
    [@@deriving show]

<<<<<<< HEAD
type lens_phrasenode =
  | Constant  of Constant.constant
=======
type lens_phrase =
  | Constant  of Constant.t
>>>>>>> 40d4b407
  | Var       of lens_name
  | InfixAppl of Lens_operators.Binary.t * lens_phrase * lens_phrase
  | UnaryAppl of Lens_operators.Unary.t * lens_phrase
  (* the In operator checks if the tuple generated by the names list is
   * in the list of constant tuples *)
  | In        of Lens_operators.name list * (Constant.t list) list
  | Case      of lens_phrase option * (lens_phrase * lens_phrase) list * lens_phrase
  | TupleLit  of lens_phrase list
and lens_phrase = lens_phrasenode SourceCode.WithPos.t
  [@@deriving show]

(* End Lenses *)

type typ =
    [ `Not_typed
    | `Primitive of Primitive.t
    | `Function of (typ * row * typ)
    | `Lolli of (typ * row * typ)
    | `Record of row
    | `Variant of row
    | `Effect of row
    | `Table of typ * typ * typ
    | `Lens of lens_sort
    | `Alias of ((string * type_arg list) * typ)
    | `Application of (Abstype.t * type_arg list)
    | `MetaTypeVar of meta_type_var
    | `ForAll of (quantifier list ref * typ)
    | (typ, row) session_type_basis ]
and lens_sort     = {
  fds : Lens_fun_dep.Set.t;
  predicate : lens_phrase option;
  cols : lens_col list;
}
and lens_col       = {
  table : string;
  name : string;
  alias : string;
  typ : typ;
  present : bool;
}
and field_spec = [ `Present of typ | `Absent | `Var of meta_presence_var ]
and field_spec_map = field_spec field_env
and row_var = meta_row_var
and row = field_spec_map * row_var * bool
and meta_type_var = (typ meta_type_var_basis) point
and meta_row_var = (row meta_row_var_basis) point
and meta_presence_var = (field_spec meta_presence_var_basis) point
and meta_var = [ `Type of meta_type_var | `Row of meta_row_var | `Presence of meta_presence_var ]
and quantifier = int * subkind * meta_var
and type_arg =
    [ `Type of typ | `Row of row | `Presence of field_spec ]
    [@@deriving show]

type session_type = (typ, row) session_type_basis

type datatype = typ

(* base kind stuff *)
val is_base_type : datatype -> bool
val is_base_row : row -> bool

val is_baseable_type : datatype -> bool
val is_baseable_row : row -> bool

val basify_type : datatype -> unit
val basify_row : row -> unit

(* unl stuff *)
val is_unl_type : datatype -> bool
val is_unl_row : row -> bool

val type_can_be_unl : datatype -> bool
val row_can_be_unl : row -> bool
(* val session_can_be_unl : datatype -> bool *)

val make_type_unl : datatype -> unit
val make_row_unl : row -> unit
(* val make_session_unl : datatype -> unit *)

(* session kind stuff *)
val is_session_type : datatype -> bool
val is_session_row : row -> bool

val is_sessionable_type : datatype -> bool
val is_sessionable_row : row -> bool

val sessionify_type : datatype -> unit
val sessionify_row : row -> unit

(* val dual_session : datatype -> datatype *)
val dual_row : row -> row
val dual_type : datatype -> datatype

val type_var_number : quantifier -> int

type tycon_spec = [`Alias of quantifier list * datatype | `Abstract of Abstype.t]

type environment        = datatype Env.String.t
 and tycon_environment  = tycon_spec Env.String.t
 and typing_environment = { var_env   : environment ;
                            tycon_env : tycon_environment ;
                            effect_row : row }

val empty_typing_environment : typing_environment

val concrete_type : datatype -> datatype
val concrete_field_spec : field_spec -> field_spec

val normalise_datatype : datatype -> datatype
val normalise_row : row -> row
val normalise_typing_environment : typing_environment -> typing_environment

val hoist_quantifiers : datatype -> unit

val is_rigid_quantifier : quantifier -> bool

val box_quantifiers : quantifier list -> quantifier list ref
val unbox_quantifiers : quantifier list ref -> quantifier list

(* val flexible_of_type : datatype -> datatype option *)

val normalise_quantifier : quantifier -> quantifier
val for_all : quantifier list * datatype -> datatype

(** useful types *)
val unit_type : datatype
val string_type : datatype
val keys_type : datatype
val char_type : datatype
val bool_type : datatype
val int_type : datatype
val float_type : datatype
val database_type : datatype
val xml_type : datatype

(** get type variables *)
val free_type_vars : datatype -> TypeVarSet.t
val free_row_type_vars : row -> TypeVarSet.t
val free_tyarg_vars : type_arg -> TypeVarSet.t
val free_bound_type_vars     : ?include_aliases:bool -> typ -> Vars.vars_list
val free_bound_row_type_vars : ?include_aliases:bool -> row -> Vars.vars_list

val var_of_quantifier : quantifier -> int
val primary_kind_of_quantifier : quantifier -> PrimaryKind.t
val kind_of_quantifier : quantifier -> kind
val subkind_of_quantifier : quantifier -> subkind
val type_arg_of_quantifier : quantifier -> type_arg
val freshen_quantifier : quantifier -> quantifier * type_arg
val freshen_quantifier_flexible : quantifier -> quantifier * type_arg

val primary_kind_of_type_arg : type_arg -> PrimaryKind.t

val quantifiers_of_type_args : type_arg list -> quantifier list

val flexible_type_vars : TypeVarSet.t -> datatype -> quantifier Utility.IntMap.t

(** Fresh type variables *)
val type_variable_counter : int ref
val fresh_raw_variable : unit -> int

(** type variable construction *)
val make_type_variable : int -> subkind -> datatype
val make_rigid_type_variable : int -> subkind -> datatype
val make_row_variable : int -> subkind -> row_var
val make_rigid_row_variable : int -> subkind -> row_var

(** fresh type variable generation *)
val fresh_type_variable : subkind -> datatype
val fresh_rigid_type_variable : subkind -> datatype

val fresh_row_variable : subkind -> row_var
val fresh_rigid_row_variable : subkind -> row_var

val fresh_session_variable : CommonTypes.Linearity.t -> datatype

val fresh_presence_variable : subkind -> field_spec
val fresh_rigid_presence_variable : subkind -> field_spec

(** fresh quantifiers *)
val fresh_type_quantifier : subkind -> quantifier * datatype
val fresh_flexible_type_quantifier : subkind -> quantifier * datatype

val fresh_row_quantifier : subkind -> quantifier * row
val fresh_flexible_row_quantifier : subkind -> quantifier * row

val fresh_presence_quantifier : subkind -> quantifier * field_spec
val fresh_flexible_presence_quantifier : subkind -> quantifier * field_spec

(** {0 rows} *)
(** empty row constructors *)
val make_empty_closed_row : unit -> row
val make_empty_open_row : subkind -> row

(** singleton row constructors *)
val make_singleton_closed_row : (string * field_spec) -> row
val make_singleton_open_row : (string * field_spec) -> subkind -> row

(** row predicates *)
val is_closed_row : row -> bool
val is_absent_from_row : string -> row -> bool

val is_tuple : ?allow_onetuples:bool -> row -> bool

(** row_var retrieval *)
val get_row_var : row -> int option

(** building rows *)
val make_closed_row : datatype field_env -> row
val row_with : (string * field_spec) -> row -> row
val extend_row : datatype field_env -> row -> row
val extend_row_safe : datatype field_env -> row -> row option

(** constants *)
val empty_field_env : field_spec_map
val closed_row_var : row_var

val field_env_union : (field_spec_map * field_spec_map) -> field_spec_map

val is_canonical_row_var : row_var -> bool
val is_rigid_row : row -> bool

val is_rigid_row_with_var : int -> row -> bool

val is_flattened_row : row -> bool
val is_empty_row : row -> bool

(** Convert a row to the form (field_env, row_var)
    where row_var is of the form:
      [ `Closed
      | `Flexible var
      | `Rigid var
      | `Recursive
      ]
*)
val flatten_row : row -> row

(**
 As flatten_row except if the flattened row_var is of the form:

   `Recursive (var, rec_row)

then it is unwrapped. This ensures that all the fields are exposed
in field_env.

Also returns the outermost `Recursive that was unwrapped if it exists,
or None otherwise.
*)
val unwrap_row : row -> (row * row_var option)
val unwrap_list_type : typ -> typ

val extract_tuple : row -> datatype list

(** type constructors *)
val make_tuple_type : datatype list -> datatype
val make_list_type : datatype -> datatype
val make_process_type : row -> datatype
val make_record_type  : datatype field_env -> datatype
val make_variant_type : datatype field_env -> datatype
val make_table_type : datatype * datatype * datatype -> datatype
val make_endbang_type : datatype

(** subtyping *)
val is_sub_type : datatype * datatype -> bool
val is_sub_row : row * row -> bool

(** environments *)
type inference_type_map =
    ((datatype Unionfind.point) Utility.IntMap.t ref *
       (row Unionfind.point) Utility.IntMap.t ref)

val extend_typing_environment : typing_environment -> typing_environment -> typing_environment

val make_fresh_envs : datatype -> datatype Utility.IntMap.t * row Utility.IntMap.t * field_spec Utility.IntMap.t
val make_rigid_envs : datatype -> datatype Utility.IntMap.t * row Utility.IntMap.t * field_spec Utility.IntMap.t
val make_wobbly_envs : datatype -> datatype Utility.IntMap.t * row Utility.IntMap.t * field_spec Utility.IntMap.t

(** mailboxes *)
val show_mailbox_annotations : bool Settings.setting

(** pretty printing *)
val string_of_datatype   : ?policy:(unit -> Print.policy)
                        -> ?refresh_tyvar_names:bool -> datatype   -> string
val string_of_row        : ?policy:(unit -> Print.policy)
                        -> ?refresh_tyvar_names:bool -> row        -> string
val string_of_presence   : ?policy:(unit -> Print.policy)
                        -> ?refresh_tyvar_names:bool -> field_spec -> string
val string_of_type_arg   : ?policy:(unit -> Print.policy)
                        -> ?refresh_tyvar_names:bool -> type_arg   -> string
val string_of_row_var    : ?policy:(unit -> Print.policy)
                        -> ?refresh_tyvar_names:bool -> row_var    -> string
val string_of_tycon_spec : ?policy:(unit -> Print.policy)
                        -> ?refresh_tyvar_names:bool -> tycon_spec -> string
val string_of_environment        : environment -> string
val string_of_typing_environment : typing_environment -> string

(** generating type variable names *)
val build_tyvar_names : ('a -> Vars.vars_list)
                     -> ('a list)
                     -> unit
val add_tyvar_names : ('a -> Vars.vars_list)
                   -> ('a list)
                   -> unit
(* Function type constructors *)
val make_pure_function_type : datatype list -> datatype -> datatype
val make_function_type      : datatype list -> row -> datatype -> datatype
val make_thunk_type : row -> datatype -> datatype

val pp_datatype : Format.formatter -> datatype -> unit
val pp_tycon_spec: Format.formatter -> tycon_spec -> unit

module type TYPE_VISITOR =
sig
  class visitor :
  object ('self_type)
    method remove_rec_row_binding : int -> 'self_type
    method remove_rec_type_binding : int ->'self_type

    method primitive : Primitive.t -> (Primitive.t * 'self_type)
    method lens_col : lens_col -> (lens_col * 'self_type)
    method lens_sort : lens_sort -> (lens_sort * 'self_type)
    method typ : typ -> (typ * 'self_type)
    method row : row -> (row * 'self_type)
    method row_var : row_var -> (row_var * 'self_type)
    method meta_type_var : meta_type_var -> (meta_type_var * 'self_type)
    method meta_row_var : meta_row_var -> (meta_row_var * 'self_type)
    method meta_var : meta_var -> (meta_var * 'self_type)
    method meta_presence_var : meta_presence_var -> (meta_presence_var * 'self_type)
    method field_spec : field_spec -> (field_spec * 'self_type)
    method field_spec_map : field_spec_map -> (field_spec_map * 'self_type)
    method quantifier : quantifier -> (quantifier * 'self_type)
    method type_arg : type_arg -> (type_arg * 'self_type)
  end
end

module Transform : TYPE_VISITOR
module ElimRecursiveTypeCyclesTransform : TYPE_VISITOR<|MERGE_RESOLUTION|>--- conflicted
+++ resolved
@@ -73,13 +73,8 @@
 type lens_name = string
     [@@deriving show]
 
-<<<<<<< HEAD
 type lens_phrasenode =
-  | Constant  of Constant.constant
-=======
-type lens_phrase =
   | Constant  of Constant.t
->>>>>>> 40d4b407
   | Var       of lens_name
   | InfixAppl of Lens_operators.Binary.t * lens_phrase * lens_phrase
   | UnaryAppl of Lens_operators.Unary.t * lens_phrase
