open Utility
open Types
open CommonTypes

(* debug flags *)
let show_generalisation
  = Settings.(flag "show_generalisation"
              |> convert parse_bool
              |> sync)

let show_recursion = Basicsettings.Types.show_recursion

let internal_error message = Errors.internal_error ~filename:"generalise" ~message

type gen_kind = [`Rigid|`All]

(** [get_type_args kind bound_vars t] gets the free type variables of
    the datatype [t] as type args. The [kind] parameter specifies
    whether to generalise all variables or just the rigid ones. The
    [bound_vars] parameter specifies type variables that should remain
    free.

    NOTE: the order of the type arguments can be important.
*)
let rec get_type_args : gen_kind -> TypeVarSet.t -> datatype -> type_arg list =
  fun kind bound_vars t ->
    let gt = get_type_args kind bound_vars in
      match t with
        (* Unspecified kind *)
        | Not_typed -> raise (internal_error "Not_typed encountered in get_type_args")
        | (Var _ | Recursive _) ->
           failwith ("freestanding Var / Recursive not implemented yet (must be inside Meta)")
        | Alias ((_, _, ts), t) ->
           concat_map (get_type_arg_type_args kind bound_vars) ts @ gt t
        | Application (_, args) ->
           Utility.concat_map (get_type_arg_type_args kind bound_vars) args
        | RecursiveApplication appl ->
           Utility.concat_map (get_type_arg_type_args kind bound_vars) appl.r_args
        | Meta point ->
            begin
              match Unionfind.find point with
              | Var (var, _, _) when TypeVarSet.mem var bound_vars -> []
              | Var (_, k, `Flexible) when kind=`All -> [Kind.primary_kind k, Meta point]
              | Var (_, _, `Flexible) -> []
              | Var (_, k, `Rigid) -> [Kind.primary_kind k, Meta point]
              | Recursive (var, _kind, body) ->
                 Debug.if_set (show_recursion) (fun () -> "rec (get_type_args): " ^(string_of_int var));
                 if TypeVarSet.mem var bound_vars then
                   []
                 else
                   get_type_args kind (TypeVarSet.add var bound_vars) body
              | t -> gt t
            end
        (* Types *)
        | Primitive _ -> []
        | Function (f, m, t) ->
            let from_gens = gt f
            and effect_gens = get_row_type_args kind bound_vars m
            and to_gens = gt t in
              from_gens @ effect_gens @ to_gens
        | Lolli (f, m, t) ->
            let from_gens = gt f
            and effect_gens = get_row_type_args kind bound_vars m
            and to_gens = gt t in
              from_gens @ effect_gens @ to_gens
<<<<<<< HEAD
        | `Record row
        | `Effect row
        | `Variant row -> get_row_type_args kind bound_vars row
        | `Table (r, w, n) -> gt r @ gt w @ gt n
        | `Lens _ -> []
        | `Alias ((_, _, ts, _), t) ->
            concat_map (get_type_arg_type_args kind bound_vars) ts @ gt t
        | `ForAll (qs, t) ->
=======
        | Record row
        | Variant row -> get_row_type_args kind bound_vars row
        | Table (r, w, n) -> gt r @ gt w @ gt n
        | Lens _ -> []
        | ForAll (qs, t) ->
>>>>>>> db2cfa2c
           get_type_args kind (TypeVarSet.add_quantifiers qs bound_vars) t
        (* Effect *)
        | Effect row -> get_row_type_args kind bound_vars row
        (* Row *)
        | Row (field_env, row_var, _) ->
           let field_vars =
             StringMap.fold
               (fun _ field_spec vars ->
                 vars @ get_presence_type_args kind bound_vars field_spec
               ) field_env [] in
           let row_vars = get_row_var_type_args kind bound_vars (row_var:row_var)
           in
           field_vars @ row_vars
        | Closed -> []
        (* Presence *)
        | Absent -> []
        | Present t -> gt t
        (* Session *)
        | Input (t, s)
        | Output (t, s) -> gt t @ gt s
        | Select fields -> get_row_type_args kind bound_vars fields
        | Choice fields -> get_row_type_args kind bound_vars fields
        | Dual s -> gt s
        | End -> []

and get_row_var_type_args : gen_kind -> TypeVarSet.t -> row_var -> type_arg list =
  fun kind bound_vars row_var -> get_type_args kind bound_vars (Meta row_var)

and get_presence_type_args : gen_kind -> TypeVarSet.t -> field_spec -> type_arg list =
  fun kind bound_vars -> get_type_args kind bound_vars

and get_row_type_args : gen_kind -> TypeVarSet.t -> row -> type_arg list =
  fun kind bound_vars row -> get_type_args kind bound_vars row

and get_type_arg_type_args : gen_kind -> TypeVarSet.t -> type_arg -> type_arg list =
  fun kind bound_vars (pk, t) ->
  let open PrimaryKind in
  match pk with
  | Type     -> get_type_args kind bound_vars t
  | Row      -> get_row_type_args kind bound_vars t
  | Presence -> get_presence_type_args kind bound_vars t

(** Determine if two points have the same quantifier.

   Whenever we use {!Types.type_arg_of_quantifier}, we get a fresh point, and so
   it is not safe to use {!Unionfind.equivalent}. *)
let equivalent_tyarg l r =
  match Unionfind.find l, Unionfind.find r with
  | Var (v, _, _), Var (v', _, _) -> v = v'
  | _ -> assert false

let remove_duplicates =
  unduplicate
    (fun (lk, lt) (rk, rt) ->
      match lt, rt with
      | Meta l, Meta r -> let b = equivalent_tyarg l r in
                          assert (not (lk <> rk && b));
                          b
      | _ -> false)

let get_type_args kind bound_vars t =
  remove_duplicates (get_type_args kind bound_vars t)

let env_type_vars (env : Types.environment) =
  TypeVarSet.union_all (List.map free_type_vars (Env.String.range env))

let rigidify_type_arg : type_arg -> unit =
  let rigidify_point point =
    match Unionfind.find point with
    | Var (var, kind, `Flexible) -> Unionfind.change point (Var (var, kind, `Rigid))
    | Var _ -> ()
    | _ -> assert false in
  let open PrimaryKind in
  function
  | Type, Meta point -> rigidify_point point
  | Presence, Meta point -> rigidify_point point
  | Row, Row (fields, point, _dual) ->
     assert (StringMap.is_empty fields);
     rigidify_point point
  (* HACK: probably shouldn't happen *)
  | Row, Meta point -> rigidify_point point
  | _ -> raise (internal_error "Not a type-variable argument")

(** Only flexible type variables should have the mono restriction. When we
   quantify over such variables (and so rigidify them), we need to convert any
   latent Mono variables into the more general Any one. *)
let mono_type_args : type_arg -> unit =
  let check_sk point =
    match Unionfind.find point with
    | Var (var, (primary_kind, (lin, Restriction.Mono)), `Flexible) ->
       Unionfind.change point (Var (var, (primary_kind, (lin, Restriction.Any)), `Flexible))
    | _ -> () in
  let open PrimaryKind in
  function
  | Type, Meta point -> check_sk point
  | Presence, Meta point -> check_sk point
  | Row, Row (fields, point, _dual) ->
     assert (StringMap.is_empty fields);
     check_sk point
  (* HACK: probably shouldn't happen *)
  | Row, Meta point -> check_sk point
  | _ -> raise (internal_error "Not a type-variable argument (mono_type_args)")

(** generalise:
    Universally quantify any free type variables in the expression.
*)
let generalise : gen_kind -> ?unwrap:bool -> environment -> datatype -> ((Quantifier.t list * type_arg list) * datatype) =
  fun kind ?(unwrap=true) env t ->
  (* throw away any existing top-level quantifiers *)
    Debug.if_set show_generalisation (fun () -> "Generalising : " ^ string_of_datatype t);
    let t = match Types.concrete_type t with
      | ForAll (_, t) when unwrap -> t
      | _ -> t in
    let vars_in_env = env_type_vars env in
    let type_args = get_type_args kind vars_in_env t in
    List.iter mono_type_args type_args;
    let quantifiers = Types.quantifiers_of_type_args type_args in
    List.iter rigidify_type_arg type_args;
    let quantified = Types.for_all (quantifiers, t) in

    (* The following code suffers from the problem that it may reorder
       quantifiers: unbound type variables that can be generalised
       come before any existing quantifiers regardless of the order in
       which they appear in the body of the type.

       Throwing away existing top-level quantifiers (as above) is an
       easy fix.

       Another alternative would be to disallow explicit
       quantification that fails to quantify over all generalisable
       type variables - GHC does something like this.
    *)

(*

    (* Make sure that any existing quantifiers are accounted for.
       This can be necessary if we have type annotations involving
       explicit quantifiers.
    *)
    let quantifiers, type_args =
      begin
        let qs =
          match quantified with
            | `ForAll (qs, _) ->
                Types.unbox_quantifiers qs
            | _ -> []
        in
          if List.length qs <> List.length quantifiers then
            qs, (List.map Types.type_arg_of_quantifier qs)
          else
            quantifiers, type_args
      end in
*)
      Debug.if_set show_generalisation (fun () -> "Generalised: " ^ string_of_datatype quantified);
      ((quantifiers, type_args), quantified)

(** only generalise rigid type variables *)
let generalise_rigid = generalise `Rigid

(** generalise both rigid and flexible type variables *)
let generalise = generalise `All

let get_quantifiers_rigid (env : environment) (t : datatype) : Quantifier.t list =
  get_type_args `Rigid (env_type_vars env) t |> Types.quantifiers_of_type_args<|MERGE_RESOLUTION|>--- conflicted
+++ resolved
@@ -30,7 +30,7 @@
         | Not_typed -> raise (internal_error "Not_typed encountered in get_type_args")
         | (Var _ | Recursive _) ->
            failwith ("freestanding Var / Recursive not implemented yet (must be inside Meta)")
-        | Alias ((_, _, ts), t) ->
+        | Alias ((_, _, ts, _), t) ->
            concat_map (get_type_arg_type_args kind bound_vars) ts @ gt t
         | Application (_, args) ->
            Utility.concat_map (get_type_arg_type_args kind bound_vars) args
@@ -63,22 +63,11 @@
             and effect_gens = get_row_type_args kind bound_vars m
             and to_gens = gt t in
               from_gens @ effect_gens @ to_gens
-<<<<<<< HEAD
-        | `Record row
-        | `Effect row
-        | `Variant row -> get_row_type_args kind bound_vars row
-        | `Table (r, w, n) -> gt r @ gt w @ gt n
-        | `Lens _ -> []
-        | `Alias ((_, _, ts, _), t) ->
-            concat_map (get_type_arg_type_args kind bound_vars) ts @ gt t
-        | `ForAll (qs, t) ->
-=======
         | Record row
         | Variant row -> get_row_type_args kind bound_vars row
         | Table (r, w, n) -> gt r @ gt w @ gt n
         | Lens _ -> []
         | ForAll (qs, t) ->
->>>>>>> db2cfa2c
            get_type_args kind (TypeVarSet.add_quantifiers qs bound_vars) t
         (* Effect *)
         | Effect row -> get_row_type_args kind bound_vars row
