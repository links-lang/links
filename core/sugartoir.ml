open CommonTypes
open Operators
open Utility
open SourceCode
open SourceCode.WithPos.Legacy
open Ir

(* {0 Sugar To IR}

   This module implements a compiler from the syntactic sugar to the
   IR.

   It is based on the Compileir module which compiled the old IR to
   the new one.

   Both Compileir and this module use one-pass monadic transformations
   in order to perform administrative reductions on the fly. The basic
   idea is to use a non-standard evaluator which interprets source
   terms in a monadic semantics. The monadic semantics is chosen in
   such a way that we can reify semantic values as IR terms.

   We can view our implementation as an instance of normalisation by
   evaluation (where normalisation means reduction to monadic normal
   form).

   Unfortunately pattern-matching compilation screws up some of our
   abstractions. For instance, we have to pass in the environment to
   comp, letfun, letrec and switch; and we have to prematurely reify
   terms in comp and switch which is why we subsequently 'reflect'
   them. It would be nicer if we had a cleaner separation between the
   syntactic and the semantic worlds.
*)

(*
  TODO:

  - move `Section, `UnaryAppl, most of `InfixAppl, `RangeLit,
  `ListLit to frontend desugaring transformations
  - check that we're doing the right thing with tyvars
*)

(* It would be nice to use primitive functions to construct XML nodes
   and table handles. Then they could be moved to a frontend
   transformation.

   We should either use escape in the frontend and IR or call/cc in
   the frontend and IR. What we do at the moment (escape in the
   frontend and call/cc in the IR) is silly.
*)

let show_compiled_ir = Basicsettings.Sugartoir.show_compiled_ir

type datatype = Types.datatype

module NEnv = Env.String
module TEnv = Env.Int

type nenv = var NEnv.t
type tenv = Types.datatype TEnv.t

type env = nenv * tenv * Types.row

let lookup_name_and_type name (nenv, tenv, _eff) =
  let var = NEnv.lookup nenv name in
    var, TEnv.lookup tenv var

let lookup_effects (_, _, eff)= eff

(* Hmm... shouldn't we need to use something like this? *)

(* let with_mailbox_type t (nenv, tenv) = *)
(*   let mb_var = NEnv.lookup nenv "_MAILBOX_" in *)
(*     (nenv, TEnv.bind tenv (mb_var, t)) *)

module type MONAD =
sig
  type 'a sem

  val lift : 'a -> 'a sem
  val bind : 'a sem -> ('a -> 'b sem) -> 'b sem
end

module type BINDINGMONAD =
sig
  include MONAD

  val reflect : (binding list * 'a) -> 'a sem

  val lift_binding : binding -> 'a -> 'a sem

  type 'a semt = ('a * datatype) sem
  val sem_type : 'a semt -> datatype
  val reify : tail_computation semt -> computation
end

module type INTERPRETATION =
sig
  type 'a sem

  val sem_type : 'a sem -> datatype
  val reify : tail_computation sem -> computation

  val value_of_comp : tail_computation sem -> value sem
  val comp_of_value : value sem -> tail_computation sem

  val constant : Constant.t -> value sem
  val var : (var * datatype) -> value sem

  val escape : (var_info * Types.row * (var -> tail_computation sem)) -> tail_computation sem

  val tabstr : (Types.quantifier list * value sem) -> value sem
  val tappl : (value sem * Types.type_arg list) -> value sem

  val apply : (value sem * (value sem) list) -> tail_computation sem
  val apply_pure : (value sem * (value sem) list) -> value sem
  val condition : (value sem * tail_computation sem * tail_computation sem) -> tail_computation sem

  val comp : env -> (CompilePatterns.pattern * value sem * tail_computation sem) -> tail_computation sem
  val letvar : (var_info * tail_computation sem * (var -> tail_computation sem)) -> tail_computation sem

  val xml : value sem * string * (name * (value sem) list) list * (value sem) list -> value sem
  val record : (name * value sem) list * (value sem) option -> value sem

  val project : value sem * name -> value sem
  val update : value sem * (name * value sem) list -> value sem

  val coerce : value sem * datatype -> value sem

  val query : (value sem * value sem) option * tail_computation sem -> tail_computation sem

  val db_update : env -> (CompilePatterns.pattern * value sem * tail_computation sem option * tail_computation sem) -> tail_computation sem
  val db_delete : env -> (CompilePatterns.pattern * value sem * tail_computation sem option) -> tail_computation sem

  val do_operation : name * (value sem) list * Types.datatype -> tail_computation sem

  val handle : env -> (tail_computation sem *
                         (CompilePatterns.pattern * (env -> tail_computation sem)) list *
                         (CompilePatterns.pattern * (env -> tail_computation sem)) list *
                         ((env -> tail_computation sem) * CompilePatterns.pattern * Types.datatype) list *
                          Sugartypes.handler_descriptor)
               -> tail_computation sem

  val switch : env -> (value sem * (CompilePatterns.pattern * (env -> tail_computation sem)) list * Types.datatype) -> tail_computation sem

  val inject : name * value sem * datatype -> value sem
  (* val case : *)
  (*   value sem * string * (var_info * (var -> tail_computation sem)) * *)
  (*   (var_info * (var -> tail_computation sem)) option -> *)
  (*   tail_computation sem *)
  val case_zero : value sem * datatype -> tail_computation sem

  val concat : (value sem * value sem * (value sem) list) -> value sem

  val database : value sem -> tail_computation sem

  val table_handle : value sem * value sem * value sem * (datatype * datatype * datatype) -> tail_computation sem

  val lens_handle : value sem * Types.lens_sort -> tail_computation sem

  val lens_drop_handle : value sem * string * string * value sem * Types.lens_sort -> tail_computation sem

  val lens_select_handle : value sem * Types.lens_phrase * Types.lens_sort -> tail_computation sem

  val lens_join_handle : value sem * value sem * string list * Types.lens_phrase * Types.lens_phrase * Types.lens_sort -> tail_computation sem

  val lens_get : value sem * datatype -> tail_computation sem

  val lens_put : value sem * value sem * datatype -> tail_computation sem

  val wrong : datatype -> tail_computation sem

  val letfun :
    env ->
    (var_info * (Types.quantifier list * (CompilePatterns.pattern list * tail_computation sem)) * location) ->
    (var -> tail_computation sem) ->
    tail_computation sem

  val letrec :
    env ->
    (var_info * (Types.quantifier list * (CompilePatterns.pattern list * (var list -> tail_computation sem))) * location) list ->
    (var list -> tail_computation sem) ->
    tail_computation sem

  val alien : var_info * name * language * (var -> tail_computation sem) -> tail_computation sem

  val select : name * value sem -> tail_computation sem

  val offer : env -> (value sem * (CompilePatterns.pattern * (env -> tail_computation sem)) list * Types.datatype) -> tail_computation sem
end

module BindingListMonad : BINDINGMONAD =
struct
  type 'a sem = binding list * 'a

  let lift a = ([], a)
  let bind (bs, a) f =
    let (bs', a') = f a in
      (bs @ bs', a')

  let reflect (bs, v) = (bs, v)

  let lift_binding b a =
    ([b], a)

  type 'a semt = ('a * datatype) sem
  let sem_type (_, (_, t)) = t
  let reify (bs, (e, _)) = (bs, e)
end

module BindingContinuationMonad : BINDINGMONAD =
struct
  type 'a sem = ('a -> computation * datatype) -> computation * datatype

  let lift a = fun k -> k a
  let bind c f =
    (fun k ->
       c (fun a -> f a k))

  let reflect (bs, v) =
  fun k ->
    let (bs', tc), t = k v in
      (bs @ bs', tc), t

  let lift_binding b a =
    (fun k ->
       let (bs, a'), t = k a
       in
         (b :: bs, a'), t)

  type 'a semt = ('a * datatype) sem
  let reify c =
    let (e, _) =
      c (fun (a, t) -> ([], a), t)
    in
      e

  let dummy_computation = `Special (`Wrong `Not_typed)
  let sem_type s =
    let (_, t) =
      s (fun (_, t) -> ([], dummy_computation), t)
    in
      t
end

module Interpretation(M : BINDINGMONAD) : INTERPRETATION =
struct
  type 'a sem = 'a M.semt

  let lift = M.lift
  let bind s f = M.bind s (fun (a, _) -> f a)

  let lift_binding = M.lift_binding

  let sem_type = M.sem_type
  let reify = M.reify
  let reflect = M.reflect

  module S :
  sig
    val lift_list : ('a sem) list -> ('a list) M.sem

    val lift_alist : ('a*'b sem) list -> (('a*'b) list) M.sem

    val comp_binding : var_info * tail_computation -> var M.sem

    val fun_binding :
      Var.var_info * (tyvar list * binder list * computation) * location ->
      Var.var M.sem
    val rec_binding :
      (Var.var_info * (tyvar list * binder list * (Var.var list -> computation))
       * location) list ->
      (Var.var list) M.sem

    val alien_binding : var_info * name * language -> var M.sem

    val value_of_untyped_var : var M.sem * datatype -> value sem
  end =
  struct
    let lift_list ss =
      List.fold_right
        (fun s s' ->
           bind s
             (fun v ->
                M.bind s'
                  (fun vs -> lift (v :: vs))))
        ss (lift [])

    let lift_alist ss =
      List.fold_right
        (fun (name, s) ss ->
           bind s
             (fun v ->
                M.bind ss
                  (fun vs -> lift ((name, v) :: vs))))
        ss (lift [])

    let comp_binding (x_info, e) =
      let xb, x = Var.fresh_var x_info in
        lift_binding (letm (xb, e)) x

    let fun_binding (f_info, (tyvars, xsb, body), location) =
      let fb, f = Var.fresh_var f_info in
        lift_binding (`Fun (fb, (tyvars, xsb, body), None, location)) f

    let rec_binding defs =
      let defs, fs =
        List.fold_right
          (fun (f_info, (tyvars, xsb, body), location) (defs, fs) ->
             let fb, f = Var.fresh_var f_info in
               ((fb, (tyvars, xsb, body), None, location) :: defs, f :: fs))
          defs ([], [])
      in
        lift_binding
          (`Rec
             (List.map
                (fun (fb, (tyvars, xsb, body), none, location) ->
                  assert (none = None);
                   (fb, (tyvars, xsb, body fs), none, location))
                defs))
          fs

    let alien_binding (x_info, raw_name, language) =
      let xb, x = Var.fresh_var x_info in
        lift_binding (`Alien (xb, raw_name, language)) x

    let value_of_untyped_var (s, t) =
      M.bind s (fun x -> lift (`Variable x, t))
  end
  open S

  let value_of_comp s =
    bind s
      (function
         | `Return v -> lift (v, sem_type s)
         | e ->
             let t = sem_type s in
               value_of_untyped_var (comp_binding (Var.info_of_type t, e), t))

  let comp_of_value s =
    bind s (fun v -> lift (`Return v, sem_type s))

  (* eval parameters *)
  let constant c = lift (`Constant c, `Primitive (Constant.type_of c))
  let var (x, t) = lift (`Variable x, t)

  let apply (s, ss) =
    let ss = lift_list ss in
    let t = TypeUtils.return_type (sem_type s) in
      bind s
        (fun v ->
           M.bind ss
             (fun vs -> lift (`Apply (v, vs), t)))

  let apply_pure (s, ss) =
    let ss = lift_list ss in
    let t = TypeUtils.return_type (sem_type s) in
      bind s
        (fun v ->
           M.bind ss
             (fun vs -> lift (`ApplyPure (v, vs), t)))

  let condition (s, s1, s2) =
    bind s (fun v -> lift (`If (v, reify s1, reify s2), sem_type s1))

  let concat (nil, append, ss) =
    match ss with
      | [] -> nil
      | [s] -> s
      | s::ss ->
          List.fold_left (fun s s' -> apply_pure (append, [s; s'])) s ss

  let string_concat (string_append, ss) =
    match ss with
      | [] -> lift (`Constant (Constant.String ""), Types.string_type)
      | [s] -> s
      | s::ss ->
          List.fold_left (fun s s' -> apply_pure (string_append, [s; s'])) s ss

  let xml (string_append, name, attrs, children) =
    let lift_attrs attrs =
      List.fold_right
        (fun (name, ss) attrs ->
           bind (string_concat (string_append, ss))
             (fun v ->
                M.bind attrs
                  (fun bs -> lift ((name, v) :: bs))))
        attrs (lift []) in
    let attrs = lift_attrs attrs in
    let children = lift_list children in
      M.bind attrs
        (fun attrs ->
           M.bind children
             (fun children ->
                let attrs = StringMap.from_alist attrs in
                  lift (`XmlNode (name, attrs, children), Types.xml_type)))

  let record (fields, r) =
    let field_types =
      List.fold_left
        (fun field_types (name, s) -> StringMap.add name (sem_type s) field_types)
        StringMap.empty
        fields in
    let s' = lift_alist fields in
      match r with
        | None ->
            let t = Types.make_record_type field_types in
              M.bind s'
                (fun fields ->
                   lift (`Extend (StringMap.from_alist fields, None), t))
        | Some s ->
            let t = `Record (Types.extend_row field_types (TypeUtils.extract_row (sem_type s))) in
              bind s
                (fun r ->
                   M.bind s'
                     (fun fields -> lift (`Extend (StringMap.from_alist fields, Some r), t)))

  let project (s, name) =
    let t = TypeUtils.project_type name (sem_type s) in
      bind s (fun v -> lift (`Project (name, v), t))

  let erase (s, names) =
    let t = TypeUtils.erase_type names (sem_type s) in
      bind s (fun v -> lift (`Erase (names, v), t))

  let coerce (s, t) =
    bind s (fun v -> lift (`Coerce (v, t), sem_type s))

  (*
      (r : (l1:A1, ... li:Ai | R) with (l1=v1, ..., li=vi))
    -->
      (l1=v1, ..., li=vi | r ((-l1, ..., -li | R) <-- (l1:A1, ... li:Ai | R)))
  *)
  let update (s, fields) =
    let names =
      List.fold_left
        (fun names (name, _) ->
           StringSet.add name names)
        StringSet.empty
        fields in
    record (fields, Some (erase (s, names)))

  let inject (name, s, t) =
      bind s (fun v -> lift (`Inject (name, v, t), t))

  (* this isn't used... *)
  (* let case (s, name, (cinfo, cbody), default) = *)
  (*   bind s (fun v -> *)
  (*             let cb, c = Var.fresh_var cinfo in *)
  (*             let cbody' = cbody c in *)
  (*             let t = sem_type cbody' in *)
  (*             let default = *)
  (*               opt_map (fun (dinfo, dbody) -> *)
  (*                          let db, d = Var.fresh_var dinfo in *)
  (*                            (db, reify (dbody d))) default *)
  (*             in *)
  (*               lift *)
  (*                 (`Case (v, *)
  (*                         StringMap.add name (cb, reify cbody') StringMap.empty, *)
  (*                         default), t)) *)

  let case_zero (s, t) =
    bind s (fun v ->
              lift (`Case (v, StringMap.empty, None), t))

  let database s =
    bind s (fun v -> lift (`Special (`Database v), `Primitive Primitive.DB))

  let table_handle (database, table, keys, (r, w, n)) =
    bind database
      (fun database ->
         bind table
           (fun table ->
	     bind keys
		(fun keys ->  lift (`Special (`Table (database, table, keys, (r, w, n))),
                               `Table (r, w, n)))))

  let lens_handle (table, sort) =
      bind table
        (fun table ->
            lift (`Special (`Lens (table, sort)), `Lens (sort)))

  let lens_drop_handle (lens, drop, key, default, sort) =
      bind lens
        (fun lens ->
            bind default
            (fun default ->
               lift (`Special (`LensDrop (lens, drop, key, default, sort)), `Lens (sort))))

  let lens_select_handle (lens, pred, sort) =
      bind lens
        (fun lens ->
           lift (`Special (`LensSelect (lens, pred, sort)), `Lens (sort)))

  let lens_join_handle (lens1, lens2, on, left, right, sort) =
      bind lens1
        (fun lens1 ->
          bind lens2
          (fun lens2 ->
            lift (`Special (`LensJoin (lens1, lens2, on, left, right, sort)), `Lens (sort))))

  let lens_get (lens, rtype) =
      bind lens
        (fun lens ->
            lift (`Special (`LensGet (lens, rtype)), Types.make_list_type rtype))

  let lens_put (lens, data, rtype) =
      bind lens
        (fun lens ->
            bind data
                (fun data ->
                        lift (`Special (`LensPut (lens, data, rtype)), Types.make_list_type rtype)))

  let wrong t = lift (`Special (`Wrong t), t)

  let alien (x_info, raw_name, language, rest) =
    M.bind (alien_binding (x_info, raw_name, language)) rest

  let select (l, e) =
    let t = TypeUtils.select_type l (sem_type e) in
      bind e (fun v -> lift (`Special (`Select (l, v)), t))

  let offer env (v, cases, t) =
    let cases =
      List.map
        (fun (p, body) -> ([p], fun env -> reify (body env))) cases
    in
      bind v
        (fun e ->
           M.bind
             (comp_binding (Var.info_of_type (sem_type v), `Return e))
             (fun var ->
                let nenv, tenv, eff = env in
                let tenv = TEnv.bind tenv (var, sem_type v) in
                let (bs, tc) = CompilePatterns.compile_choices (nenv, tenv, eff) (t, var, cases) in
                  reflect (bs, (tc, t))))

  let db_update env (p, source, where, body) =
    let source_type = sem_type source in
    let xt = TypeUtils.table_read_type source_type in
    let xb, x = Var.fresh_var_of_type xt in
      bind source
        (fun source ->
           match where with
             | None ->
                 let body_type = sem_type body in
                 let body = CompilePatterns.let_pattern env p (`Variable x, xt) (reify body, body_type) in
                   lift (`Special (`Update ((xb, source), None, body)), Types.unit_type)
             | Some where ->
                 let body_type = sem_type body in
                 let wrap = CompilePatterns.let_pattern env p (`Variable x, xt) in
                 let where = wrap (reify where, Types.bool_type) in
                 let body = wrap (reify body, body_type) in
                   lift (`Special (`Update ((xb, source), Some where, body)), Types.unit_type))

  let db_delete env (p, source, where) =
    let source_type = sem_type source in
    let xt = TypeUtils.table_read_type source_type in
    let xb, x = Var.fresh_var_of_type xt in
      bind source
        (fun source ->
           match where with
             | None ->
                 lift (`Special (`Delete ((xb, source), None)), Types.unit_type)
             | Some where ->
                 let where = CompilePatterns.let_pattern env p (`Variable x, xt) (reify where, Types.bool_type) in
                   lift (`Special (`Delete ((xb, source), Some where)), Types.unit_type))

  let query (range, s) =
    let bs, e = reify s in
      match range with
        | None ->
            lift (`Special (`Query (None, (bs, e), sem_type s)), sem_type s)
        | Some (limit, offset) ->
            bind limit
              (fun limit ->
                 bind offset
                   (fun offset ->
                      lift (`Special (`Query (Some (limit, offset), (bs, e), sem_type s)), sem_type s)))

  let letvar (x_info, s, body) =
    bind s
      (fun e ->
         M.bind (comp_binding (x_info, e))
           (fun x -> body x))

  let comp env (p, s, body) =
    let vt = sem_type s in
      bind s
        (fun v ->
           let body_type = sem_type body in
           let (bs, tc) = CompilePatterns.let_pattern env p (v, vt) (reify body, body_type) in
             reflect (bs, (tc, body_type)))

  let escape ((kt, _, _) as k_info, eff, body) =
    let kb, k = Var.fresh_var k_info in
    let body = body k in
    let body_type = sem_type body in
    let body = reify body in
    let ft = `Function (Types.make_tuple_type [kt], eff, body_type) in
    let f_info = (ft, "", `Local) in
    let rest f : tail_computation sem = lift (`Special (`CallCC (`Variable f)),
                                              body_type) in
      M.bind (fun_binding (f_info, ([], [kb], body), loc_unknown)) rest

  let letfun env ((ft, _, _) as f_info, (tyvars, (ps, body)), location) rest =
    let xsb : binder list =
      (* It is important to rename the quantifiers in the type to be
         those used in the body of the function. *)
      match Instantiate.replace_quantifiers ft tyvars with
        | `ForAll (_, t')
        | t' ->
            begin match TypeUtils.concrete_type t' with
              | `Function _ as ft' ->
                  let args = TypeUtils.arg_types ft' in
                    List.map (fun arg ->
                                Var.fresh_binder_of_type arg) args
              | `Lolli _ as ft' ->
                  let args = TypeUtils.arg_types ft' in
                    List.map (fun arg ->
                                Var.fresh_binder_of_type arg) args
              | _ -> assert false
            end in

    let body_type = sem_type body in
    let body =
      List.fold_left2
        (fun body p (xb : binder) ->
           let x  = Var.var_of_binder  xb in
           let xt = Var.type_of_binder xb in
             CompilePatterns.let_pattern env p (`Variable x, xt) (body, body_type))
        (reify body)
        ps
        xsb
    in
      M.bind (fun_binding (f_info, (tyvars, xsb, body), location)) rest
(*        fun_binding (f_info, (tyvars, (xs_info, ps, body)), location) rest *)

  let letrec env defs rest =
    let defs =
      List.map
        (fun ((ft, _, _) as f_info, (tyvars, (ps, body)), location) ->
           let xsb : binder list =
             (* It is important to rename the quantifiers in the type to be those used in
                the body of the function. *)
             match Instantiate.replace_quantifiers ft tyvars with
               | `ForAll (_, t')
               | t' ->
                   begin match TypeUtils.concrete_type t' with
                     | `Function _ as ft' ->
                         let args = TypeUtils.arg_types ft' in
                           List.map (Var.fresh_binder_of_type) args
                     | _ -> assert false
                   end in
           let body fs =
             let body = body fs in
             let body_type = sem_type body in
               List.fold_left2
                 (fun body p xb ->
                    let x  = Var.var_of_binder  xb in
                    let xt = Var.type_of_binder xb in
                      CompilePatterns.let_pattern env p (`Variable x, xt) (body, body_type))
                 (reify body)
                 ps
                 xsb
           in
             (f_info, (tyvars, xsb, body), location))
        defs
    in
      M.bind (rec_binding defs) rest

  let do_operation (name, vs, t) =
    let vs = lift_list vs in
    M.bind vs (fun vs -> lift (`Special (`DoOperation (name, vs, t)), t))

  let handle env (m, val_cases, eff_cases, params, desc) =
    let params =
      List.map
        (fun (body, p, t) -> reify (body env), p, t) params
    in
    let val_cases, eff_cases =
      let reify cases =
        List.map
          (fun (p, body) -> ([p], fun env -> reify (body env))) cases
      in
      reify val_cases, reify eff_cases
    in
    let comp = reify m in
    let (bs, tc) = CompilePatterns.compile_handle_cases env (val_cases, eff_cases, params, desc) comp in
    let (_,_,_,t) = desc.Sugartypes.shd_types in
    reflect (bs, (tc, t))

  let switch env (v, cases, t) =
    let cases =
      List.map
        (fun (p, body) -> ([p], fun env -> reify (body env))) cases
    in
      bind v
        (fun e ->
           M.bind
             (comp_binding (Var.info_of_type (sem_type v), `Return e))
             (fun var ->
                let nenv, tenv, eff = env in
                let tenv = TEnv.bind tenv (var, sem_type v) in
                let (bs, tc) = CompilePatterns.compile_cases (nenv, tenv, eff) (t, var, cases) in
                  reflect (bs, (tc, t))))

  let tabstr (tyvars, s) =
    let t = Types.for_all (tyvars, sem_type s) in
      bind s (fun v -> lift (`TAbs (tyvars, v), t))

  let tappl (s, tyargs) =
    let t = Instantiate.apply_type (sem_type s) tyargs in
      bind s (fun v -> lift (`TApp (v, tyargs), t))
end


module Eval(I : INTERPRETATION) =
struct
  let extend xs vs (nenv, tenv, eff) =
    List.fold_left2
      (fun (nenv, tenv, eff) x (v, t) ->
         (NEnv.bind nenv (x, v), TEnv.bind tenv (v, t), eff))
      (nenv, tenv, eff)
      xs
      vs

  let (++) (nenv, tenv, _) (nenv', tenv', eff') = (NEnv.extend nenv nenv', TEnv.extend tenv tenv', eff')

  let rec eval : env -> Sugartypes.phrase -> tail_computation I.sem =
    fun env node ->
      let e = WithPos.node node in
      let pos = WithPos.pos node in
      let with_pos = WithPos.make in
      let lookup_var name =
        let x, xt = lookup_name_and_type name env in
          I.var (x, xt) in
      let instantiate name tyargs =
        let x, xt = lookup_name_and_type name env in
          match tyargs with
            | [] -> I.var (x, xt)
            | _ ->
                try
                  I.tappl (I.var (x, xt), tyargs)
                with
                    Instantiate.ArityMismatch ->
                      prerr_endline ("Arity mismatch in instantiation (Sugartoir)");
                      prerr_endline ("name: "^name);
                      prerr_endline ("type: "^Types.string_of_datatype xt);
                      prerr_endline ("tyargs: "^String.concat "," (List.map (fun t -> Types.string_of_type_arg t) tyargs));
                      failwith "fatal internal error" in

      let rec is_pure_primitive e =
        let open Sugartypes in
        match WithPos.node e with
          | TAbstr (_, e)
          | TAppl (e, _) -> is_pure_primitive e
          | Var f when Lib.is_pure_primitive f -> true
          | _ -> false in

      let eff = lookup_effects env in
      let instantiate_mb name = instantiate name [`Row eff] in
      let cofv = I.comp_of_value in
      let ec = eval env in
      let ev = evalv env in
      let evs = List.map ev in
        let open Sugartypes in
        match e with
          | Constant c -> cofv (I.constant c)
          | Var x -> cofv (I.var (lookup_name_and_type x env))
          | RangeLit (low, high) ->
              I.apply (instantiate_mb "intRange", [ev low; ev high])
          | ListLit ([], Some t) ->
              cofv (instantiate "Nil" [`Type t])
          | ListLit (e::es, Some t) ->
              cofv (I.apply_pure(instantiate "Cons" [`Type t; `Row eff],
                                 [ev e; ev (WithPos.make ~pos (ListLit (es, Some t)))]))
          | Escape (bndr, body) when Binder.has_type bndr ->
             let k  = Binder.name bndr in
             let kt = Binder.typ_exn bndr in
             I.escape ((kt, k, `Local), eff, fun v -> eval (extend [k] [(v, kt)] env) body)
          | Section (Section.Minus) -> cofv (lookup_var "-")
          | Section (Section.FloatMinus) -> cofv (lookup_var "-.")
          | Section (Section.Name name) -> cofv (lookup_var name)
          | Conditional (p, e1, e2) ->
              I.condition (ev p, ec e1, ec e2)
          | InfixAppl ((tyargs, BinaryOp.Name ((">" | ">=" | "==" | "<" | "<=" | "<>") as op)), e1, e2) ->
              cofv (I.apply_pure (instantiate op tyargs, [ev e1; ev e2]))
          | InfixAppl ((tyargs, BinaryOp.Name "++"), e1, e2) ->
              cofv (I.apply_pure (instantiate "Concat" tyargs, [ev e1; ev e2]))
          | InfixAppl ((tyargs, BinaryOp.Name "!"), e1, e2) ->
              I.apply (instantiate "Send" tyargs, [ev e1; ev e2])
          | InfixAppl ((tyargs, BinaryOp.Name n), e1, e2) when Lib.is_pure_primitive n ->
              cofv (I.apply_pure (instantiate n tyargs, [ev e1; ev e2]))
          | InfixAppl ((tyargs, BinaryOp.Name n), e1, e2) ->
              I.apply (instantiate n tyargs, [ev e1; ev e2])
          | InfixAppl ((tyargs, BinaryOp.Cons), e1, e2) ->
              cofv (I.apply_pure (instantiate "Cons" tyargs, [ev e1; ev e2]))
          | InfixAppl ((tyargs, BinaryOp.FloatMinus), e1, e2) ->
              cofv (I.apply_pure (instantiate "-." tyargs, [ev e1; ev e2]))
          | InfixAppl ((tyargs, BinaryOp.Minus), e1, e2) ->
              cofv (I.apply_pure (instantiate "-" tyargs, [ev e1; ev e2]))
          | InfixAppl ((_tyargs, BinaryOp.And), e1, e2) ->
              (* IMPORTANT: we compile boolean expressions to
                 conditionals in order to faithfully capture
                 short-circuit evaluation *)
              I.condition (ev e1, ec e2, cofv (I.constant (Constant.Bool false)))
          | InfixAppl ((_tyargs, BinaryOp.Or), e1, e2) ->
              I.condition (ev e1, cofv (I.constant (Constant.Bool true)), ec e2)
          | UnaryAppl ((_tyargs, UnaryOp.Minus), e) ->
              cofv (I.apply_pure(instantiate_mb "negate", [ev e]))
          | UnaryAppl ((_tyargs, UnaryOp.FloatMinus), e) ->
              cofv (I.apply_pure(instantiate_mb "negatef", [ev e]))
          | UnaryAppl ((tyargs, UnaryOp.Name n), e) when Lib.is_pure_primitive n ->
              cofv (I.apply_pure(instantiate n tyargs, [ev e]))
          | UnaryAppl ((tyargs, UnaryOp.Name n), e) ->
              I.apply (instantiate n tyargs, [ev e])
          | FnAppl ({node=Var f; _}, es) when Lib.is_pure_primitive f ->
              cofv (I.apply_pure (I.var (lookup_name_and_type f env), evs es))
          | FnAppl ({node=TAppl ({node=Var f; _}, tyargs); _}, es)
               when Lib.is_pure_primitive f ->
              cofv (I.apply_pure (instantiate f tyargs, evs es))
          | FnAppl (e, es) when is_pure_primitive e ->
              cofv (I.apply_pure (ev e, evs es))
          | FnAppl (e, es) ->
              I.apply (ev e, evs es)
          | TAbstr (tyvars, e) ->
              let v = ev e in
                cofv (I.tabstr (Types.unbox_quantifiers tyvars, v))
          | TAppl (e, tyargs) ->
              let v = ev e in
              let vt = I.sem_type v in
                begin
                  try
                    cofv (I.tappl (v, tyargs))
                  with
                      Instantiate.ArityMismatch ->
                        prerr_endline ("Arity mismatch in type application (Sugartoir)");
                        prerr_endline ("expression: " ^ show_phrasenode (TAppl (e, tyargs)));
                        prerr_endline ("type: "^Types.string_of_datatype vt);
                        prerr_endline ("tyargs: "^String.concat "," (List.map (fun t -> Types.string_of_type_arg t) tyargs));
                        failwith "fatal internal error"
                end
          | TupleLit [e] ->
              (* It isn't entirely clear whether there should be any 1-tuples at this stage,
                 but if there are we should get rid of them.

                 The parser certainly doesn't disallow them.
              *)
              ec e
          | TupleLit es ->
              let fields = mapIndex (fun e i -> (string_of_int (i+1), ev e)) es in
                cofv (I.record (fields, None))
          | RecordLit (fields, rest) ->
              cofv
                (I.record
                   (List.map (fun (name, e) -> (name, ev e)) fields,
                    opt_map ev rest))
          | Projection (e, name) ->
              cofv (I.project (ev e, name))
          | With (e, fields) ->
              cofv (I.update
                      (ev e,
                       List.map (fun (name, e) -> (name, ev e)) fields))
          | TypeAnnotation (e, _) ->
              (* we might consider getting rid of type annotations before here *)
              ec e
          | Upcast (e, (_, Some t), _) ->
              cofv (I.coerce (ev e, t))
          | ConstructorLit (name, None, Some t) ->
              cofv (I.inject (name, I.record ([], None), t))
          | ConstructorLit (name, Some e, Some t) ->
              cofv (I.inject (name, ev e, t))
          | DoOperation (name, ps, Some t) ->
             let vs = evs ps in
             I.do_operation (name, vs, t)
          | Handle { sh_expr; sh_effect_cases; sh_value_cases; sh_descr } ->
             let henv, params =
               let empty_env = (NEnv.empty, TEnv.empty, Types.make_empty_open_row (lin_any, res_any)) in
                match (sh_descr.shd_params) with
                | None -> empty_env, []
                | Some { shp_bindings = bindings; shp_types = types } ->
                   let env, bindings =
                     List.fold_left2
                       (fun (env, bindings) (body, p) t ->
                         let p, penv = CompilePatterns.desugar_pattern `Local p in
                         let bindings = ((fun env -> eval env body), p, t) :: bindings in
                         ((env ++ penv), bindings))
                       (empty_env, []) bindings types
                   in
                   env, List.rev bindings
             in
             let eff_cases =
               List.map
                 (fun (p, body) ->
                   let p, penv = CompilePatterns.desugar_pattern `Local p in
                   (p, fun env -> eval ((env ++ henv) ++ penv) body))
                 sh_effect_cases
             in
             let val_cases =
                List.map
                  (fun (p, body) ->
                    let p, penv = CompilePatterns.desugar_pattern `Local p in
                    (p, fun env -> eval ((env ++ henv) ++ penv) body))
                  sh_value_cases
             in
             I.handle env (ec sh_expr, val_cases, eff_cases, params, sh_descr)
          | Switch (e, cases, Some t) ->
              let cases =
                List.map
                  (fun (p, body) ->
                     let p, penv = CompilePatterns.desugar_pattern `Local p in
                       (p, fun env ->  eval (env ++ penv) body))
                  cases
              in
                I.switch env (ev e, cases, t)
          | DatabaseLit (name, (None, _)) ->
              I.database (ev (with_pos ~pos (RecordLit ([("name", name)],
                                          Some (with_pos ~pos (FnAppl (with_pos ~pos (Var "getDatabaseConfig"), [])))))))
          | DatabaseLit (name, (Some driver, args)) ->
              let args =
                match args with
<<<<<<< HEAD
                  | None -> with_pos ~pos (Constant (`String ""))
=======
                  | None -> with_pos pos (Constant (Constant.String ""))
>>>>>>> 40d4b407
                  | Some args -> args
              in
                I.database
                  (ev (with_pos ~pos (RecordLit ([("name", name); ("driver", driver); ("args", args)], None))))
          | LensLit (table, Some t) ->
              let table = ev table in
                I.lens_handle (table, t)
          | LensDropLit (lens, drop, key, default, Some t) ->
              let lens = ev lens in
              let default = ev default in
                I.lens_drop_handle (lens, drop, key, default, t)
          | LensSelectLit (lens, pred, Some t) ->
              let lens = ev lens in
              let pred = Lens.Phrase.of_phrase pred in
                I.lens_select_handle (lens, pred, t)
          | LensJoinLit (lens1, lens2, on, left, right, Some t) ->
              let lens1 = ev lens1 in
              let lens2 = ev lens2 in
              let on = Lens.Types.cols_of_phrase on in
              let left = Lens.Phrase.of_phrase left in
              let right = Lens.Phrase.of_phrase right in
                I.lens_join_handle (lens1, lens2, on, left, right, t)
          | LensGetLit (lens, Some t) ->
              let lens = ev lens in
                I.lens_get (lens, t)
          | LensPutLit (lens, data, Some t) ->
              let lens = ev lens in
              let data = ev data in
                I.lens_put (lens, data, t)
          | TableLit (name, (_, Some (readtype, writetype, neededtype)), _constraints, keys, db) ->
              I.table_handle (ev db, ev name, ev keys, (readtype, writetype, neededtype))
          | Xml (tag, attrs, attrexp, children) ->
              (* check for duplicates *)
              let () =
                let rec dup_check names =
                  function
                    | [] -> ()
                    | (name, _) :: attrs ->
                        if StringSet.mem name names then
                          raise (Errors.SugarError (pos,
                                                 "XML attribute '"^name^"' is defined more than once"))
                        else
                          dup_check (StringSet.add name names) attrs
                in
                  dup_check StringSet.empty attrs
              in
                if tag = "#" then
                  if List.length attrs != 0 || attrexp <> None then
                    raise (Errors.SugarError (pos,
                                           "XML forest literals cannot have attributes"))
                  else
                    cofv
                      (I.concat (instantiate "Nil" [`Type (`Primitive Primitive.XmlItem)],
                                 instantiate "Concat" [`Type (`Primitive Primitive.XmlItem); `Row eff],
                                 List.map ev children))
                else
                  let attrs = alistmap (List.map ev) attrs in
                  let children = List.map ev children in
                  let body =
                         I.xml (instantiate "^^" [`Row eff],
                                tag, attrs, children)
                  in
                    begin match attrexp with
                      | None -> cofv body
                      | Some e ->
                          cofv (I.apply_pure (instantiate_mb "addAttributes", [body; ev e]))
                    end
          | TextNode name ->
              cofv
                (I.apply_pure
<<<<<<< HEAD
                   (instantiate_mb "stringToXml", [ev (with_pos ~pos (Constant (`String name)))]))
=======
                   (instantiate_mb "stringToXml", [ev (with_pos pos (Constant (Constant.String name)))]))
>>>>>>> 40d4b407
          | Block (bs, e) -> eval_bindings `Local env bs e
          | Query (range, e, _) ->
              I.query (opt_map (fun (limit, offset) -> (ev limit, ev offset)) range, ec e)

          | DBUpdate (p, source, where, fields) ->
              let p, penv = CompilePatterns.desugar_pattern `Local p in
              let env' = env ++ penv in
              let source = ev source in
              let where =
                opt_map
                  (fun where -> eval env' where)
                  where in
              let body = eval env' (with_pos ~pos (RecordLit (fields, None))) in
                I.db_update env (p, source, where, body)
          | DBDelete (p, source, where) ->
              let p, penv = CompilePatterns.desugar_pattern `Local p in
              let env' = env ++ penv in
              let source = ev source in
              let where =
                opt_map
                  (fun where -> eval env' where)
                  where
              in
                I.db_delete env (p, source, where)

          | Select (l, e) ->
             I.select (l, ev e)
          | Offer (e, cases, Some t) ->
              let cases =
                List.map
                  (fun (p, body) ->
                     let p, penv = CompilePatterns.desugar_pattern `Local p in
                       (p, fun env ->  eval (env ++ penv) body))
                  cases
              in
                I.offer env (ev e, cases, t)

                  (* These things should all have been desugared already *)
          | Spawn _
          | Receive _
          | Section (Section.Project _)
          | FunLit _
          | Iteration _
          | InfixAppl ((_, BinaryOp.RegexMatch _), _, _)
          | DBInsert _
          | Regex _
          | Formlet _
          | Page _
          | FormletPlacement _
          | PagePlacement _
          | FormBinding _
          | ListLit _
          | Escape _
          | Upcast _
          | ConstructorLit _
          | Switch _
          | TableLit _
          | LensLit _
          | LensDropLit _
          | LensSelectLit _
          | LensJoinLit _
          | LensGetLit _
          | LensPutLit _
          | LensFunDepsLit _
          | LensKeysLit _
          | Offer _
          | QualifiedVar _
          | HandlerLit _
          | DoOperation _
          | TryInOtherwise _
          | Raise
          | CP _ ->
              Debug.print ("oops: " ^ show_phrasenode e);
              assert false

  and eval_bindings scope env bs' e =
    let ec = eval env in
    let ev = evalv env in
      match bs' with
        | [] -> ec e
        | { node = b; _ }::bs ->
            begin
              let open Sugartypes in
              match b with
                | Val ({node=Pattern.Variable bndr; _}, (_, body), _, _)
                     when Sugartypes.Binder.has_type bndr ->
                    let x  = Sugartypes.Binder.name bndr in
                    let xt = Sugartypes.Binder.typ_exn bndr in
                    let x_info = (xt, x, scope) in
                      I.letvar
                        (x_info,
                         ec body,
                         fun v ->
                           eval_bindings scope (extend [x] [(v, xt)] env) bs e)
                | Val (p, (_, body), _, _) ->
                    let p, penv = CompilePatterns.desugar_pattern scope p in
                    let env' = env ++ penv in
                    let s = ev body in
                    let ss = eval_bindings scope env' bs e in
                      I.comp env (p, s, ss)
                | Fun (bndr, _, (tyvars, ([ps], body)), location, _)
                     when Sugartypes.Binder.has_type bndr ->
                    let f  = Sugartypes.Binder.name bndr in
                    let ft = Sugartypes.Binder.typ_exn bndr in
                    let ps, body_env =
                      List.fold_right
                        (fun p (ps, body_env) ->
                           let p, penv = CompilePatterns.desugar_pattern `Local p in
                             p::ps, body_env ++ penv)
                        ps
                        ([], env) in
                    let body = eval body_env body in
                      I.letfun
                        env
                        ((ft, f, scope), (tyvars, (ps, body)), location)
                        (fun v -> eval_bindings scope (extend [f] [(v, ft)] env) bs e)
                | Exp e' ->
                    I.comp env (`Any, ev e', eval_bindings scope env bs e)
                | Funs defs ->
                    let fs, inner_fts, outer_fts =
                      List.fold_right
                        (fun (bndr, _, ((_tyvars, inner_opt), _), _, _, _) (fs, inner_fts, outer_fts) ->
                          let f = Sugartypes.Binder.name bndr in
                          let outer  = Sugartypes.Binder.typ_exn bndr in
                          let (inner, _) = OptionUtils.val_of inner_opt in
                              (f::fs, inner::inner_fts, outer::outer_fts))
                        defs
                        ([], [], []) in
                    let defs =
                      List.map
                        (fun (bndr, _, ((tyvars, _), (pss, body)), location, _, _) ->
                          assert (List.length pss = 1);
                          let f  = Sugartypes.Binder.name bndr in
                          let ft = Sugartypes.Binder.typ_exn bndr in
                          let ps = List.hd pss in
                           let ps, body_env =
                             List.fold_right
                               (fun p (ps, body_env) ->
                                  let p, penv = CompilePatterns.desugar_pattern `Local p in
                                    p::ps, body_env ++ penv)
                               ps
                               ([], env) in
                           let body = fun vs -> eval (extend fs (List.combine vs inner_fts) body_env) body in
                             ((ft, f, scope), (tyvars, (ps, body)), location))
                        defs
                    in
                      I.letrec env defs (fun vs -> eval_bindings scope (extend fs (List.combine vs outer_fts) env) bs e)
                | Foreign (bndr, raw_name, language, _file, _)
                     when Sugartypes.Binder.has_type bndr ->
                    let x  = Sugartypes.Binder.name bndr in
                    let xt = Sugartypes.Binder.typ_exn bndr in
                    I.alien ((xt, x, scope), raw_name, language, fun v -> eval_bindings scope (extend [x] [(v, xt)] env) bs e)
                | Type _
                | Infix ->
                    (* Ignore type alias and infix declarations - they
                       shouldn't be needed in the IR *)
                    eval_bindings scope env bs e
                | Handler _ | QualifiedImport _ | Fun _ | Foreign _
                | AlienBlock _ | Module _ -> assert false
            end

  and evalv env e =
    I.value_of_comp (eval env e)

  (* Given a program, return a triple consisting of:

     - globals
     - the main computation (a list of locals and a tail computation)
     - an environment mapping source names of global bindings to IR names

     The globals list contains all top-level bindings on which global
     bindings may depend, i.e., all top-level bindings from the start
     of the file up to and including the last global binding.

     The locals list contains all top-level bindings on which global
     bindings may not depend, i.e., all top-level bindings after the
     last global binding. *)
  let partition_program : program -> binding list * computation * nenv =
    fun (bs, main) ->
    let rec partition (globals, locals, nenv) =
      function
        | [] -> List.rev globals, List.rev locals, nenv
        | b::bs ->
            begin
              match b with
                | `Let ((x, (_xt, x_name, `Global)), _) ->
                    partition (b::locals @ globals, [], Env.String.bind nenv (x_name, x)) bs
                | `Fun ((f, (_ft, f_name, `Global)), _, _, _) ->
                    partition (b::locals @ globals, [], Env.String.bind nenv (f_name, f)) bs
                | `Rec defs ->
                  (* we depend on the invariant that mutually
                     recursive definitions all have the same scope *)
                    let scope, nenv =
                      List.fold_left
                        (fun (scope, nenv) ((f, (_ft, f_name, f_scope)), _, _, _) ->
                           match f_scope with
                             | `Global -> `Global, Env.String.bind nenv (f_name, f)
                             | `Local -> scope, nenv)
                        (`Local, nenv) defs
                    in
                      begin
                        match scope with
                          | `Global ->
                              partition (b::locals @ globals, [], nenv) bs
                          | `Local ->
                              partition (globals, b::locals, nenv) bs
                      end
                | `Alien ((f, (_ft, f_name, `Global)), _, _) ->
                    partition (b::locals @ globals, [], Env.String.bind nenv (f_name, f)) bs
                | _ -> partition (globals, b::locals, nenv) bs
            end in
    let globals, locals, nenv = partition ([], [], Env.String.empty) bs in
      globals, (locals, main), nenv


  let compile env (bindings, body) =
    Debug.print ("compiling to IR");
(*     Debug.print (Sugartypes.show_program (bindings, body)); *)
    let body =
      match body with
        | None -> with_dummy_pos (Sugartypes.RecordLit ([], None))
        | Some body -> body in
      let s = eval_bindings `Global env bindings body in
        let r = (I.reify s) in
          Debug.print ("compiled IR");
          Debug.if_set show_compiled_ir (fun () -> Ir.string_of_program r);
          r, I.sem_type s
end

module C = Eval(Interpretation(BindingListMonad))

let desugar_expression : env -> Sugartypes.phrase -> Ir.computation =
  fun env e ->
    let (bs, body), _ = C.compile env ([], Some e) in
      (bs, body)

let desugar_program : env -> Sugartypes.program -> Ir.binding list * Ir.computation * nenv =
  fun env p ->
    let (bs, body), _ = C.compile env p in
      C.partition_program (bs, body)

let desugar_definitions : env -> Sugartypes.binding list -> Ir.binding list * nenv =
  fun env bs ->
    let globals, _, nenv = desugar_program env (bs, None) in
      globals, nenv<|MERGE_RESOLUTION|>--- conflicted
+++ resolved
@@ -919,11 +919,7 @@
           | DatabaseLit (name, (Some driver, args)) ->
               let args =
                 match args with
-<<<<<<< HEAD
-                  | None -> with_pos ~pos (Constant (`String ""))
-=======
-                  | None -> with_pos pos (Constant (Constant.String ""))
->>>>>>> 40d4b407
+                  | None -> with_pos ~pos (Constant (Constant.String ""))
                   | Some args -> args
               in
                 I.database
@@ -994,11 +990,7 @@
           | TextNode name ->
               cofv
                 (I.apply_pure
-<<<<<<< HEAD
-                   (instantiate_mb "stringToXml", [ev (with_pos ~pos (Constant (`String name)))]))
-=======
-                   (instantiate_mb "stringToXml", [ev (with_pos pos (Constant (Constant.String name)))]))
->>>>>>> 40d4b407
+                   (instantiate_mb "stringToXml", [ev (with_pos ~pos (Constant (Constant.String name)))]))
           | Block (bs, e) -> eval_bindings `Local env bs e
           | Query (range, e, _) ->
               I.query (opt_map (fun (limit, offset) -> (ev limit, ev offset)) range, ec e)
