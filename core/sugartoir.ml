open CommonTypes
open Operators
open Utility
open SourceCode
open SourceCode.WithPos
open Ir
open Var

(* {0 Sugar To IR}

   This module implements a compiler from the syntactic sugar to the
   IR.

   It is based on the Compileir module which compiled the old IR to
   the new one.

   Both Compileir and this module use one-pass monadic transformations
   in order to perform administrative reductions on the fly. The basic
   idea is to use a non-standard evaluator which interprets source
   terms in a monadic semantics. The monadic semantics is chosen in
   such a way that we can reify semantic values as IR terms.

   We can view our implementation as an instance of normalisation by
   evaluation (where normalisation means reduction to monadic normal
   form).

   Unfortunately pattern-matching compilation screws up some of our
   abstractions. For instance, we have to pass in the environment to
   comp, letfun, letrec and switch; and we have to prematurely reify
   terms in comp and switch which is why we subsequently 'reflect'
   them. It would be nicer if we had a cleaner separation between the
   syntactic and the semantic worlds.
*)

(*
  TODO:

  - move `Section, `UnaryAppl, most of `InfixAppl, `RangeLit,
  `ListLit to frontend desugaring transformations
  - check that we're doing the right thing with tyvars
*)

(* It would be nice to use primitive functions to construct XML nodes
   and table handles. Then they could be moved to a frontend
   transformation.

   We should either use escape in the frontend and IR or call/cc in
   the frontend and IR. What we do at the moment (escape in the
   frontend and call/cc in the IR) is silly.
*)

let show_compiled_ir = Basicsettings.Sugartoir.show_compiled_ir

type datatype = Types.datatype

module NEnv = Env.String
module TEnv = Env.Int

type nenv = var NEnv.t
type tenv = Types.datatype TEnv.t

type env = nenv * tenv * Types.row

let lookup_name_and_type name (nenv, tenv, _eff) =
  let var = NEnv.lookup nenv name in
    var, TEnv.lookup tenv var

let lookup_effects (_, _, eff) = eff

(* Hmm... shouldn't we need to use something like this? *)

(* let with_mailbox_type t (nenv, tenv) = *)
(*   let mb_var = NEnv.lookup nenv "_MAILBOX_" in *)
(*     (nenv, TEnv.bind tenv (mb_var, t)) *)

module type MONAD =
sig
  type 'a sem

  val lift : 'a -> 'a sem
  val bind : 'a sem -> ('a -> 'b sem) -> 'b sem
end

module type BINDINGMONAD =
sig
  include MONAD

  val reflect : (binding list * 'a) -> 'a sem

  val lift_binding : binding -> 'a -> 'a sem

  type 'a semt = ('a * datatype) sem
  val sem_type : 'a semt -> datatype
  val reify : tail_computation semt -> computation
end

module type INTERPRETATION =
sig
  type 'a sem

  val sem_type : 'a sem -> datatype
  val reify : tail_computation sem -> computation

  val value_of_comp : tail_computation sem -> value sem
  val comp_of_value : value sem -> tail_computation sem

  val constant : Constant.t -> value sem
  val var : (var * datatype) -> value sem

  val escape : (var_info * Types.row * (var -> tail_computation sem)) -> tail_computation sem

  val tabstr : (Types.quantifier list * value sem) -> value sem
  val tappl : (value sem * Types.type_arg list) -> value sem

  val apply : (value sem * (value sem) list) -> tail_computation sem
  val apply_pure : (value sem * (value sem) list) -> value sem
  val condition : (value sem * tail_computation sem * tail_computation sem) -> tail_computation sem

  val comp : env -> (CompilePatterns.Pattern.t * value sem * tail_computation sem) -> tail_computation sem
  val letvar : (var_info * tail_computation sem * (var -> tail_computation sem)) -> tail_computation sem

  val xml : value sem * string * (name * (value sem) list) list * (value sem) list -> value sem
  val record : (name * value sem) list * (value sem) option -> value sem

  val project : value sem * name -> value sem
  val update : value sem * (name * value sem) list -> value sem

  val coerce : value sem * datatype -> value sem

  val query : (value sem * value sem) option * tail_computation sem -> tail_computation sem

  val db_insert : env -> (value sem * value sem) -> tail_computation sem
  val db_insert_returning : env -> (value sem * value sem * value sem) -> tail_computation sem

  val db_update : env -> (CompilePatterns.Pattern.t * value sem * tail_computation sem option * tail_computation sem) -> tail_computation sem
  val db_delete : env -> (CompilePatterns.Pattern.t * value sem * tail_computation sem option) -> tail_computation sem

  val do_operation : name * (value sem) list * Types.datatype -> tail_computation sem

  val handle : env -> (tail_computation sem *
                         (CompilePatterns.Pattern.t * (env -> tail_computation sem)) list *
                         (CompilePatterns.Pattern.t * (env -> tail_computation sem)) list *
                         ((env -> tail_computation sem) * CompilePatterns.Pattern.t * Types.datatype) list *
                          Sugartypes.handler_descriptor)
               -> tail_computation sem

  val switch : env -> (value sem * (CompilePatterns.Pattern.t * (env -> tail_computation sem)) list * Types.datatype) -> tail_computation sem

  val inject : name * value sem * datatype -> value sem
  (* val case : *)
  (*   value sem * string * (var_info * (var -> tail_computation sem)) * *)
  (*   (var_info * (var -> tail_computation sem)) option -> *)
  (*   tail_computation sem *)
  val case_zero : value sem * datatype -> tail_computation sem

  val concat : (value sem * value sem * (value sem) list) -> value sem

  val database : value sem -> tail_computation sem

  val table_handle : value sem * value sem * value sem * (datatype * datatype * datatype) -> tail_computation sem

  val lens_handle : value sem * Lens.Sort.t -> tail_computation sem

  val lens_drop_handle : value sem * string * string * value sem * Lens.Sort.t -> tail_computation sem

  val lens_select_handle : value sem * Lens.Phrase.t * Lens.Sort.t -> tail_computation sem

  val lens_join_handle : value sem * value sem * string list * Lens.Phrase.t * Lens.Phrase.t * Lens.Sort.t -> tail_computation sem

  val lens_get : value sem * datatype -> tail_computation sem

  val lens_put : value sem * value sem * datatype -> tail_computation sem

  val wrong : datatype -> tail_computation sem

  val letfun :
    env ->
    (var_info * (Types.quantifier list * (CompilePatterns.Pattern.t list * tail_computation sem)) * location) ->
    (var -> tail_computation sem) ->
    tail_computation sem

  val letrec :
    env ->
    (var_info * (Types.quantifier list * (CompilePatterns.Pattern.t list * (var list -> tail_computation sem))) * location) list ->
    (var list -> tail_computation sem) ->
    tail_computation sem

  val alien : var_info * name * language * (var -> tail_computation sem) -> tail_computation sem

  val select : name * value sem -> tail_computation sem

  val offer : env -> (value sem * (CompilePatterns.Pattern.t * (env -> tail_computation sem)) list * Types.datatype) -> tail_computation sem
end

module BindingListMonad : BINDINGMONAD =
struct
  type 'a sem = binding list * 'a

  let lift a = ([], a)
  let bind (bs, a) f =
    let (bs', a') = f a in
      (bs @ bs', a')

  let reflect (bs, v) = (bs, v)

  let lift_binding b a =
    ([b], a)

  type 'a semt = ('a * datatype) sem
  let sem_type (_, (_, t)) = t
  let reify (bs, (e, _)) = (bs, e)
end

module BindingContinuationMonad : BINDINGMONAD =
struct
  type 'a sem = ('a -> computation * datatype) -> computation * datatype

  let lift a = fun k -> k a
  let bind c f =
    (fun k ->
       c (fun a -> f a k))

  let reflect (bs, v) =
  fun k ->
    let (bs', tc), t = k v in
      (bs @ bs', tc), t

  let lift_binding b a =
    (fun k ->
       let (bs, a'), t = k a
       in
         (b :: bs, a'), t)

  type 'a semt = ('a * datatype) sem
  let reify c =
    let (e, _) =
      c (fun (a, t) -> ([], a), t)
    in
      e

  let dummy_computation = Special (Wrong `Not_typed)
  let sem_type s =
    let (_, t) =
      s (fun (_, t) -> ([], dummy_computation), t)
    in
      t
end

module Interpretation(M : BINDINGMONAD) : INTERPRETATION =
struct
  type 'a sem = 'a M.semt

  let lift = M.lift
  let bind s f = M.bind s (fun (a, _) -> f a)

  let lift_binding = M.lift_binding

  let sem_type = M.sem_type
  let reify = M.reify
  let reflect = M.reflect

  module S :
  sig
    val lift_list : ('a sem) list -> ('a list) M.sem

    val lift_alist : ('a*'b sem) list -> (('a*'b) list) M.sem

    val comp_binding : var_info * tail_computation -> var M.sem

    val fun_binding :
      Var.var_info * (tyvar list * binder list * computation) * location ->
      Var.var M.sem
    val rec_binding :
      (Var.var_info * (tyvar list * binder list * (Var.var list -> computation))
       * location) list ->
      (Var.var list) M.sem

    val alien_binding : var_info * name * language -> var M.sem

    val value_of_untyped_var : var M.sem * datatype -> value sem
  end =
  struct
    let lift_list ss =
      List.fold_right
        (fun s s' ->
           bind s
             (fun v ->
                M.bind s'
                  (fun vs -> lift (v :: vs))))
        ss (lift [])

    let lift_alist ss =
      List.fold_right
        (fun (name, s) ss ->
           bind s
             (fun v ->
                M.bind ss
                  (fun vs -> lift ((name, v) :: vs))))
        ss (lift [])

    let comp_binding (x_info, e) =
      let xb, x = Var.fresh_var x_info in
        lift_binding (letm (xb, e)) x

    let fun_binding (f_info, (tyvars, xsb, body), location) =
      let fb, f = Var.fresh_var f_info in
        lift_binding (Fun (fb, (tyvars, xsb, body), None, location)) f

    let rec_binding defs =
      let defs, fs =
        List.fold_right
          (fun (f_info, (tyvars, xsb, body), location) (defs, fs) ->
             let fb, f = Var.fresh_var f_info in
               ((fb, (tyvars, xsb, body), None, location) :: defs, f :: fs))
          defs ([], [])
      in
        lift_binding
          (Rec
             (List.map
                (fun (fb, (tyvars, xsb, body), none, location) ->
                  assert (none = None);
                   (fb, (tyvars, xsb, body fs), none, location))
                defs))
          fs

    let alien_binding (x_info, raw_name, language) =
      let xb, x = Var.fresh_var x_info in
        lift_binding (Alien (xb, raw_name, language)) x

    let value_of_untyped_var (s, t) =
      M.bind s (fun x -> lift (Variable x, t))
  end
  open S

  let value_of_comp s =
    bind s
      (function
         | Return v -> lift (v, sem_type s)
         | e ->
             let t = sem_type s in
               value_of_untyped_var (comp_binding (Var.info_of_type t, e), t))

  let comp_of_value s =
    bind s (fun v -> lift (Return v, sem_type s))

  (* eval parameters *)
  let constant c = lift (Constant c, `Primitive (Constant.type_of c))
  let var (x, t) = lift (Variable x, t)

  let apply (s, ss) =
    let ss = lift_list ss in
    let t = TypeUtils.return_type (sem_type s) in
      bind s
        (fun v ->
           M.bind ss
             (fun vs -> lift (Apply (v, vs), t)))

  let apply_pure (s, ss) =
    let ss = lift_list ss in
    let t = TypeUtils.return_type (sem_type s) in
      bind s
        (fun v ->
           M.bind ss
             (fun vs -> lift (ApplyPure (v, vs), t)))

  let condition (s, s1, s2) =
    bind s (fun v -> lift (If (v, reify s1, reify s2), sem_type s1))

  let concat (nil, append, ss) =
    match ss with
      | [] -> nil
      | [s] -> s
      | s::ss ->
          List.fold_left (fun s s' -> apply_pure (append, [s; s'])) s ss

  let string_concat (string_append, ss) =
    match ss with
      | [] -> lift (Constant (Constant.String ""), Types.string_type)
      | [s] -> s
      | s::ss ->
          List.fold_left (fun s s' -> apply_pure (string_append, [s; s'])) s ss

  let xml (string_append, name, attrs, children) =
    let lift_attrs attrs =
      List.fold_right
        (fun (name, ss) attrs ->
           bind (string_concat (string_append, ss))
             (fun v ->
                M.bind attrs
                  (fun bs -> lift ((name, v) :: bs))))
        attrs (lift []) in
    let attrs = lift_attrs attrs in
    let children = lift_list children in
      M.bind attrs
        (fun attrs ->
           M.bind children
             (fun children ->
                let attrs = StringMap.from_alist attrs in
                  lift (XmlNode (name, attrs, children), Types.xml_type)))

  let record (fields, r) =
    let field_types =
      List.fold_left
        (fun field_types (name, s) -> StringMap.add name (sem_type s) field_types)
        StringMap.empty
        fields in
    let s' = lift_alist fields in
      match r with
        | None ->
            let t = Types.make_record_type field_types in
              M.bind s'
                (fun fields ->
                   lift (Extend (StringMap.from_alist fields, None), t))
        | Some s ->
            let t = `Record (Types.extend_row field_types (TypeUtils.extract_row (sem_type s))) in
              bind s
                (fun r ->
                   M.bind s'
                     (fun fields -> lift (Extend (StringMap.from_alist fields, Some r), t)))

  let project (s, name) =
    let t = TypeUtils.project_type name (sem_type s) in
      bind s (fun v -> lift (Project (name, v), t))

  let erase (s, names) =
    let t = TypeUtils.erase_type names (sem_type s) in
      bind s (fun v -> lift (Erase (names, v), t))

  let coerce (s, t) =
    bind s (fun v -> lift (Coerce (v, t), sem_type s))

  (*
      (r : (l1:A1, ... li:Ai | R) with (l1=v1, ..., li=vi))
    -->
      (l1=v1, ..., li=vi | r ((-l1, ..., -li | R) <-- (l1:A1, ... li:Ai | R)))
  *)
  let update (s, fields) =
    let names =
      List.fold_left
        (fun names (name, _) ->
           StringSet.add name names)
        StringSet.empty
        fields in
    record (fields, Some (erase (s, names)))

  let inject (name, s, t) =
      bind s (fun v -> lift (Inject (name, v, t), t))

  (* this isn't used... *)
  (* let case (s, name, (cinfo, cbody), default) = *)
  (*   bind s (fun v -> *)
  (*             let cb, c = Var.fresh_var cinfo in *)
  (*             let cbody' = cbody c in *)
  (*             let t = sem_type cbody' in *)
  (*             let default = *)
  (*               opt_map (fun (dinfo, dbody) -> *)
  (*                          let db, d = Var.fresh_var dinfo in *)
  (*                            (db, reify (dbody d))) default *)
  (*             in *)
  (*               lift *)
  (*                 (`Case (v, *)
  (*                         StringMap.add name (cb, reify cbody') StringMap.empty, *)
  (*                         default), t)) *)

  let case_zero (s, t) =
    bind s (fun v ->
              lift (Case (v, StringMap.empty, None), t))

  let database s =
    bind s (fun v -> lift (Special (Database v), `Primitive Primitive.DB))

  let table_handle (database, table, keys, (r, w, n)) =
    bind database
      (fun database ->
         bind table
           (fun table ->
         bind keys
        (fun keys ->  lift (Special (Table (database, table, keys, (r, w, n))),
                               `Table (r, w, n)))))

  let lens_handle (table, sort) =
      bind table
        (fun table ->
            lift (Special (Lens (table, sort)), `Lens (Lens.Type.Lens sort)))

  let lens_drop_handle (lens, drop, key, default, sort) =
      bind lens
        (fun lens ->
            bind default
            (fun default ->
               lift (Special (LensDrop (lens, drop, key, default, sort)), `Lens (Lens.Type.Lens sort))))

  let lens_select_handle (lens, pred, sort) =
      bind lens
        (fun lens ->
           lift (Special (LensSelect (lens, pred, sort)), `Lens (Lens.Type.Lens sort)))

  let lens_join_handle (lens1, lens2, on, left, right, sort) =
      bind lens1
        (fun lens1 ->
          bind lens2
          (fun lens2 ->
            lift (Special (LensJoin (lens1, lens2, on, left, right, sort)), `Lens (Lens.Type.Lens sort))))

  let lens_get (lens, rtype) =
      bind lens
        (fun lens ->
            lift (Special (LensGet (lens, rtype)), Types.make_list_type rtype))

  let lens_put (lens, data, rtype) =
      bind lens
        (fun lens ->
            bind data
                (fun data ->
                        lift (Special (LensPut (lens, data, rtype)), Types.make_list_type rtype)))

  let wrong t = lift (Special (Wrong t), t)

  let alien (x_info, raw_name, language, rest) =
    M.bind (alien_binding (x_info, raw_name, language)) rest

  let select (l, e) =
    let t = TypeUtils.select_type l (sem_type e) in
      bind e (fun v -> lift (Special (Select (l, v)), t))

  let offer env (v, cases, t) =
    let cases =
      List.map
        (fun (p, body) -> ([p], fun env -> reify (body env))) cases
    in
      bind v
        (fun e ->
           M.bind
             (comp_binding (Var.info_of_type (sem_type v), Return e))
             (fun var ->
                let nenv, tenv, eff = env in
                let tenv = TEnv.bind tenv (var, sem_type v) in
                let (bs, tc) = CompilePatterns.compile_choices (nenv, tenv, eff) (t, var, cases) in
                  reflect (bs, (tc, t))))

  let db_insert _env (source, rows) =
    bind source
      (fun source ->
	bind rows
	  (fun rows ->
            lift (Special (InsertRows (source, rows)), Types.unit_type)))

  let db_insert_returning _env (source, rows, returning) =
    bind source
      (fun source ->
	bind rows
	  (fun rows ->
	    bind returning
	      (fun returning ->
		lift (Special (InsertReturning (source, rows, returning)), Types.int_type))))

  let db_update env (p, source, where, body) =
    let source_type = sem_type source in
    let xt = TypeUtils.table_read_type source_type in
    let xb, x = Var.fresh_var_of_type xt in
      bind source
        (fun source ->
           match where with
             | None ->
                 let body_type = sem_type body in
                 let body = CompilePatterns.let_pattern env p (Variable x, xt) (reify body, body_type) in
                   lift (Special (Update ((xb, source), None, body)), Types.unit_type)
             | Some where ->
                 let body_type = sem_type body in
                 let wrap = CompilePatterns.let_pattern env p (Variable x, xt) in
                 let where = wrap (reify where, Types.bool_type) in
                 let body = wrap (reify body, body_type) in
                   lift (Special (Update ((xb, source), Some where, body)), Types.unit_type))

  let db_delete env (p, source, where) =
    let source_type = sem_type source in
    let xt = TypeUtils.table_read_type source_type in
    let xb, x = Var.fresh_var_of_type xt in
      bind source
        (fun source ->
           match where with
             | None ->
                 lift (Special (Delete ((xb, source), None)), Types.unit_type)
             | Some where ->
                 let where = CompilePatterns.let_pattern env p (Variable x, xt) (reify where, Types.bool_type) in
                   lift (Special (Delete ((xb, source), Some where)), Types.unit_type))

  let query (range, s) =
    let bs, e = reify s in
      match range with
        | None ->
            lift (Special (Query (None, (bs, e), sem_type s)), sem_type s)
        | Some (limit, offset) ->
            bind limit
              (fun limit ->
                 bind offset
                   (fun offset ->
                      lift (Special (Query (Some (limit, offset), (bs, e), sem_type s)), sem_type s)))

  let letvar (x_info, s, body) =
    bind s
      (fun e ->
         M.bind (comp_binding (x_info, e))
           (fun x -> body x))

  let comp env (p, s, body) =
    let vt = sem_type s in
      bind s
        (fun v ->
           let body_type = sem_type body in
           let (bs, tc) = CompilePatterns.let_pattern env p (v, vt) (reify body, body_type) in
             reflect (bs, (tc, body_type)))

  let escape ((kt, _, _) as k_info, eff, body) =
    let kb, k = Var.fresh_var k_info in
    let body = body k in
    let body_type = sem_type body in
    let body = reify body in
    let ft = `Function (Types.make_tuple_type [kt], eff, body_type) in
    let f_info = (ft, "", Scope.Local) in
    let rest f : tail_computation sem = lift (Special (CallCC (Variable f)),
                                              body_type) in
      M.bind (fun_binding (f_info, ([], [kb], body), loc_unknown)) rest

  let letfun env ((ft, _, _) as f_info, (tyvars, (ps, body)), location) rest =
    let xsb : binder list =
      (* It is important to rename the quantifiers in the type to be
         those used in the body of the function. *)
      match Instantiate.replace_quantifiers ft tyvars with
        | `ForAll (_, t')
        | t' ->
            begin match TypeUtils.concrete_type t' with
              | `Function _ as ft' ->
                  let args = TypeUtils.arg_types ft' in
                    List.map (fun arg ->
                                Var.fresh_binder_of_type arg) args
              | `Lolli _ as ft' ->
                  let args = TypeUtils.arg_types ft' in
                    List.map (fun arg ->
                                Var.fresh_binder_of_type arg) args
              | _ -> assert false
            end in

    let body_type = sem_type body in
    let body =
      List.fold_left2
        (fun body p (xb : binder) ->
           let x  = Var.var_of_binder  xb in
           let xt = Var.type_of_binder xb in
             CompilePatterns.let_pattern env p (Variable x, xt) (body, body_type))
        (reify body)
        ps
        xsb
    in
      M.bind (fun_binding (f_info, (tyvars, xsb, body), location)) rest

  let letrec env defs rest =
    let defs =
      List.map
        (fun ((ft, _, _) as f_info, (tyvars, (ps, body)), location) ->
           let xsb : binder list =
             (* It is important to rename the quantifiers in the type to be those used in
                the body of the function. *)
             match Instantiate.replace_quantifiers ft tyvars with
               | `ForAll (_, t')
               | t' ->
                   begin match TypeUtils.concrete_type t' with
                     | `Function _ as ft' ->
                         let args = TypeUtils.arg_types ft' in
                           List.map (Var.fresh_binder_of_type) args
                     | _ -> assert false
                   end in
           let body fs =
             let body = body fs in
             let body_type = sem_type body in
               List.fold_left2
                 (fun body p xb ->
                    let x  = Var.var_of_binder  xb in
                    let xt = Var.type_of_binder xb in
                      CompilePatterns.let_pattern env p (Variable x, xt) (body, body_type))
                 (reify body)
                 ps
                 xsb
           in
             (f_info, (tyvars, xsb, body), location))
        defs
    in
      M.bind (rec_binding defs) rest

  let do_operation (name, vs, t) =
    let vs = lift_list vs in
    M.bind vs (fun vs -> lift (Special (DoOperation (name, vs, t)), t))

  let handle env (m, val_cases, eff_cases, params, desc) =
    let params =
      List.map
        (fun (body, p, t) -> p, reify (body env), t) params
    in
    let val_cases, eff_cases =
      let reify cases =
        List.map
          (fun (p, body) -> ([p], fun env -> reify (body env))) cases
      in
      reify val_cases, reify eff_cases
    in
    let comp = reify m in
    let (bs, tc) = CompilePatterns.compile_handle_cases env (val_cases, eff_cases, params, desc) comp in
    let (_,_,_,t) = desc.Sugartypes.shd_types in
    reflect (bs, (tc, t))

  let switch env (v, cases, t) =
    let cases =
      List.map
        (fun (p, body) -> ([p], fun env -> reify (body env))) cases
    in
      bind v
        (fun e ->
           M.bind
             (comp_binding (Var.info_of_type (sem_type v), Return e))
             (fun var ->
                let nenv, tenv, eff = env in
                let tenv = TEnv.bind tenv (var, sem_type v) in
                let (bs, tc) = CompilePatterns.compile_cases (nenv, tenv, eff) (t, var, cases) in
                  reflect (bs, (tc, t))))

  let tabstr (tyvars, s) =
    let t = Types.for_all (tyvars, sem_type s) in
      bind s (fun v -> lift (TAbs (tyvars, v), t))

  let tappl (s, tyargs) =
    let t = Instantiate.apply_type (sem_type s) tyargs in
      bind s (fun v -> lift (TApp (v, tyargs), t))
end


module Eval(I : INTERPRETATION) =
struct
  let extend xs vs (nenv, tenv, eff) =
    List.fold_left2
      (fun (nenv, tenv, eff) x (v, t) ->
         (NEnv.bind nenv (x, v), TEnv.bind tenv (v, t), eff))
      (nenv, tenv, eff)
      xs
      vs

  let (++) (nenv, tenv, _) (nenv', tenv', eff') = (NEnv.extend nenv nenv', TEnv.extend tenv tenv', eff')

  let rec eval : env -> Sugartypes.phrase -> tail_computation I.sem =
    fun env {node=e; pos} ->
      let lookup_var name =
        let x, xt = lookup_name_and_type name env in
          I.var (x, xt) in
      let instantiate name tyargs =
        let x, xt = lookup_name_and_type name env in
          match tyargs with
            | [] -> I.var (x, xt)
            | _ ->
                try
                  I.tappl (I.var (x, xt), tyargs)
                with
                    Instantiate.ArityMismatch (expected, provided) ->
                      raise (Errors.TypeApplicationArityMismatch { pos; name; expected; provided }) in

      let rec is_pure_primitive e =
        let open Sugartypes in
        match WithPos.node e with
          | TAbstr (_, e)
          | TAppl (e, _) -> is_pure_primitive e
          | Var f when Lib.is_pure_primitive f -> true
          | _ -> false in

      let eff = lookup_effects env in

      let instantiate_mb name = instantiate name [`Row eff] in
      let cofv = I.comp_of_value in
      let ec = eval env in
      let ev = evalv env in
      let evs = List.map ev in
        let open Sugartypes in
        match e with
          | Constant c -> cofv (I.constant c)
          | Var x -> cofv (I.var (lookup_name_and_type x env))
          | RangeLit (low, high) ->
              I.apply (instantiate_mb "intRange", [ev low; ev high])
          | ListLit ([], Some t) ->
              cofv (instantiate "Nil" [`Type t])
          | ListLit (e::es, Some t) ->
              cofv (I.apply_pure(instantiate "Cons" [`Type t; `Row eff],
                                 [ev e; ev (WithPos.make ~pos (ListLit (es, Some t)))]))
          | Escape (bndr, body) when Binder.has_type bndr ->
             let k  = Binder.to_name bndr in
             let kt = Binder.to_type bndr in
             I.escape ((kt, k, Scope.Local), eff, fun v -> eval (extend [k] [(v, kt)] env) body)
          | Section (Section.Minus) -> cofv (lookup_var "-")
          | Section (Section.FloatMinus) -> cofv (lookup_var "-.")
          | Section (Section.Name name) -> cofv (lookup_var name)
          | Conditional (p, e1, e2) ->
              I.condition (ev p, ec e1, ec e2)
          | InfixAppl ((tyargs, BinaryOp.Name ((">" | ">=" | "==" | "<" | "<=" | "<>") as op)), e1, e2) ->
              cofv (I.apply_pure (instantiate op tyargs, [ev e1; ev e2]))
          | InfixAppl ((tyargs, BinaryOp.Name "++"), e1, e2) ->
              cofv (I.apply_pure (instantiate "Concat" tyargs, [ev e1; ev e2]))
          | InfixAppl ((tyargs, BinaryOp.Name "!"), e1, e2) ->
              I.apply (instantiate "Send" tyargs, [ev e1; ev e2])
          | InfixAppl ((tyargs, BinaryOp.Name n), e1, e2) when Lib.is_pure_primitive n ->
              cofv (I.apply_pure (instantiate n tyargs, [ev e1; ev e2]))
          | InfixAppl ((tyargs, BinaryOp.Name n), e1, e2) ->
              I.apply (instantiate n tyargs, [ev e1; ev e2])
          | InfixAppl ((tyargs, BinaryOp.Cons), e1, e2) ->
              cofv (I.apply_pure (instantiate "Cons" tyargs, [ev e1; ev e2]))
          | InfixAppl ((tyargs, BinaryOp.FloatMinus), e1, e2) ->
              cofv (I.apply_pure (instantiate "-." tyargs, [ev e1; ev e2]))
          | InfixAppl ((tyargs, BinaryOp.Minus), e1, e2) ->
              cofv (I.apply_pure (instantiate "-" tyargs, [ev e1; ev e2]))
          | InfixAppl ((_tyargs, BinaryOp.And), e1, e2) ->
              (* IMPORTANT: we compile boolean expressions to
                 conditionals in order to faithfully capture
                 short-circuit evaluation *)
              I.condition (ev e1, ec e2, cofv (I.constant (Constant.Bool false)))
          | InfixAppl ((_tyargs, BinaryOp.Or), e1, e2) ->
              I.condition (ev e1, cofv (I.constant (Constant.Bool true)), ec e2)
          | UnaryAppl ((_tyargs, UnaryOp.Minus), e) ->
              cofv (I.apply_pure(instantiate_mb "negate", [ev e]))
          | UnaryAppl ((_tyargs, UnaryOp.FloatMinus), e) ->
              cofv (I.apply_pure(instantiate_mb "negatef", [ev e]))
          | UnaryAppl ((tyargs, UnaryOp.Name n), e) when Lib.is_pure_primitive n ->
              cofv (I.apply_pure(instantiate n tyargs, [ev e]))
          | UnaryAppl ((tyargs, UnaryOp.Name n), e) ->
              I.apply (instantiate n tyargs, [ev e])
          | FnAppl ({node=Var f; _}, es) when Lib.is_pure_primitive f ->
              cofv (I.apply_pure (I.var (lookup_name_and_type f env), evs es))
          | FnAppl ({node=TAppl ({node=Var f; _}, tyargs); _}, es)
               when Lib.is_pure_primitive f ->
              cofv (I.apply_pure (instantiate f tyargs, evs es))
          | FnAppl (e, es) when is_pure_primitive e ->
              cofv (I.apply_pure (ev e, evs es))
          | FnAppl (e, es) ->
              I.apply (ev e, evs es)
          | TAbstr (tyvars, e) ->
              let v = ev e in
                cofv (I.tabstr (tyvars, v))
          | TAppl (e, tyargs) ->
              let v = ev e in
              let vt = I.sem_type v in
                begin
                  try
                    cofv (I.tappl (v, tyargs))
                  with
                      Instantiate.ArityMismatch (expected, provided) ->
                        raise (Errors.TypeApplicationArityMismatch { pos;
                          name=(Types.string_of_datatype vt); expected; provided })
                end
          | TupleLit [e] ->
              (* It isn't entirely clear whether there should be any 1-tuples at this stage,
                 but if there are we should get rid of them.

                 The parser certainly doesn't disallow them.
              *)
              ec e
          | TupleLit es ->
              let fields = mapIndex (fun e i -> (string_of_int (i+1), ev e)) es in
                cofv (I.record (fields, None))
          | RecordLit (fields, rest) ->
              cofv
                (I.record
                   (List.map (fun (name, e) -> (name, ev e)) fields,
                    opt_map ev rest))
          | Projection (e, name) ->
              cofv (I.project (ev e, name))
          | With (e, fields) ->
              cofv (I.update
                      (ev e,
                       List.map (fun (name, e) -> (name, ev e)) fields))
          | TypeAnnotation (e, _) ->
              (* we might consider getting rid of type annotations before here *)
              ec e
          | Upcast (e, (_, Some t), _) ->
              cofv (I.coerce (ev e, t))
          | ConstructorLit (name, None, Some t) ->
              cofv (I.inject (name, I.record ([], None), t))
          | ConstructorLit (name, Some e, Some t) ->
              cofv (I.inject (name, ev e, t))
          | DoOperation (name, ps, Some t) ->
             let vs = evs ps in
             I.do_operation (name, vs, t)
          | Handle { sh_expr; sh_effect_cases; sh_value_cases; sh_descr } ->
             (* it happens that the ambient effects are the right ones
                for all of the patterns here (they match those of the
                initial computations for parameterised handlers and
                the bodies of the cases) *)
             let eff = lookup_effects env in
             let henv, params =
               let empty_env = (NEnv.empty, TEnv.empty, eff) in
                match (sh_descr.shd_params) with
                | None -> empty_env, []
                | Some { shp_bindings = bindings; shp_types = types } ->
                   let env, bindings =
<<<<<<< HEAD
                     List.fold_left2
                       (fun (env, bindings) (body, p) t ->
                         let p, penv = CompilePatterns.desugar_pattern eff p in
=======
                     List.fold_right2
                       (fun (p, body) t (env, bindings) ->
                         let p, penv = CompilePatterns.desugar_pattern p in
>>>>>>> 1a5cf3f5
                         let bindings = ((fun env -> eval env body), p, t) :: bindings in
                         ((env ++ penv), bindings))
                       bindings types (empty_env, [])
                   in
                   env, List.rev bindings
             in
             let eff_cases =
               List.map
                 (fun (p, body) ->
                   let p, penv = CompilePatterns.desugar_pattern eff p in
                   (p, fun env -> eval ((env ++ henv) ++ penv) body))
                 sh_effect_cases
             in
             let val_cases =
                List.map
                  (fun (p, body) ->
                    let p, penv = CompilePatterns.desugar_pattern eff p in
                    (p, fun env -> eval ((env ++ henv) ++ penv) body))
                  sh_value_cases
             in
             I.handle env (ec sh_expr, val_cases, eff_cases, params, sh_descr)
          | Switch (e, cases, Some t) ->
              let cases =
                List.map
                  (fun (p, body) ->
                     let p, penv = CompilePatterns.desugar_pattern (lookup_effects env) p in
                       (p, fun env ->  eval (env ++ penv) body))
                  cases
              in
                I.switch env (ev e, cases, t)
          | DatabaseLit (name, (None, _)) ->
              I.database (ev (WithPos.make ~pos (RecordLit ([("name", name)],
                                          Some (WithPos.make ~pos (FnAppl (WithPos.make ~pos (Var "getDatabaseConfig"), [])))))))
          | DatabaseLit (name, (Some driver, args)) ->
              let args =
                match args with
                  | None -> WithPos.make ~pos (Sugartypes.Constant (Constant.String ""))
                  | Some args -> args
              in
                I.database
                  (ev (WithPos.make ~pos (RecordLit ([("name", name); ("driver", driver); ("args", args)], None))))
          | LensLit (table, Some t) ->
              let table = ev table in
                I.lens_handle (table, t)
          | LensDropLit (lens, drop, key, default, Some t) ->
              let lens = ev lens in
              let default = ev default in
                I.lens_drop_handle (lens, drop, key, default, t)
          | LensSelectLit (lens, pred, Some t) ->
              let lens = ev lens in
              let pred = Lens_sugar_conv.lens_sugar_phrase_of_sugar pred |> Lens.Phrase.of_sugar in
                I.lens_select_handle (lens, pred, t)
          | LensJoinLit (lens1, lens2, on, left, right, Some t) ->
              let lens1 = ev lens1 in
              let lens2 = ev lens2 in
              let on = Lens_sugar_conv.cols_of_phrase on in
              let left = Lens_sugar_conv.lens_sugar_phrase_of_sugar left |> Lens.Phrase.of_sugar in
              let right = Lens_sugar_conv.lens_sugar_phrase_of_sugar right |> Lens.Phrase.of_sugar in
                I.lens_join_handle (lens1, lens2, on, left, right, t)
          | LensGetLit (lens, Some t) ->
              let lens = ev lens in
                I.lens_get (lens, t)
          | LensPutLit (lens, data, Some t) ->
              let lens = ev lens in
              let data = ev data in
                I.lens_put (lens, data, t)
          | TableLit (name, (_, Some (readtype, writetype, neededtype)), _constraints, keys, db) ->
              I.table_handle (ev db, ev name, ev keys, (readtype, writetype, neededtype))
          | Xml (tag, attrs, attrexp, children) ->
               if tag = "#" then
                 cofv (I.concat (instantiate "Nil"
                                   [`Type (`Primitive Primitive.XmlItem)],
                                 instantiate "Concat"
                                   [ `Type (`Primitive Primitive.XmlItem)
                                   ; `Row eff],
                                 List.map ev children))
                else
                  let attrs    = alistmap (List.map ev) attrs in
                  let children = List.map ev children in
                  let body     = I.xml (instantiate "^^" [`Row eff], tag, attrs,
                                        children) in
                  begin match attrexp with
                  | None   -> cofv body
                  | Some e -> cofv (I.apply_pure (instantiate_mb "addAttributes",
                                                 [body; ev e]))
                  end
          | TextNode name ->
              cofv
                (I.apply_pure
                   (instantiate_mb "stringToXml",
                    [ev (WithPos.make ~pos (Sugartypes.Constant (Constant.String name)))]))
          | Block (bs, e) -> eval_bindings Scope.Local env bs e
          | Query (range, e, _) ->
              I.query (opt_map (fun (limit, offset) -> (ev limit, ev offset)) range, ec e)
	  | DBInsert (source, _fields, rows, None) ->
	      let source = ev source in
	      let rows = ev rows in
	      I.db_insert env (source, rows)
	  | DBInsert (source, _fields, rows, Some returning) ->
	      let source = ev source in
	      let rows = ev rows in
	      let returning = ev returning in
	      I.db_insert_returning env (source, rows, returning)
          | DBUpdate (p, source, where, fields) ->
              let p, penv = CompilePatterns.desugar_pattern (lookup_effects env) p in
              let env' = env ++ penv in
              let source = ev source in
              let where =
                opt_map
                  (fun where -> eval env' where)
                  where in
              let body = eval env' (WithPos.make ~pos (RecordLit (fields, None))) in
                I.db_update env (p, source, where, body)
          | DBDelete (p, source, where) ->
              let p, penv = CompilePatterns.desugar_pattern (lookup_effects env) p in
              let env' = env ++ penv in
              let source = ev source in
              let where =
                opt_map
                  (fun where -> eval env' where)
                  where
              in
                I.db_delete env (p, source, where)

          | Select (l, e) ->
             I.select (l, ev e)
          | Offer (e, cases, Some t) ->
             let eff = lookup_effects env in
             let cases =
                List.map
                  (fun (p, body) ->
                     let p, penv = CompilePatterns.desugar_pattern eff p in
                       (p, fun env ->  eval (env ++ penv) body))
                  cases
              in
                I.offer env (ev e, cases, t)

                  (* These things should all have been desugared already *)
          | Spawn _
          | Receive _
          | Section (Section.Project _)
          | FunLit _
          | Iteration _
          | InfixAppl ((_, BinaryOp.RegexMatch _), _, _)
          | Regex _
          | Formlet _
          | Page _
          | FormletPlacement _
          | PagePlacement _
          | FormBinding _
          | ListLit _
          | Escape _
          | Upcast _
          | ConstructorLit _
          | Switch _
          | TableLit _
          | LensLit _
          | LensDropLit _
          | LensSelectLit _
          | LensJoinLit _
          | LensGetLit _
          | LensPutLit _
          | LensFunDepsLit _
          | LensKeysLit _
          | Offer _
          | QualifiedVar _
          | DoOperation _
          | TryInOtherwise _
          | Raise
          | CP _ ->
              Debug.print ("oops: " ^ show_phrasenode e);
              assert false

  and eval_bindings scope env bs' e =
    let ec = eval env in
    let ev = evalv env in
      match bs' with
        | [] -> ec e
        | { node = b; _ }::bs ->
            begin
              let open Sugartypes in
              match b with
                | Val ({node=Pattern.Variable bndr; _}, (_, body), _, _)
                     when Binder.has_type bndr ->
                    let x  = Binder.to_name bndr in
                    let xt = Binder.to_type bndr in
                    let x_info = (xt, x, scope) in
                      I.letvar
                        (x_info,
                         ec body,
                         fun v ->
                           eval_bindings scope (extend [x] [(v, xt)] env) bs e)
                | Val (p, (_, body), _, _) ->
                    let p, penv = CompilePatterns.desugar_pattern (lookup_effects env) p in
                    let env' = env ++ penv in
                    let s = ev body in
                    let ss = eval_bindings scope env' bs e in
                      I.comp env (p, s, ss)
                | Fun (bndr, _, (tyvars, ([ps], body)), location, _)
                     when Binder.has_type bndr ->
                    let f  = Binder.to_name bndr in
<<<<<<< HEAD
                    let ft = Binder.to_type_exn bndr in
                    let eff = TypeUtils.effect_row ft in
=======
                    let ft = Binder.to_type bndr in
>>>>>>> 1a5cf3f5
                    let ps, body_env =
                      List.fold_right
                        (fun p (ps, body_env) ->
                           let p, penv = CompilePatterns.desugar_pattern eff p in
                             p::ps, body_env ++ penv)
                        ps
                        ([], env) in
                    let body = eval body_env body in
                      I.letfun
                        env
                        ((ft, f, scope), (tyvars, (ps, body)), location)
                        (fun v -> eval_bindings scope (extend [f] [(v, ft)] env) bs e)
                | Exp e' ->
                    I.comp env (CompilePatterns.Pattern.Any, ev e', eval_bindings scope env bs e)
                | Funs defs ->
                   (* FIXME: inner and outers should be the same now,
                      so we shouldn't need to do all of this *)
                    let fs, inner_fts, outer_fts =
                      List.fold_right
                        (fun (bndr, _, ((_tyvars, inner_opt), _), _, _, _) (fs, inner_fts, outer_fts) ->
                          let f = Binder.to_name bndr in
                          let outer  = Binder.to_type bndr in
                          let (inner, _) = OptionUtils.val_of inner_opt in
                              (f::fs, inner::inner_fts, outer::outer_fts))
                        defs
                        ([], [], []) in
                    let defs =
                      List.map
                        (fun (bndr, _, ((tyvars, _), (pss, body)), location, _, _) ->
                          assert (List.length pss = 1);
                          let f  = Binder.to_name bndr in
<<<<<<< HEAD
                          let ft = Binder.to_type_exn bndr in
                          let eff = TypeUtils.effect_row ft in
=======
                          let ft = Binder.to_type bndr in
>>>>>>> 1a5cf3f5
                          let ps = List.hd pss in
                          let ps, body_env =
                             List.fold_right
                               (fun p (ps, body_env) ->
                                  let p, penv = CompilePatterns.desugar_pattern eff p in
                                    p::ps, body_env ++ penv)
                               ps
                               ([], env) in
                           let body = fun vs -> eval (extend fs (List.combine vs inner_fts) body_env) body in
                             ((ft, f, scope), (tyvars, (ps, body)), location))
                        defs
                    in
                      I.letrec env defs (fun vs -> eval_bindings scope (extend fs (List.combine vs outer_fts) env) bs e)
                | Foreign (bndr, raw_name, language, _file, _)
                     when Binder.has_type bndr ->
                    let x  = Binder.to_name bndr in
                    let xt = Binder.to_type bndr in
                    I.alien ((xt, x, scope), raw_name, language, fun v -> eval_bindings scope (extend [x] [(v, xt)] env) bs e)
                | Typenames _
                | Infix ->
                    (* Ignore type alias and infix declarations - they
                       shouldn't be needed in the IR *)
                    eval_bindings scope env bs e
                | Import _ | Open _ | Fun _ | Foreign _
                | AlienBlock _ | Module _  -> assert false
            end

  and evalv env e =
    I.value_of_comp (eval env e)

  (* Given a program, return a triple consisting of:

     - globals
     - the main computation (a list of locals and a tail computation)
     - an environment mapping source names of global bindings to IR names

     The globals list contains all top-level bindings on which global
     bindings may depend, i.e., all top-level bindings from the start
     of the file up to and including the last global binding.

     The locals list contains all top-level bindings on which global
     bindings may not depend, i.e., all top-level bindings after the
     last global binding. *)
  let partition_program : program -> binding list * computation * nenv =
    fun (bs, main) ->
    let rec partition (globals, locals, nenv) =
      function
        | [] -> List.rev globals, List.rev locals, nenv
        | b::bs ->
            begin
              match b with
                | Let ((x, (_xt, x_name, Scope.Global)), _) ->
                    partition (b::locals @ globals, [], Env.String.bind nenv (x_name, x)) bs
                | Fun ((f, (_ft, f_name, Scope.Global)), _, _, _) ->
                    partition (b::locals @ globals, [], Env.String.bind nenv (f_name, f)) bs
                | Rec defs ->
                  (* we depend on the invariant that mutually
                     recursive definitions all have the same scope *)
                    let scope, nenv =
                      List.fold_left
                        (fun (scope, nenv) ((f, (_ft, f_name, f_scope)), _, _, _) ->
                           match f_scope with
                             | Scope.Global -> Scope.Global, Env.String.bind nenv (f_name, f)
                             | Scope.Local -> scope, nenv)
                        (Scope.Local, nenv) defs
                    in
                      begin
                        match scope with
                          | Scope.Global ->
                              partition (b::locals @ globals, [], nenv) bs
                          | Scope.Local ->
                              partition (globals, b::locals, nenv) bs
                      end
                | Alien ((f, (_ft, f_name, Scope.Global)), _, _) ->
                    partition (b::locals @ globals, [], Env.String.bind nenv (f_name, f)) bs
                | _ -> partition (globals, b::locals, nenv) bs
            end in
    let globals, locals, nenv = partition ([], [], Env.String.empty) bs in
      globals, (locals, main), nenv


  let compile env (bindings, body) =
    Debug.print ("compiling to IR");
(*     Debug.print (Sugartypes.show_program (bindings, body)); *)
    let body =
      match body with
        | None -> WithPos.dummy (Sugartypes.RecordLit ([], None))
        | Some body -> body in
      let s = eval_bindings Scope.Global env bindings body in
        let r = (I.reify s) in
          Debug.print ("compiled IR");
          Debug.if_set show_compiled_ir (fun () -> Ir.string_of_program r);
          r, I.sem_type s
end

module C = Eval(Interpretation(BindingListMonad))

let desugar_expression : env -> Sugartypes.phrase -> Ir.computation =
  fun env e ->
    let (bs, body), _ = C.compile env ([], Some e) in
      (bs, body)

let desugar_program : env -> Sugartypes.program -> Ir.binding list * Ir.computation * nenv =
  fun env p ->
    let (bs, body), _ = C.compile env p in
      C.partition_program (bs, body)

let desugar_definitions : env -> Sugartypes.binding list -> Ir.binding list * nenv =
  fun env bs ->
    let globals, _, nenv = desugar_program env (bs, None) in
      globals, nenv<|MERGE_RESOLUTION|>--- conflicted
+++ resolved
@@ -895,15 +895,9 @@
                 | None -> empty_env, []
                 | Some { shp_bindings = bindings; shp_types = types } ->
                    let env, bindings =
-<<<<<<< HEAD
-                     List.fold_left2
-                       (fun (env, bindings) (body, p) t ->
-                         let p, penv = CompilePatterns.desugar_pattern eff p in
-=======
                      List.fold_right2
                        (fun (p, body) t (env, bindings) ->
-                         let p, penv = CompilePatterns.desugar_pattern p in
->>>>>>> 1a5cf3f5
+                         let p, penv = CompilePatterns.desugar_pattern eff p in
                          let bindings = ((fun env -> eval env body), p, t) :: bindings in
                          ((env ++ penv), bindings))
                        bindings types (empty_env, [])
@@ -1105,12 +1099,8 @@
                 | Fun (bndr, _, (tyvars, ([ps], body)), location, _)
                      when Binder.has_type bndr ->
                     let f  = Binder.to_name bndr in
-<<<<<<< HEAD
-                    let ft = Binder.to_type_exn bndr in
+                    let ft = Binder.to_type bndr in
                     let eff = TypeUtils.effect_row ft in
-=======
-                    let ft = Binder.to_type bndr in
->>>>>>> 1a5cf3f5
                     let ps, body_env =
                       List.fold_right
                         (fun p (ps, body_env) ->
@@ -1142,12 +1132,8 @@
                         (fun (bndr, _, ((tyvars, _), (pss, body)), location, _, _) ->
                           assert (List.length pss = 1);
                           let f  = Binder.to_name bndr in
-<<<<<<< HEAD
-                          let ft = Binder.to_type_exn bndr in
+                          let ft = Binder.to_type bndr in
                           let eff = TypeUtils.effect_row ft in
-=======
-                          let ft = Binder.to_type bndr in
->>>>>>> 1a5cf3f5
                           let ps = List.hd pss in
                           let ps, body_env =
                              List.fold_right
