open CommonTypes
open Operators
open Utility
open SourceCode
open SourceCode.WithPos
open Ir
open Var

(* {0 Sugar To IR}

   This module implements a compiler from the syntactic sugar to the
   IR.

   It is based on the Compileir module which compiled the old IR to
   the new one.

   Both Compileir and this module use one-pass monadic transformations
   in order to perform administrative reductions on the fly. The basic
   idea is to use a non-standard evaluator which interprets source
   terms in a monadic semantics. The monadic semantics is chosen in
   such a way that we can reify semantic values as IR terms.

   We can view our implementation as an instance of normalisation by
   evaluation (where normalisation means reduction to monadic normal
   form).

   Unfortunately pattern-matching compilation screws up some of our
   abstractions. For instance, we have to pass in the environment to
   comp, letfun, letrec and switch; and we have to prematurely reify
   terms in comp and switch which is why we subsequently 'reflect'
   them. It would be nicer if we had a cleaner separation between the
   syntactic and the semantic worlds.
*)

(*
  TODO:

  - move `Section, `UnaryAppl, most of `InfixAppl, `RangeLit,
  `ListLit to frontend desugaring transformations
  - check that we're doing the right thing with tyvars
*)

(* It would be nice to use primitive functions to construct XML nodes
   and table handles. Then they could be moved to a frontend
   transformation.

   We should either use escape in the frontend and IR or call/cc in
   the frontend and IR. What we do at the moment (escape in the
   frontend and call/cc in the IR) is silly.
*)

let show_compiled_ir
  = Settings.(flag "show_compiled_ir"
              |> depends Debug.enabled
              |> synopsis "Dumps the IR to stderr"
              |> convert parse_bool
              |> sync)

type datatype = Types.datatype

module NEnv = Env.String
module TEnv = Env.Int

type nenv = var NEnv.t
type tenv = Types.datatype TEnv.t

type env = nenv * tenv * Types.row

let lookup_name_and_type name (nenv, tenv, _eff) =
  let var = NEnv.find name nenv in
    var, TEnv.find var tenv

let lookup_effects (_, _, eff) = eff
let with_effects (x, y, _) eff = (x, y, eff)

(* Hmm... shouldn't we need to use something like this? *)

(* let with_mailbox_type t (nenv, tenv) = *)
(*   let mb_var = NEnv.lookup nenv "_MAILBOX_" in *)
(*     (nenv, TEnv.bind tenv (mb_var, t)) *)

module type MONAD =
sig
  type 'a sem

  val lift : 'a -> 'a sem
  val bind : 'a sem -> ('a -> 'b sem) -> 'b sem
end

module type BINDINGMONAD =
sig
  include MONAD

  val reflect : (binding list * 'a) -> 'a sem

  val lift_binding : binding -> 'a -> 'a sem

  type 'a semt = ('a * datatype) sem
  val sem_type : 'a semt -> datatype
  val reify : tail_computation semt -> computation
end

module type INTERPRETATION =
sig
  type 'a sem

  val sem_type : 'a sem -> datatype
  val reify : tail_computation sem -> computation

  val value_of_comp : tail_computation sem -> value sem
  val comp_of_value : value sem -> tail_computation sem

  val constant : Constant.t -> value sem
  val var : (var * datatype) -> value sem

  val escape : (var_info * Types.row * (var -> tail_computation sem)) -> tail_computation sem

  val tabstr : (Quantifier.t list * value sem) -> value sem
  val tappl : (value sem * Types.type_arg list) -> value sem

  val apply : (value sem * (value sem) list) -> tail_computation sem
  val apply_pure : (value sem * (value sem) list) -> value sem
  val condition : (value sem * tail_computation sem * tail_computation sem) -> tail_computation sem

  val comp : env -> (CompilePatterns.Pattern.t * value sem * tail_computation sem) -> tail_computation sem

  val temporal_join : Temporality.t * tail_computation sem -> tail_computation sem

  val letvar : (var_info * tail_computation sem * tyvar list *
               (var -> tail_computation sem)) -> tail_computation sem

  val xml : value sem * string * (Name.t * (value sem) list) list * (value sem) list -> value sem
  val record : (Name.t * value sem) list * (value sem) option -> value sem

  val project : value sem * Name.t -> value sem
  val update : value sem * (Name.t * value sem) list -> value sem

  val coerce : value sem * datatype -> value sem

  val query : (value sem * value sem) option * QueryPolicy.t * tail_computation sem -> tail_computation sem

  val db_insert : env -> (temporal_insertion option * value sem * value sem) -> tail_computation sem
  val db_insert_returning : env -> (temporal_insertion option * value sem * value sem * value sem) -> tail_computation sem
  val db_update : env ->
    ([   `TransactionUpdate | `ValidCurrentUpdate
       | `ValidSequencedUpdate of (value sem * value sem)
       | `ValidNonsequencedUpdate of (tail_computation sem option * tail_computation sem option)] option *
     CompilePatterns.Pattern.t *
     value sem *
     tail_computation sem option *
     tail_computation sem) -> tail_computation sem

  val db_delete : env -> (
    [   `TransactionDelete | `ValidCurrentDelete
      | `ValidSequencedDelete of (value sem * value sem) | `ValidNonsequencedDelete ] option *
    CompilePatterns.Pattern.t * value sem * tail_computation sem option) -> tail_computation sem

  val do_operation : Name.t * (value sem) list * Types.datatype -> tail_computation sem

  val handle : env -> (tail_computation sem *
                         (CompilePatterns.Pattern.t * (env -> tail_computation sem)) list *
                         (CompilePatterns.Pattern.t * (env -> tail_computation sem)) list *
                         ((env -> tail_computation sem) * CompilePatterns.Pattern.t * Types.datatype) list *
                          Sugartypes.handler_descriptor)
               -> tail_computation sem

  val switch : env -> (value sem * (CompilePatterns.Pattern.t * (env -> tail_computation sem)) list * Types.datatype) -> tail_computation sem

  val inject : Name.t * value sem * datatype -> value sem
  (* val case : *)
  (*   value sem * string * (var_info * (var -> tail_computation sem)) * *)
  (*   (var_info * (var -> tail_computation sem)) option -> *)
  (*   tail_computation sem *)
  val case_zero : value sem * datatype -> tail_computation sem

  val concat : (value sem * value sem * (value sem) list) -> value sem

  val database : value sem -> tail_computation sem

  val table_handle : value sem * value sem * value sem * (Temporality.t * datatype * datatype * datatype) * (string * string) option -> tail_computation sem

  val lens_handle : value sem * Lens.Type.t -> tail_computation sem

  val lens_serial : value sem * Lens.Alias.Set.t * Lens.Type.t -> tail_computation sem

  val lens_drop_handle : value sem * string * string * value sem * Lens.Type.t -> tail_computation sem

  val lens_select_handle : value sem * [`Static of Lens.Phrase.t | `Dynamic of value sem] * Lens.Type.t -> tail_computation sem

  val lens_join_handle : value sem * value sem * string list * Lens.Phrase.t * Lens.Phrase.t * Lens.Type.t -> tail_computation sem

  val lens_check : value sem * Lens.Type.t -> tail_computation sem

  val lens_get : value sem * datatype -> tail_computation sem

  val lens_put : value sem * value sem * datatype -> tail_computation sem

  val wrong : datatype -> tail_computation sem

  val letfun :
    (var_info * (Quantifier.t list * (env * CompilePatterns.Pattern.t list * tail_computation sem)) * location * bool) ->
    (var -> tail_computation sem) ->
    tail_computation sem

  val letrec :
    (var_info * (Quantifier.t list * (env * CompilePatterns.Pattern.t list * (var list -> tail_computation sem))) * location * bool) list ->
    (var list -> tail_computation sem) ->
    tail_computation sem

  val alien : var_info * string * ForeignLanguage.t * (var -> tail_computation sem) -> tail_computation sem

  val select : Name.t * value sem -> tail_computation sem

  val offer : env -> (value sem * (CompilePatterns.Pattern.t * (env -> tail_computation sem)) list * Types.datatype) -> tail_computation sem
end

module BindingListMonad : BINDINGMONAD =
struct
  type 'a sem = binding list * 'a

  let lift a = ([], a)
  let bind (bs, a) f =
    let (bs', a') = f a in
      (bs @ bs', a')

  let reflect (bs, v) = (bs, v)

  let lift_binding b a =
    ([b], a)

  type 'a semt = ('a * datatype) sem
  let sem_type (_, (_, t)) = t
  let reify (bs, (e, _)) = (bs, e)
end

module BindingContinuationMonad : BINDINGMONAD =
struct
  type 'a sem = ('a -> computation * datatype) -> computation * datatype

  let lift a = fun k -> k a
  let bind c f =
    (fun k ->
       c (fun a -> f a k))

  let reflect (bs, v) =
  fun k ->
    let (bs', tc), t = k v in
      (bs @ bs', tc), t

  let lift_binding b a =
    (fun k ->
       let (bs, a'), t = k a
       in
         (b :: bs, a'), t)

  type 'a semt = ('a * datatype) sem
  let reify c =
    let (e, _) =
      c (fun (a, t) -> ([], a), t)
    in
      e

  let dummy_computation = Special (Wrong Types.Not_typed)
  let sem_type s =
    let (_, t) =
      s (fun (_, t) -> ([], dummy_computation), t)
    in
      t
end

module Interpretation(M : BINDINGMONAD) : INTERPRETATION =
struct
  type 'a sem = 'a M.semt

  let lift = M.lift
  let bind s f = M.bind s (fun (a, _) -> f a)

  let lift_binding = M.lift_binding

  let sem_type = M.sem_type
  let reify = M.reify
  let reflect = M.reflect

  module S :
  sig
    val lift_list : ('a sem) list -> ('a list) M.sem

    val lift_alist : ('a*'b sem) list -> (('a*'b) list) M.sem

    val comp_binding : ?tyvars:tyvar list -> var_info * tail_computation -> var M.sem

    val fun_binding :
      Var.var_info * (tyvar list * binder list * computation) * location * bool ->
      Var.var M.sem
    val rec_binding :
      (Var.var_info * (tyvar list * binder list * (Var.var list -> computation))
       * location * bool) list ->
      (Var.var list) M.sem

    val alien_binding : var_info * string * ForeignLanguage.t -> var M.sem

    val value_of_untyped_var : var M.sem * datatype -> value sem
  end =
  struct
    let lift_list ss =
      List.fold_right
        (fun s s' ->
           bind s
             (fun v ->
                M.bind s'
                  (fun vs -> lift (v :: vs))))
        ss (lift [])

    let lift_alist ss =
      List.fold_right
        (fun (name, s) ss ->
           bind s
             (fun v ->
                M.bind ss
                  (fun vs -> lift ((name, v) :: vs))))
        ss (lift [])

    let comp_binding ?(tyvars=[]) (x_info , e) =
      let xb, x = Var.fresh_var x_info in
        lift_binding (letm ~tyvars (xb, e)) x

    let fun_binding (f_info, (fn_tyvars, xsb, fn_body), fn_location, fn_unsafe) =
      let fb, f = Var.fresh_var f_info in
        let fundef = {fn_binder = fb; fn_tyvars; fn_params = xsb; fn_body; fn_closure = None;
                       fn_location; fn_unsafe}
        in
        lift_binding (Fun fundef) f

    let rec_binding defs =
      let defs, fs =
        List.fold_right
          (fun (f_info, (tyvars, xsb, body), location, unsafe) (defs, fs) ->
             let fb, f = Var.fresh_var f_info in
               ((fb, (tyvars, xsb, body), None, location, unsafe) :: defs, f :: fs))
          defs ([], [])
      in
        lift_binding
          (Rec
             (List.map
                (fun (fb, (fn_tyvars, xsb, body), none, fn_location, fn_unsafe) ->
                  assert (none = None);
                  let fundef = {fn_binder = fb; fn_tyvars; fn_params = xsb;
                                fn_body = body fs; fn_closure = none; fn_location; fn_unsafe}
                  in
                  fundef)
                defs))
          fs

    let alien_binding (x_info, object_name, language) =
      let xb, x = Var.fresh_var x_info in
      lift_binding (Alien { binder = xb; object_name; language }) x

    let value_of_untyped_var (s, t) =
      M.bind s (fun x -> lift (Variable x, t))
  end
  open S

  let value_of_comp s =
    bind s
      (function
         | Return v -> lift (v, sem_type s)
         | e ->
             let t = sem_type s in
               value_of_untyped_var (comp_binding (Var.info_of_type t, e), t))

  let comp_of_value s =
    bind s (fun v -> lift (Return v, sem_type s))

  (* eval parameters *)
  let constant c = lift (Constant c, Types.Primitive (Constant.type_of c))
  let var (x, t) = lift (Variable x, t)

  let apply (s, ss) =
    let ss = lift_list ss in
    let t = TypeUtils.return_type (sem_type s) in
      bind s
        (fun v ->
           M.bind ss
             (fun vs -> lift (Apply (v, vs), t)))

  let apply_pure (s, ss) =
    let ss = lift_list ss in
    let t = TypeUtils.return_type (sem_type s) in
      bind s
        (fun v ->
           M.bind ss
             (fun vs -> lift (ApplyPure (v, vs), t)))

  let condition (s, s1, s2) =
    bind s (fun v -> lift (If (v, reify s1, reify s2), sem_type s1))

  let concat (nil, append, ss) =
    match ss with
      | [] -> nil
      | [s] -> s
      | s::ss ->
          List.fold_left (fun s s' -> apply_pure (append, [s; s'])) s ss

  let string_concat (string_append, ss) =
    match ss with
      | [] -> lift (Constant (Constant.String ""), Types.string_type)
      | [s] -> s
      | s::ss ->
          List.fold_left (fun s s' -> apply_pure (string_append, [s; s'])) s ss

  let xml (string_append, name, attrs, children) =
    let lift_attrs attrs =
      List.fold_right
        (fun (name, ss) attrs ->
           bind (string_concat (string_append, ss))
             (fun v ->
                M.bind attrs
                  (fun bs -> lift ((name, v) :: bs))))
        attrs (lift []) in
    let attrs = lift_attrs attrs in
    let children = lift_list children in
      M.bind attrs
        (fun attrs ->
           M.bind children
             (fun children ->
                let attrs = StringMap.from_alist attrs in
                  lift (XmlNode (name, attrs, children), Types.xml_type)))

  let record (fields, r) =
    let field_types =
      List.fold_left
        (fun field_types (name, s) -> StringMap.add name (sem_type s) field_types)
        StringMap.empty
        fields in
    let s' = lift_alist fields in
      match r with
        | None ->
            let t = Types.make_record_type field_types in
              M.bind s'
                (fun fields ->
                   lift (Extend (StringMap.from_alist fields, None), t))
        | Some s ->
            let t = Types.Record (Types.extend_row field_types (TypeUtils.extract_row (sem_type s))) in
              bind s
                (fun r ->
                   M.bind s'
                     (fun fields -> lift (Extend (StringMap.from_alist fields, Some r), t)))

  let project (s, name) =
    let t = TypeUtils.project_type name (sem_type s) in
      bind s (fun v -> lift (Project (name, v), t))

  let erase (s, names) =
    let t = TypeUtils.erase_type names (sem_type s) in
      bind s (fun v -> lift (Erase (names, v), t))

  let coerce (s, t) =
    bind s (fun v -> lift (Coerce (v, t), sem_type s))

  (*
      (r : (l1:A1, ... li:Ai | R) with (l1=v1, ..., li=vi))
    -->
      (l1=v1, ..., li=vi | r ((-l1, ..., -li | R) <-- (l1:A1, ... li:Ai | R)))
  *)
  let update (s, fields) =
    let names =
      List.fold_left
        (fun names (name, _) ->
           StringSet.add name names)
        StringSet.empty
        fields in
    record (fields, Some (erase (s, names)))

  let inject (name, s, t) =
      bind s (fun v -> lift (Inject (name, v, t), t))

  (* this isn't used... *)
  (* let case (s, name, (cinfo, cbody), default) = *)
  (*   bind s (fun v -> *)
  (*             let cb, c = Var.fresh_var cinfo in *)
  (*             let cbody' = cbody c in *)
  (*             let t = sem_type cbody' in *)
  (*             let default = *)
  (*               opt_map (fun (dinfo, dbody) -> *)
  (*                          let db, d = Var.fresh_var dinfo in *)
  (*                            (db, reify (dbody d))) default *)
  (*             in *)
  (*               lift *)
  (*                 (`Case (v, *)
  (*                         StringMap.add name (cb, reify cbody') StringMap.empty, *)
  (*                         default), t)) *)

  let case_zero (s, t) =
    bind s (fun v ->
              lift (Case (v, StringMap.empty, None), t))

  let database s =
    bind s (fun v -> lift (Special (Database v), Types.Primitive Primitive.DB))

  let table_handle (database, table, keys, (tmp, r, w, n), temporal_fields) =
    bind database
      (fun database ->
         bind table
           (fun table ->
         bind keys
        (fun keys ->
            let tbl = {
                database; table; keys;
                table_type = (tmp, r, w, n);
                temporal_fields
            } in
            lift (Special (Table tbl),
                               Types.Table (tmp, r, w, n)))))

  let lens_handle (table, t) =
      bind table
        (fun table ->
            lift (Special (Lens (table, t)), Types.Lens t))

  let lens_serial (lens, columns, typ) =
    bind lens
      (fun lens ->
         lift (Special (LensSerial {lens; columns; typ}), Types.Lens typ))

  let lens_drop_handle (lens, drop, key, default, typ) =
      bind lens
        (fun lens ->
            bind default
            (fun default ->
               lift (Special (LensDrop {lens; drop; key; default; typ}), Types.Lens typ)))

  let lens_select_handle (lens, pred, typ) =
      bind lens
        (fun lens ->
           match pred with
           | `Dynamic pred ->
             bind pred
               (fun predicate ->
                  let predicate = Dynamic predicate in
                  lift (Special (LensSelect {lens; predicate; typ}), Types.Lens typ))
           | `Static predicate ->
             let predicate = Static predicate in
             lift (Special (LensSelect {lens; predicate; typ}), Types.Lens typ))

  let lens_join_handle (left, right, on, del_left, del_right, typ) =
      bind left
        (fun left ->
          bind right
          (fun right ->
            lift (Special (LensJoin {left; right; on; del_left; del_right; typ}), Types.Lens typ)))

  let lens_check (lens, t) =
      bind lens
         (fun lens ->
            lift (Special (LensCheck (lens, t)), Types.Lens t))

  let lens_get (lens, rtype) =
      bind lens
        (fun lens ->
            lift (Special (LensGet (lens, rtype)), Types.make_list_type rtype))

  let lens_put (lens, data, rtype) =
      bind lens
        (fun lens ->
            bind data
                (fun data ->
                        lift (Special (LensPut (lens, data, rtype)), Types.make_list_type rtype)))

  let wrong t = lift (Special (Wrong t), t)

  let alien (x_info, object_name, language, rest) =
    M.bind (alien_binding (x_info, object_name, language)) rest

  let select (l, e) =
    let t = TypeUtils.select_type l (sem_type e) in
      bind e (fun v -> lift (Special (Select (l, v)), t))

  let offer env (v, cases, t) =
    let cases =
      List.map
        (fun (p, body) -> ([p], fun env -> reify (body env))) cases
    in
      bind v
        (fun e ->
           M.bind
             (comp_binding (Var.info_of_type (sem_type v), Return e))
             (fun var ->
                let nenv, tenv, eff = env in
                let tenv = TEnv.bind var (sem_type v) tenv in
                let (bs, tc) = CompilePatterns.compile_choices (nenv, tenv, eff) (t, var, cases) in
                  reflect (bs, (tc, t))))

  let db_insert _env (tmp, source, rows) =
    bind source
      (fun source ->
        bind rows
          (fun rows ->
            lift (Special (InsertRows (tmp, source, rows)), Types.unit_type)))

  let db_insert_returning _env (tmp, source, rows, returning) =
    bind source
      (fun source ->
        bind rows
          (fun rows ->
            bind returning
              (fun returning ->
                lift (Special (InsertReturning (tmp, source, rows, returning)), Types.int_type))))

  let db_update env (upd, p, source, where, body) =
    let source_type = sem_type source in
    let xt = TypeUtils.table_read_type source_type in
    let xb, x = Var.fresh_var_of_type xt in
    let wrap = CompilePatterns.let_pattern env p (Variable x, xt) in
      bind source
        (fun source ->
          let body_type = sem_type body in
          let body = wrap (reify body, body_type) in
          let where = OptionUtils.opt_map
            (fun where -> wrap (reify where, Types.bool_type)) where in
          let lift_special upd =
            lift (Special (Update (upd, (xb, source), where, body)), Types.unit_type) in

          match upd with
            | None -> lift_special None
            | Some `TransactionUpdate ->
                lift_special (Some Ir.TransactionTimeUpdate)
            | Some `ValidCurrentUpdate ->
                lift_special (Some (Ir.ValidTimeUpdate (Ir.CurrentUpdate)))
            | Some (`ValidNonsequencedUpdate (valid_from, valid_to)) ->
                let valid_from = OptionUtils.opt_map
                  (fun valid_from -> wrap (reify valid_from, Types.datetime_type)) valid_from in
                let valid_to = OptionUtils.opt_map
                  (fun valid_to -> wrap (reify valid_to, Types.datetime_type)) valid_to in
                lift_special
                  (Some (Ir.(ValidTimeUpdate (Ir.NonsequencedUpdate {
                      from_time = valid_from; to_time = valid_to }))))
            | Some (`ValidSequencedUpdate (validity_from, validity_to)) ->
                bind validity_from
                  (fun validity_from ->
                    bind validity_to
                      (fun validity_to ->
                         lift_special
                           (Some (Ir.(ValidTimeUpdate (SequencedUpdate {
                               validity_from; validity_to })))))))

  let db_delete env (del, p, source, where) =
    let source_type = sem_type source in
    let xt = TypeUtils.table_read_type source_type in
    let xb, x = Var.fresh_var_of_type xt in
    let wrap tcomp ty = CompilePatterns.let_pattern env p (Variable x, xt) (reify tcomp, ty) in
    bind source
      (fun source ->
        let lift_special del =
          match where with
            | None ->
                lift (Special (Delete (del, (xb, source), None)), Types.unit_type)
            | Some where ->
                let where = wrap where Types.bool_type in
                    lift (Special (Delete (del, (xb, source), Some where)), Types.unit_type) in
        match del with
          | None -> lift_special None
          | Some `TransactionDelete -> lift_special (Some Ir.TransactionTimeDeletion)
          | Some `ValidCurrentDelete -> lift_special (Some Ir.(ValidTimeDeletion CurrentDeletion))
          | Some (`ValidSequencedDelete (validity_from, validity_to)) ->
              bind validity_from
                (fun validity_from ->
                  bind validity_to
                    (fun validity_to ->
                       lift_special (Some (Ir.(ValidTimeDeletion (SequencedDeletion {
                           validity_from; validity_to }))))))
          | Some `ValidNonsequencedDelete ->
              lift_special (Some (Ir.(ValidTimeDeletion NonsequencedDeletion))))

  let query (range, policy, s) =
    let bs, e = reify s in
      match range with
        | None ->
            lift (Special (Query (None, policy, (bs, e), sem_type s)), sem_type s)
        | Some (limit, offset) ->
            bind limit
              (fun limit ->
                 bind offset
                   (fun offset ->
                      lift (Special (Query (Some (limit, offset), policy, (bs, e), sem_type s)), sem_type s)))

  let letvar (x_info, s, tyvars, body) =
    bind s
      (fun e ->
         M.bind (comp_binding ~tyvars (x_info, e))
           (fun x -> body x))

  let temporal_join (mode, comp) =
    let bs, e = reify comp in
    lift (Special (TemporalJoin (mode, (bs, e), sem_type comp)), sem_type comp)

  let comp env (p, s, body) =
    let vt = sem_type s in
      bind s
        (fun v ->
           let body_type = sem_type body in
           let (bs, tc) = CompilePatterns.let_pattern env p (v, vt) (reify body, body_type) in
             reflect (bs, (tc, body_type)))

  let escape (k_info, eff, body) =
    let kt = Var.info_type k_info in
    let kb, k = Var.fresh_var k_info in
    let body = body k in
    let body_type = sem_type body in
    let body = reify body in
    let ft = Types.Function (Types.make_tuple_type [kt], eff, body_type) in
    let f_info = Var.make_local_info (ft, "") in
    let rest f : tail_computation sem = lift (Special (CallCC (Variable f)),
                                              body_type) in
      M.bind (fun_binding (f_info, ([], [kb], body), loc_unknown, false)) rest

  let letfun (f_info, (tyvars, (body_env, ps, body)), location, unsafe) rest =
    let ft = Var.info_type f_info in
    let xsb : binder list =
      (* It is important to rename the quantifiers in the type to be
         those used in the body of the function. *)
      match Instantiate.replace_quantifiers ft tyvars with
        | Types.ForAll (_, t')
        | t' ->
            begin match TypeUtils.concrete_type t' with
              | Types.Function _ | Types.Lolli _ as ft' ->
                  let args = TypeUtils.arg_types ft' in
                    List.map (fun arg -> Var.fresh_binder_of_type arg) args
              | _ -> assert false
            end in

    let body_type = sem_type body in
    let body =
      List.fold_left2
        (fun body p (xb : binder) ->
           let x  = Var.var_of_binder  xb in
           let xt = Var.type_of_binder xb in
             CompilePatterns.let_pattern body_env p (Variable x, xt) (body, body_type))
        (reify body)
        ps
        xsb
    in
      M.bind (fun_binding (f_info, (tyvars, xsb, body), location, unsafe)) rest

  let letrec defs rest =
    let defs =
      List.map
        (fun (f_info, (tyvars, (body_env, ps, body)), location, unsafe) ->
           let ft = Var.info_type f_info in
           let xsb : binder list =
             (* It is important to rename the quantifiers in the type to be those used in
                the body of the function. *)
             match Instantiate.replace_quantifiers ft tyvars with
               | Types.ForAll (_, t')
               | t' ->
                   begin match TypeUtils.concrete_type t' with
                     | Types.Function _ as ft' ->
                         let args = TypeUtils.arg_types ft' in
                           List.map (Var.fresh_binder_of_type) args
                     | _ -> assert false
                   end in
           let body fs =
             let body = body fs in
             let body_type = sem_type body in
               List.fold_left2
                 (fun body p xb ->
                    let x  = Var.var_of_binder  xb in
                    let xt = Var.type_of_binder xb in
                      CompilePatterns.let_pattern body_env p (Variable x, xt) (body, body_type))
                 (reify body)
                 ps
                 xsb
           in
             (f_info, (tyvars, xsb, body), location, unsafe))
        defs
    in
      M.bind (rec_binding defs) rest

  let do_operation (name, vs, t) =
    let vs = lift_list vs in
    M.bind vs (fun vs -> lift (Special (DoOperation (name, vs, t)), t))

  let handle env (m, val_cases, eff_cases, params, desc) =
    let params =
      List.map
        (fun (body, p, t) -> p, reify (body env), t) params
    in
    let val_cases, eff_cases =
      let reify cases =
        List.map
          (fun (p, body) -> ([p], fun env -> reify (body env))) cases
      in
      reify val_cases, reify eff_cases
    in
    let comp = reify m in
    let (bs, tc) = CompilePatterns.compile_handle_cases env (val_cases, eff_cases, params, desc) comp in
    let (_,_,_,t) = desc.Sugartypes.shd_types in
    reflect (bs, (tc, t))

  let switch env (v, cases, t) =
    let cases =
      List.map
        (fun (p, body) -> ([p], fun env -> reify (body env))) cases
    in
      bind v
        (fun e ->
           M.bind
             (comp_binding (Var.info_of_type (sem_type v), Return e))
             (fun var ->
                let nenv, tenv, eff = env in
                let tenv = TEnv.bind var (sem_type v) tenv in
                let (bs, tc) = CompilePatterns.compile_cases (nenv, tenv, eff) (t, var, cases) in
                  reflect (bs, (tc, t))))

  let tabstr (tyvars, s) =
    let t = Types.for_all (tyvars, sem_type s) in
      bind s (fun v -> lift (TAbs (tyvars, v), t))

  let tappl (s, tyargs) =
    let t = Instantiate.apply_type (sem_type s) tyargs in
      bind s (fun v -> lift (TApp (v, tyargs), t))
end


module Eval(I : INTERPRETATION) =
struct
  open PrimaryKind

  let extend xs vs (nenv, tenv, eff) =
    List.fold_left2
      (fun (nenv, tenv, eff) x (v, t) ->
         (NEnv.bind x v nenv, TEnv.bind v t tenv, eff))
      (nenv, tenv, eff)
      xs
      vs

  let (++) (nenv, tenv, _) (nenv', tenv', eff') = (NEnv.extend nenv nenv', TEnv.extend tenv tenv', eff')

  let rec eval : env -> Sugartypes.phrase -> tail_computation I.sem =
    fun env {node=e; pos} ->
      let lookup_var name =
        let x, xt = lookup_name_and_type name env in
          I.var (x, xt) in
      let instantiate name tyargs =
        let x, xt = lookup_name_and_type name env in
          match tyargs with
            | [] -> I.var (x, xt)
            | _ ->
                try
                  I.tappl (I.var (x, xt), tyargs)
                with
                    Instantiate.ArityMismatch (expected, provided) ->
                      raise (Errors.TypeApplicationArityMismatch { pos; name; expected; provided }) in

      let rec is_pure_primitive e =
        let open Sugartypes in
        match WithPos.node e with
          | TAbstr (_, e)
          | TAppl (e, _) -> is_pure_primitive e
          | Var f when Lib.is_pure_primitive f -> true
          | _ -> false in

      let eff = lookup_effects env in

      let instantiate_mb name = instantiate name [(Row, eff)] in
      let cofv = I.comp_of_value in
      let ec = eval env in
      let ev = evalv env in
      let evs = List.map ev in
      let ir_temporal_insert tmp =
        match tmp with
          | None -> None
          | Some (Sugartypes.ValidTimeInsertion Sugartypes.CurrentInsertion) ->
              Some (Ir.ValidTimeInsertion Ir.CurrentInsertion)
          | Some (Sugartypes.ValidTimeInsertion Sugartypes.SequencedInsertion) ->
              Some (Ir.ValidTimeInsertion Ir.SequencedInsertion)
          | Some (Sugartypes.TransactionTimeInsertion) ->
              Some Ir.TransactionTimeInsertion
      in
        let open Sugartypes in
        match e with
          | Constant c -> cofv (I.constant c)
          | Var x -> cofv (lookup_var x)
          | FreezeVar x -> cofv (lookup_var x)
          | RangeLit (low, high) ->
              I.apply (instantiate_mb "intRange", [ev low; ev high])
          | ListLit ([], Some t) ->
              cofv (instantiate "Nil" [(Type, t)])
          | ListLit (e::es, Some t) ->
              cofv (I.apply_pure(instantiate "Cons" [(Type, t); (Row, eff)],
                                 [ev e; ev (WithPos.make ~pos (ListLit (es, Some t)))]))
          | Escape (bndr, body) when Binder.has_type bndr ->
             let k  = Binder.to_name bndr in
             let kt = Binder.to_type bndr in
             I.escape (Var.make_local_info (kt, k), eff, fun v -> eval (extend [k] [(v, kt)] env) body)
          | Section Section.Minus | FreezeSection Section.Minus -> cofv (lookup_var "-")
          | Section Section.FloatMinus | FreezeSection Section.FloatMinus -> cofv (lookup_var "-.")
          | Section (Section.Name name) | FreezeSection (Section.Name name) -> cofv (lookup_var name)
          | Conditional (p, e1, e2) ->
              I.condition (ev p, ec e1, ec e2)
          | InfixAppl ((tyargs, BinaryOp.Name ((">" | ">=" | "==" | "<" | "<=" | "<>") as op)), e1, e2) ->
              cofv (I.apply_pure (instantiate op tyargs, [ev e1; ev e2]))
          | InfixAppl ((tyargs, BinaryOp.Name "++"), e1, e2) ->
              cofv (I.apply_pure (instantiate "Concat" tyargs, [ev e1; ev e2]))
          | InfixAppl ((tyargs, BinaryOp.Name "!"), e1, e2) ->
              I.apply (instantiate "Send" tyargs, [ev e1; ev e2])
          | InfixAppl ((tyargs, BinaryOp.Name n), e1, e2) when Lib.is_pure_primitive n ->
              cofv (I.apply_pure (instantiate n tyargs, [ev e1; ev e2]))
          | InfixAppl ((tyargs, BinaryOp.Name n), e1, e2) ->
              I.apply (instantiate n tyargs, [ev e1; ev e2])
          | InfixAppl ((tyargs, BinaryOp.Cons), e1, e2) ->
              cofv (I.apply_pure (instantiate "Cons" tyargs, [ev e1; ev e2]))
          | InfixAppl ((tyargs, BinaryOp.FloatMinus), e1, e2) ->
              cofv (I.apply_pure (instantiate "-." tyargs, [ev e1; ev e2]))
          | InfixAppl ((tyargs, BinaryOp.Minus), e1, e2) ->
              cofv (I.apply_pure (instantiate "-" tyargs, [ev e1; ev e2]))
          | InfixAppl ((_tyargs, BinaryOp.And), e1, e2) ->
              (* IMPORTANT: we compile boolean expressions to
                 conditionals in order to faithfully capture
                 short-circuit evaluation *)
              I.condition (ev e1, ec e2, cofv (I.constant (Constant.Bool false)))
          | InfixAppl ((_tyargs, BinaryOp.Or), e1, e2) ->
              I.condition (ev e1, cofv (I.constant (Constant.Bool true)), ec e2)
          | UnaryAppl ((_tyargs, UnaryOp.Minus), e) ->
              cofv (I.apply_pure(instantiate_mb "negate", [ev e]))
          | UnaryAppl ((_tyargs, UnaryOp.FloatMinus), e) ->
              cofv (I.apply_pure(instantiate_mb "negatef", [ev e]))
          | UnaryAppl ((tyargs, UnaryOp.Name n), e) when Lib.is_pure_primitive n ->
              cofv (I.apply_pure(instantiate n tyargs, [ev e]))
          | UnaryAppl ((tyargs, UnaryOp.Name n), e) ->
              I.apply (instantiate n tyargs, [ev e])
          | FnAppl ({node=Var f; _}, es) when Lib.is_pure_primitive f ->
              cofv (I.apply_pure (I.var (lookup_name_and_type f env), evs es))
          | FnAppl ({node=TAppl ({node=Var f; _}, tyargs); _}, es)
               when Lib.is_pure_primitive f ->
              cofv (I.apply_pure (instantiate f (List.map (snd ->- val_of) tyargs), evs es))
          | FnAppl (e, es) when is_pure_primitive e ->
              cofv (I.apply_pure (ev e, evs es))
          | FnAppl (e, es) ->
              I.apply (ev e, evs es)
          | TAbstr (tyvars, e) ->
              let v = ev e in
              let qs = List.map SugarQuantifier.get_resolved_exn tyvars in
                cofv (I.tabstr (qs, v))
          | TAppl (e, tyargs) ->
              let v = ev e in
              let vt = I.sem_type v in
                begin
                  try
                    cofv (I.tappl (v, List.map (snd ->- val_of) tyargs))
                  with
                      Instantiate.ArityMismatch (expected, provided) ->
                        raise (Errors.TypeApplicationArityMismatch { pos;
                          name=(Types.string_of_datatype vt); expected; provided })
                end
          | TupleLit [e] ->
              (* It isn't entirely clear whether there should be any 1-tuples at this stage,
                 but if there are we should get rid of them.

                 The parser certainly doesn't disallow them.
              *)
              ec e
          | TupleLit es ->
              let fields = mapIndex (fun e i -> (string_of_int (i+1), ev e)) es in
                cofv (I.record (fields, None))
          | RecordLit (fields, rest) ->
              cofv
                (I.record
                   (List.map (fun (name, e) -> (name, ev e)) fields,
                    opt_map ev rest))
          | Projection (e, name) ->
              cofv (I.project (ev e, name))
          | With (e, fields) ->
              cofv (I.update
                      (ev e,
                       List.map (fun (name, e) -> (name, ev e)) fields))
          | TypeAnnotation (e, _) ->
              (* we might consider getting rid of type annotations before here *)
              ec e
          | Upcast (e, (_, Some t), _) ->
              cofv (I.coerce (ev e, t))
          | ConstructorLit (name, None, Some t) ->
              cofv (I.inject (name, I.record ([], None), t))
          | ConstructorLit (name, Some e, Some t) ->
              cofv (I.inject (name, ev e, t))
<<<<<<< HEAD
          | DoOperation (name, ps, Some t, _) ->
             let vs = evs ps in
             I.do_operation (name, vs, t)
          (* FIXME: I don't know what's this. I suppose it is related to semantics,
             but Unlet and Linlet do not influence semantics. *)
          | Unlet _ -> assert false
          | Linlet _ -> assert false
=======
          | DoOperation (op, ps, Some t) ->
            let name =
              let o = (object (o)
                inherit SugarTraversals.fold as super
                val mutable opname = None

                method opname = match opname with
                  | Some name -> name
                  | None -> failwith "Operation with no name"

                method! phrasenode = function
                  | Operation name -> opname <- Some name ; o
                  | p -> super#phrasenode p
              end)#phrase op in
              o#opname
            in
            let vs = evs ps in
            I.do_operation (name, vs, t)
          | Operation _ -> assert false
>>>>>>> b04d1849
          | Handle { sh_expr; sh_effect_cases; sh_value_cases; sh_descr } ->
             (* it happens that the ambient effects are the right ones
                for all of the patterns here (they match those of the
                initial computations for parameterised handlers and
                the bodies of the cases) *)
             let eff = lookup_effects env in
             let henv, params =
               let empty_env = (NEnv.empty, TEnv.empty, eff) in
                match (sh_descr.shd_params) with
                | None -> empty_env, []
                | Some { shp_bindings = bindings; shp_types = types } ->
                   let env, bindings =
                     List.fold_right2
                       (fun (p, body) t (env, bindings) ->
                         let p, penv = CompilePatterns.desugar_pattern eff p in
                         let bindings = ((fun env -> eval env body), p, t) :: bindings in
                         ((env ++ penv), bindings))
                       bindings types (empty_env, [])
                   in
                   env, List.rev bindings
             in
             let eff_cases =
               List.map
                 (fun (p, body) ->
                   let p, penv = CompilePatterns.desugar_pattern eff p in
                   (p, fun env -> eval ((env ++ henv) ++ penv) body))
                 sh_effect_cases
             in
             let val_cases =
                List.map
                  (fun (p, body) ->
                    let p, penv = CompilePatterns.desugar_pattern eff p in
                    (p, fun env -> eval ((env ++ henv) ++ penv) body))
                  sh_value_cases
             in
             I.handle env (ec sh_expr, val_cases, eff_cases, params, sh_descr)
          | Switch (e, cases, Some t) ->
              let cases =
                List.map
                  (fun (p, body) ->
                     let p, penv = CompilePatterns.desugar_pattern (lookup_effects env) p in
                       (p, fun env ->  eval (env ++ penv) body))
                  cases
              in
                I.switch env (ev e, cases, t)
          | DatabaseLit (name, (None, _)) ->
              I.database (ev (WithPos.make ~pos (RecordLit ([("name", name)],
                                          Some (WithPos.make ~pos (FnAppl (WithPos.make ~pos (Var "getDatabaseConfig"), [])))))))
          | DatabaseLit (name, (Some driver, args)) ->
              let args =
                match args with
                  | None -> WithPos.make ~pos (Sugartypes.Constant (Constant.String ""))
                  | Some args -> args
              in
                I.database
                  (ev (WithPos.make ~pos (RecordLit ([("name", name); ("driver", driver); ("args", args)], None))))
          | LensLit (table, Some t) ->
              let table = ev table in
                I.lens_handle (table, t)
          | LensSerialLit (lens, columns, Some t) ->
              let lens = ev lens in
              let columns = Lens.Alias.Set.of_list columns in
                I.lens_serial (lens, columns, t)
          | LensDropLit (lens, drop, key, default, Some t) ->
              let lens = ev lens in
              let default = ev default in
                I.lens_drop_handle (lens, drop, key, default, t)
          | LensSelectLit (lens, pred, Some t) ->
              let lens = ev lens in
              let trow = Lens.Type.sort t |> Lens.Sort.record_type in
              if Lens_sugar_conv.is_static trow pred then
                let pred = Lens_sugar_conv.lens_sugar_phrase_of_sugar pred |> Lens.Phrase.of_sugar in
                I.lens_select_handle (lens, `Static pred, t)
              else
                let pred = ev pred in
                I.lens_select_handle (lens, `Dynamic pred, t)
          | LensJoinLit (lens1, lens2, on, left, right, Some t) ->
              let lens1 = ev lens1 in
              let lens2 = ev lens2 in
              let on = Lens_sugar_conv.cols_of_phrase on in
              let left = Lens_sugar_conv.lens_sugar_phrase_of_sugar left |> Lens.Phrase.of_sugar in
              let right = Lens_sugar_conv.lens_sugar_phrase_of_sugar right |> Lens.Phrase.of_sugar in
                I.lens_join_handle (lens1, lens2, on, left, right, t)
          | LensCheckLit (lens, Some t) ->
              let lens = ev lens in
                I.lens_check (lens, t)
          | LensGetLit (lens, Some t) ->
              let lens = ev lens in
                I.lens_get (lens, t)
          | LensPutLit (lens, data, Some t) ->
              let lens = ev lens in
              let data = ev data in
                I.lens_put (lens, data, t)
          | TableLit {
              tbl_name; tbl_type = (tmp, _, Some (readtype, writetype, neededtype));
              tbl_keys; tbl_temporal_fields; tbl_database; _ } ->
              I.table_handle (ev tbl_database, ev tbl_name, ev tbl_keys,
                (tmp, readtype, writetype, neededtype), tbl_temporal_fields)
(*          (name, (_, Some (readtype, writetype, neededtype)), _constraints, keys, db) -> *)
          | Xml (tag, attrs, attrexp, children) ->
               if tag = "#" then
                 cofv (I.concat (instantiate "Nil"
                                   [(Type, Types.Primitive Primitive.XmlItem)],
                                 instantiate "Concat"
                                   [ (Type, Types.Primitive Primitive.XmlItem)
                                   ; (Row, eff)],
                                 List.map ev children))
                else
                  let attrs    = alistmap (List.map ev) attrs in
                  let children = List.map ev children in
                  let body     = I.xml (instantiate "^^" [(Row, eff)], tag, attrs,
                                        children) in
                  begin match attrexp with
                  | None   -> cofv body
                  | Some e -> cofv (I.apply_pure (instantiate_mb "addAttributes",
                                                 [body; ev e]))
                  end
          | TextNode name ->
              cofv
                (I.apply_pure
                   (instantiate_mb "stringToXml",
                    [ev (WithPos.make ~pos (Sugartypes.Constant (Constant.String name)))]))
          | Block (bs, e) -> eval_bindings Scope.Local env bs e
          | Query (range, policy, e, _) ->
              I.query (opt_map (fun (limit, offset) -> (ev limit, ev offset)) range, policy, ec e)
          | DBInsert (tmp, source, _fields, rows, None) ->
              let tmp = ir_temporal_insert tmp in
              let source = ev source in
              let rows = ev rows in
              I.db_insert env (tmp, source, rows)
          | DBInsert (tmp, source, _fields, rows, Some returning) ->
              let tmp = ir_temporal_insert tmp in
              let source = ev source in
              let rows = ev rows in
              let returning = ev returning in
              I.db_insert_returning env (tmp, source, rows, returning)
          | DBUpdate (upd, p, source, where, fields) ->
              let p, penv = CompilePatterns.desugar_pattern (lookup_effects env) p in
              let env' = env ++ penv in
              let source = ev source in
              let eval_opt = opt_map (eval env') in
              let where = eval_opt where in
              (* We need to do some annoying wrapping / unwrapping here to get the right
                  info across to db_update *)
              let upd =
                opt_map (fun upd ->
                    match upd with
                      | Sugartypes.TransactionTimeUpdate -> `TransactionUpdate
                      | Sugartypes.ValidTimeUpdate CurrentUpdate -> `ValidCurrentUpdate
                      | Sugartypes.ValidTimeUpdate (SequencedUpdate { validity_from; validity_to }) ->
                          let validity_from = ev validity_from in
                          let validity_to = ev validity_to in
                          `ValidSequencedUpdate (validity_from, validity_to)
                      | Sugartypes.ValidTimeUpdate (NonsequencedUpdate { from_time; to_time }) ->
                          let from_time = eval_opt from_time in
                          let to_time = eval_opt to_time in
                          `ValidNonsequencedUpdate (from_time, to_time)
                ) upd
              in
              let body = eval env' (WithPos.make ~pos (RecordLit (fields, None))) in
                I.db_update env (upd, p, source, where, body)
          | DBDelete (del, p, source, where) ->
              let p, penv = CompilePatterns.desugar_pattern (lookup_effects env) p in
              let env' = env ++ penv in
              let source = ev source in
              let eval_opt = opt_map (eval env') in
              let where = eval_opt where in
              let del =
                opt_map (fun del ->
                    match del with
                      | Sugartypes.TransactionTimeDeletion ->
                          `TransactionDelete
                      | Sugartypes.ValidTimeDeletion CurrentDeletion ->
                          `ValidCurrentDelete
                      | Sugartypes.ValidTimeDeletion NonsequencedDeletion ->
                          `ValidNonsequencedDelete
                      | Sugartypes.ValidTimeDeletion (SequencedDeletion {
                          validity_from; validity_to }) ->
                          `ValidSequencedDelete (ev validity_from, ev validity_to)
                ) del
              in
                I.db_delete env (del, p, source, where)
          | DBTemporalJoin (mode, e, _) -> I.temporal_join (mode, ec e)
          | Select (l, e) ->
             I.select (l, ev e)
          | Offer (e, cases, Some t) ->
             let eff = lookup_effects env in
             let cases =
                List.map
                  (fun (p, body) ->
                     let p, penv = CompilePatterns.desugar_pattern eff p in
                       (p, fun env ->  eval (env ++ penv) body))
                  cases
              in
                I.offer env (ev e, cases, t)

                  (* These things should all have been desugared already *)
          | Spawn _
          | Receive _
          | Section (Section.Project _)
          | FreezeSection (Section.Project _)
          | FunLit _
          | Iteration _
          | InfixAppl ((_, BinaryOp.RegexMatch _), _, _)
          | Regex _
          | Formlet _
          | Page _
          | FormletPlacement _
          | PagePlacement _
          | FormBinding _
          | ListLit _
          | Escape _
          | Upcast _
          | ConstructorLit _
          | Switch _
          | TableLit _
          | LensLit _
          | LensSerialLit _
          | LensDropLit _
          | LensSelectLit _
          | LensJoinLit _
          | LensCheckLit _
          | LensGetLit _
          | LensPutLit _
          | LensFunDepsLit _
          | LensKeysLit _
          | Offer _
          | QualifiedVar _
          | DoOperation _
          | TryInOtherwise _
          | Raise
          | Instantiate _ | Generalise _
          | CP _ ->
              Debug.print ("oops: " ^ show_phrasenode e);
              assert false

  and eval_bindings scope env bs' e =
    let ec = eval env in
    let ev = evalv env in
      match bs' with
        | [] -> ec e
        | { node = b; _ }::bs ->
            begin
              let open Sugartypes in
              match b with
                | Val ({node=Pattern.Variable bndr; _}, (tyvars, body), _, _)
                     when Binder.has_type bndr ->
                    let x  = Binder.to_name bndr in
                    let xt = Binder.to_type bndr in
                    let x_info = Var.make_info xt x scope in
                    let qs = List.map SugarQuantifier.get_resolved_exn tyvars in
                      I.letvar
                        (x_info,
                         ec body,
                         qs,
                         fun v ->
                           eval_bindings scope (extend [x] [(v, xt)] env) bs e)
                | Val (p, (_, body), _, _) ->
                    let p, penv = CompilePatterns.desugar_pattern (lookup_effects env) p in
                    let env' = env ++ penv in
                    let s = ev body in
                    let ss = eval_bindings scope env' bs e in
                      I.comp env (p, s, ss)
                | Fun { fun_binder           = bndr;
                        fun_definition       = (tyvars, NormalFunlit ([ps], body));
                        fun_location         = location;
                        fun_unsafe_signature = unsafe; _ }
                     when Binder.has_type bndr ->
                    let f  = Binder.to_name bndr in
                    let ft = Binder.to_type bndr in
                    let eff = TypeUtils.effect_row ft in
                    let ps, body_env =
                      List.fold_right
                        (fun p (ps, body_env) ->
                           let p, penv = CompilePatterns.desugar_pattern eff p in
                             p::ps, body_env ++ penv)
                        ps
                        ([], with_effects env eff) in
                    let body = eval body_env body in
                    let qs = List.map SugarQuantifier.get_resolved_exn tyvars in
                      I.letfun
                        (Var.make_info ft f scope, (qs, (body_env, ps, body)), location, unsafe)
                        (fun v -> eval_bindings scope (extend [f] [(v, ft)] env) bs e)
                | Exp e' ->
                    I.comp env (CompilePatterns.Pattern.Any, ev e', eval_bindings scope env bs e)
                | Funs defs ->
                   (* FIXME: inner and outers should be the same now,
                      so we shouldn't need to do all of this *)
                    let fs, inner_fts, outer_fts =
                      List.fold_right
                        (fun { rec_binder = bndr; rec_definition = ((_tyvars, inner_opt), _); _ }
                             (fs, inner_fts, outer_fts) ->
                          let f = Binder.to_name bndr in
                          let outer  = Binder.to_type bndr in
                          let (inner, _) = OptionUtils.val_of inner_opt in
                              (f::fs, inner::inner_fts, outer::outer_fts))
                        (nodes_of_list defs)
                        ([], [], []) in
                    let defs =
                      List.map
                        (fun { rec_binder           = bndr;
                               rec_definition       = ((tyvars, _), fnlit);
                               rec_location         = location;
                               rec_unsafe_signature = unsafe; _ } ->
                          let (pss, body) = Sugartypes.get_normal_funlit fnlit in
                          assert (List.length pss = 1);
                          let f  = Binder.to_name bndr in
                          let ft = Binder.to_type bndr in
                          let eff = TypeUtils.effect_row ft in
                          let ps = List.hd pss in
                          let qs = List.map SugarQuantifier.get_resolved_exn tyvars in
                          let ps, body_env =
                             List.fold_right
                               (fun p (ps, body_env) ->
                                  let p, penv = CompilePatterns.desugar_pattern eff p in
                                    p::ps, body_env ++ penv)
                               ps
                               ([], with_effects env eff) in
                           let body = fun vs -> eval (extend fs (List.combine vs inner_fts) body_env) body in
                           (Var.make_info ft f scope, (qs, (body_env, ps, body)), location, unsafe))
                        (nodes_of_list defs)
                    in
                    I.letrec defs (fun vs -> eval_bindings scope (extend fs (List.combine vs outer_fts) env) bs e)
                | Foreign alien ->
                   let binder =
                     fst (Alien.declaration alien)
                   in
                   assert (Binder.has_type binder);
                   let x  = Binder.to_name binder in
                   let xt = Binder.to_type binder in
                   I.alien (Var.make_info xt x scope, Alien.object_name alien, Alien.language alien,
                            fun v -> eval_bindings scope (extend [x] [(v, xt)] env) bs e)
                | Aliases _
                | Infix _ ->
                    (* Ignore type alias and infix declarations - they
                       shouldn't be needed in the IR *)
                    eval_bindings scope env bs e
                | Import _ | Open _ | Fun _
                | AlienBlock _ | Module _  -> assert false
            end

  and evalv env e =
    I.value_of_comp (eval env e)

  (* Given a program, return a triple consisting of:

     - globals
     - the main computation (a list of locals and a tail computation)
     - an environment mapping source names of global bindings to IR names

     The globals list contains all top-level bindings on which global
     bindings may depend, i.e., all top-level bindings from the start
     of the file up to and including the last global binding.

     The locals list contains all top-level bindings on which global
     bindings may not depend, i.e., all top-level bindings after the
     last global binding. *)
  let partition_program : program -> binding list * computation * nenv =
    fun (bs, main) ->
    let rec partition (globals, locals, nenv) =
      function
        | [] -> List.rev globals, List.rev locals, nenv
        | b::bs ->
            begin
              match b with
              | Let (b', _) when Var.(Scope.is_global (scope_of_binder b')) ->
                 let x = Var.var_of_binder b' in
                 let x_name = Var.name_of_binder b' in
                 partition (b::locals @ globals, [], Env.String.bind x_name x nenv) bs
              | Fun {fn_binder = b'; _} when Var.(Scope.is_global (scope_of_binder b')) ->
                 let f = Var.var_of_binder b' in
                 let f_name = Var.name_of_binder b' in
                 partition (b::locals @ globals, [], Env.String.bind f_name f nenv) bs
              | Rec defs ->
                 (* we depend on the invariant that mutually
                     recursive definitions all have the same scope *)
                 let scope, nenv =
                   List.fold_left
                     (fun (scope, nenv) {fn_binder = b'; _} ->
                       match Var.scope_of_binder b' with
                       | Scope.Global ->
                          let nenv' =
                            Env.String.bind (Var.name_of_binder b') (Var.var_of_binder b') nenv
                          in
                          Scope.Global, nenv'
                       | Scope.Local -> scope, nenv)
                     (Scope.Local, nenv) defs
                 in
                 begin
                   match scope with
                   | Scope.Global ->
                      partition (b::locals @ globals, [], nenv) bs
                   | Scope.Local ->
                      partition (globals, b::locals, nenv) bs
                 end
              | Alien { binder; _ }
                   when Var.Scope.is_global (Var.scope_of_binder binder) ->
                 let f = Var.var_of_binder binder in
                 let f_name = Var.name_of_binder binder in
                 partition (b::locals @ globals, [], Env.String.bind f_name f nenv) bs
              | _ -> partition (globals, b::locals, nenv) bs
            end in
    let globals, locals, nenv = partition ([], [], Env.String.empty) bs in
    globals, (locals, main), nenv


  let compile env (bindings, body) =
    Debug.if_set Basicsettings.show_stages (fun () -> "Compiling to IR...");
    let body =
      match body with
      | None -> WithPos.dummy (Sugartypes.RecordLit ([], None))
      | Some body -> body in
    let s = eval_bindings Scope.Global env bindings body in
    let r = (I.reify s) in
    Debug.if_set Basicsettings.show_stages (fun () -> "...compiled IR");
    Debug.if_set show_compiled_ir (fun () -> Ir.string_of_program r);
    r, I.sem_type s
end

module C = Eval(Interpretation(BindingListMonad))

let desugar_expression : env -> Sugartypes.phrase -> Ir.computation =
  fun env e ->
    let (bs, body), _ = C.compile env ([], Some e) in
      (bs, body)

let desugar_program : env -> Sugartypes.program -> Ir.binding list * Ir.computation * nenv =
  fun env p ->
    let (bs, body), _ = C.compile env p in
      C.partition_program (bs, body)

let desugar_definitions : env -> Sugartypes.binding list -> Ir.binding list * nenv =
  fun env bs ->
    let globals, _, nenv = desugar_program env (bs, None) in
      globals, nenv

type result =
  { globals: Ir.binding list;
    program: Ir.program;
    datatype: Types.datatype;
    context: Context.t }

let program : Context.t -> Types.datatype -> Sugartypes.program -> result
  = fun context datatype program ->
  let (nenv, _, _) as env =
    let nenv = Context.name_environment context in
    let tenv = Context.typing_environment context in
    let venv = Context.variable_environment context in
    (nenv, venv, tenv.Types.effect_row)
  in
  let program', _ = C.compile env program in
  let globals, program'', nenv' = C.partition_program program' in
  let nenv'' = Env.String.extend nenv nenv' in
  let venv =
    let tenv = Context.typing_environment context in
    Var.varify_env (nenv'', tenv.Types.var_env)
  in
  { globals; datatype; program = program'';
    context = Context.({ context with name_environment = nenv'';
                                      variable_environment = venv }) }<|MERGE_RESOLUTION|>--- conflicted
+++ resolved
@@ -982,16 +982,7 @@
               cofv (I.inject (name, I.record ([], None), t))
           | ConstructorLit (name, Some e, Some t) ->
               cofv (I.inject (name, ev e, t))
-<<<<<<< HEAD
-          | DoOperation (name, ps, Some t, _) ->
-             let vs = evs ps in
-             I.do_operation (name, vs, t)
-          (* FIXME: I don't know what's this. I suppose it is related to semantics,
-             but Unlet and Linlet do not influence semantics. *)
-          | Unlet _ -> assert false
-          | Linlet _ -> assert false
-=======
-          | DoOperation (op, ps, Some t) ->
+          | DoOperation (op, ps, Some t, _) ->
             let name =
               let o = (object (o)
                 inherit SugarTraversals.fold as super
@@ -1010,7 +1001,10 @@
             let vs = evs ps in
             I.do_operation (name, vs, t)
           | Operation _ -> assert false
->>>>>>> b04d1849
+          (* FIXME: I don't know what's this. I suppose it is related to semantics,
+             but Unlet and Linlet do not influence semantics. *)
+          | Unlet _ -> assert false
+          | Linlet _ -> assert false
           | Handle { sh_expr; sh_effect_cases; sh_value_cases; sh_descr } ->
              (* it happens that the ambient effects are the right ones
                 for all of the patterns here (they match those of the
