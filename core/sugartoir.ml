--- conflicted
+++ resolved
@@ -916,11 +916,7 @@
           | DatabaseLit (name, (Some driver, args)) ->
               let args =
                 match args with
-<<<<<<< HEAD
-                  | None -> with_pos pos (Sugartypes.Constant (Constant.String ""))
-=======
-                  | None -> WithPos.make ~pos (Constant (Constant.String ""))
->>>>>>> c00819fb
+                  | None -> WithPos.make ~pos (Sugartypes.Constant (Constant.String ""))
                   | Some args -> args
               in
                 I.database
@@ -991,12 +987,8 @@
           | TextNode name ->
               cofv
                 (I.apply_pure
-<<<<<<< HEAD
-                   (instantiate_mb "stringToXml", [ev (with_pos pos (Sugartypes.Constant (Constant.String name)))]))
-=======
                    (instantiate_mb "stringToXml",
-                    [ev (WithPos.make ~pos (Constant (Constant.String name)))]))
->>>>>>> c00819fb
+                    [ev (WithPos.make ~pos (Sugartypes.Constant (Constant.String name)))]))
           | Block (bs, e) -> eval_bindings `Local env bs e
           | Query (range, e, _) ->
               I.query (opt_map (fun (limit, offset) -> (ev limit, ev offset)) range, ec e)
