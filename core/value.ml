--- conflicted
+++ resolved
@@ -8,11 +8,8 @@
 let internal_error message =
   Errors.internal_error ~filename:"value.ml" ~message
 
-<<<<<<< HEAD
 let runtime_error message = Errors.runtime_error message
 
-let serialiser = Basicsettings.Serialisation.serialiser
-=======
 let serialiser
   = Settings.(option ~default:(Some "Yojson") "serialiser"
               |> synopsis "Selects the backend used for serialising data between server and client"
@@ -28,8 +25,6 @@
               |> convert parse_bool
               |> sync)
 
-
->>>>>>> 75747c41
 let session_exception_operation = "SessionFail"
 
 class type otherfield =
