--- conflicted
+++ resolved
@@ -358,7 +358,6 @@
        let open Datatype in
        let open SourceCode in
        let open WithPos in
-<<<<<<< HEAD
        (* Elaborates `Op : a' to `Op : () {}-> a' *)
        let rec elaborate_op dt =
          let { node ; pos } = dt in
@@ -372,35 +371,6 @@
              ( name, Present (elaborate_op dt) )
            | x -> x
          ) fields
-=======
-       let fields =
-         List.map
-           (function
-             | ( label,
-                 Present
-                   { node = Function (domain, (fields, rv), codomain); pos } )
-               as op
-               when not (TypeUtils.is_builtin_effect label) -> (
-                 (* Elaborates `Op : a -> b' to `Op : a {}-> b' *)
-                 match (rv, fields) with
-                 | Closed, [] -> op
-                 | Open _, []
-                 | Recursive _, [] ->
-                     (* might need an extra check on recursive rows *)
-                     ( label,
-                       Present
-                         (WithPos.make ~pos
-                            (Function (domain, ([], Closed), codomain))) )
-                 | _, _ -> raise (unexpected_effects_on_abstract_op pos (Label.name label)) )
-             | label, Present node when not (TypeUtils.is_builtin_effect label) ->
-                 (* Elaborates `Op : a' to `Op : () {}-> a' *)
-                 ( label,
-                   Present
-                     (SourceCode.WithPos.make ~pos:node.pos
-                        (Function ([], ([], Closed), node))) )
-             | x -> x)
-           fields
->>>>>>> 5e5dae65
        in
        let gue = SugarTypeVar.get_unresolved_exn in
        let var =
