--- conflicted
+++ resolved
@@ -376,7 +376,6 @@
                        Present
                          (WithPos.make ~pos
                             (Function (domain, ([], Closed), codomain))) )
-<<<<<<< HEAD
                  | _, _ -> raise (unexpected_effects_on_abstract_op pos (Label.name label)) )
              | label, Present node when not (TypeUtils.is_builtin_effect label) ->
                  (* Elaborates `Op : a' to `Op : () {}-> a' *)
@@ -384,17 +383,6 @@
                    Present
                      (SourceCode.WithPos.make ~pos:node.pos
                         (Function ([], ([], Closed), node))) )
-=======
-                 | _, _ -> raise (unexpected_effects_on_abstract_op pos name) )
-             | name, Present ({ node ; pos } as node') when not (TypeUtils.is_builtin_effect name) ->
-                 (* Elaborates `Op : a' to `Op : () {}-> a' *)
-                 let node = match node with
-                 | Forall (qs, node') -> Forall (qs, WithPos.make ~pos (Function ([], ([], Closed), node')))
-                 | _ -> Function ([], ([], Closed), node')
-                 in
-                 ( name,
-                   Present (WithPos.make ~pos node) )
->>>>>>> b9e25e68
              | x -> x)
            fields
        in
@@ -750,14 +738,14 @@
                      RowVarMap.update vid
                        (function
                         | None -> Some sset
-                        | Some opset -> Some (StringSet.union opset sset))
+                        | Some opset -> Some (Label.Set.union opset sset))
                        acc)
                    ops self#operations
                in
                let self = match RowVarMap.find_raw_opt (-1) ops with
                  | None -> self
                  | Some hide_ops ->
-                    StringSet.fold
+                    Label.Set.fold
                       (fun label acc ->
                         acc#add_hidden_op name label)
                       hide_ops self
