open CommonTypes
open Utility
open Ir

module T = Types


let typecheck
  = Settings.(flag "typecheck_ir"
              |> synopsis "Type check the IR (development)"
              |> convert parse_bool
              |> sync)


(* ERROR HANDLING*)
let fail_on_ir_type_error
  = Settings.(flag "fail_on_ir_type_error"
              |> synopsis "Abort compilation if an IR type error occurs (experimental)"
              |> convert parse_bool
              |> sync)


let internal_error message =
  raise (Errors.internal_error ~filename:"irCheck.ml" ~message)

(* Artificial "supertype" of all IR types,
   so we can provide arbitrary IR fragments to the error handling functions *)
type ir_snippet =
  | STC    of tail_computation
  | SVal   of value
  | SSpec  of special
  | SBind  of binding
  | SProg  of program
  | SNone

let string_of_occurrence : ir_snippet -> string =
  let nl = "\n" in function
  | STC tc ->
    "occurring in IR tail computation:" ^
    nl ^
    Ir.string_of_tail_computation tc
  | SVal v ->
    "occurring in IR value:" ^
    nl ^
    Ir.string_of_value v
  | SSpec s ->
    "occurring in IR special tail computation:" ^
    nl ^
    Ir.string_of_special s
  | SBind b ->
    "occurring in IR binding:" ^
    nl ^
    Ir.string_of_binding b
  | SProg p ->
    "occurring in IR program:" ^
    nl ^
    Ir.string_of_program p
  | SNone -> ""


let raise_ir_type_error msg occurrence =
  let nl = "\n" in
  let occurrence_string = string_of_occurrence occurrence in
  raise (Errors.IRTypeError (msg ^ nl ^ occurrence_string))


(* Evalutes a lazy value and handles exceptions raised while doing so.
   If we are supposed to fail on IR exceptions, we don't catch any of them.
   If we are supposed to continue after IR type errors, we print a debug
   message and return the alternative value in case of an exception. *)
let handle_ir_type_error lazy_val alternative occurrence =
  if Settings.get fail_on_ir_type_error then
    (* All exceptions are left unhandled, leaving them for the error handling
       facilities outside of the IR type checker *)
    Lazy.force lazy_val
  else
    (* Catch all errors, print them to debug output, but continue by
       returning the alternative value *)
    try
      Lazy.force lazy_val
    with
      | Errors.IRTypeError msg  ->
         let nl = "\n" in
        (* We saw an IR error, but we are not supposed to abort.
           Print the error and return the alternative value *)
        Debug.print
          (nl ^
          "--------------------------------------------------------------------" ^
          nl ^
          "Continuing after IR Type Error:" ^
          nl ^
          msg ^
          nl ^
          "backtrace:" ^
          nl ^
          Printexc.get_backtrace () ^
          nl ^
          "-------------------------------------------------------------------" ^
          nl);
        alternative
      | exn ->
        let msg =
          "Encountered exception during IR type-checking, saying:\n" ^
          Printexc.to_string exn in
        let occurrence_string = string_of_occurrence occurrence in
        Debug.print (msg ^ occurrence_string);
        alternative

(* Some of the helper functions we use raise their own exceptions.
   We translate them to IR type exceptions here *)
let translate_helper_exns (f : 'a -> 'b) (x : 'a) occurrence : 'b =
  try
    f x
  with
    | TypeUtils.TypeDestructionError msg ->
      raise_ir_type_error msg occurrence
    | Instantiate.ArityMismatch (takes, given) ->
      let msg =
        Printf.sprintf "Arity mismatch during type application/instantiation. \
                        Providing %d type arguments to function that takes %d." given takes in
      raise_ir_type_error msg occurrence
    | Errors.InternalError { message ; _ } when
        (Str.string_match (Str.regexp "Kind mismatch in type application" ) message 0) ->
      (* FIXME: The fact that this raises an internal error is horrible.
        Get rid of this once we kind-check all type applications within IrCheck. *)
      raise_ir_type_error message occurrence

let ensure condition msg occurrence =
  if condition then () else raise_ir_type_error msg occurrence

let _print_substmap subst =
  Debug.print ("Substmap\n:" ^ IntMap.show (fun fmt num -> Format.pp_print_int fmt num) subst)

(* TYPE EQUALITY *)

module Env = Env.Int

type type_eq_context = {
  typevar_subst : Var.var IntMap.t; (* equivalences of typevars *)
  tyenv: Kind.t Env.t (* track kinds of bound typevars *)
}


(* Detects recursion at any level *)
module RecursionDetector =
struct
  class visitor =
      object
        inherit Types.Transform.visitor as super

        val found_recursion = false
        method get_result () = found_recursion


        method! meta_type_var point = match Unionfind.find point with
          | T.Recursive _ -> ({< found_recursion = true >}, point)
          | _ -> super#meta_type_var point

        method! meta_row_var point = match Unionfind.find point with
          | T.Recursive _ -> ({< found_recursion = true >}, point)
          | _ -> super#meta_row_var point


      end

  let is_recursive t =
    let o = new visitor in
    let o' = fst (o#typ t) in
    o'#get_result ()

end



(* For both rows and types, detect recursion at top-level or immediately under
   a Body or Alias *)
let rec is_toplevel_rec_type = function
  | T.Meta mtv ->
     begin match Unionfind.find mtv with
       | T.Recursive _ -> true
       | _ -> false
     end
  | T.Alias (_, _, t') -> is_toplevel_rec_type t'
  | _ -> false

let is_toplevel_rec_row  row =
  let (_, row_var, _) = TypeUtils.extract_row_parts row in
  match Unionfind.find row_var with
       | T.Recursive _ -> true
       | _ -> false



let eq_types occurrence : type_eq_context -> (Types.datatype * Types.datatype) -> bool =
  let open Types in
  fun context (t1, t2) ->
    let lookupVar lvar map =
      match IntMap.find_opt lvar map with
      | Some rvar' -> rvar'
      | None       -> lvar in
    let handle_variable  (lid, (lpk, lsk), lfd) (rid, (rpk, rsk), rfd) ctx =
      let subst_map, kind_env = ctx.typevar_subst, ctx.tyenv in
      let rvar' = lookupVar lid subst_map in
      let is_equal = rid = rvar' && lpk = rpk && lsk = rsk && lfd = rfd in
      match is_equal, lfd with
        | true, `Flexible -> true
        | true, `Rigid ->
           begin match Env.find_opt rid kind_env with
             | Some (primary_kind_env, subkind_env) ->
                ensure
                  (lpk = primary_kind_env &&  rsk = subkind_env)
                  "Mismatch between (sub) kind information in variable vs stored in kind environment"
                  SNone;
                true
             | None -> raise_ir_type_error ("Type variable "  ^ (string_of_int rid) ^ " is unbound") occurrence
           end
        | false, _ -> false in

    let remove_absent_fields_if_closed row =
      (* assumes that row is flattened already and ignores recursive rows *)
      let (field_env, row_var, dual) as unpacked_row =
        row |> TypeUtils.extract_row_parts in
      if Types.is_closed_row row then
        let field_env' =
          Label.Map.filter
            ( fun _ v -> match v with
              | T.Absent -> false
              | _ -> true )
            field_env
        in (field_env', row_var, dual)
      else unpacked_row in

    (* typevar_subst of ctx maps rigid typed/row/presence variables of t1 to corresponding ones of t2 *)
    let rec eqt ((context, t1, t2) : (type_eq_context * Types.datatype * Types.datatype)) =


      (* If t1 or t2 is recursive at the top, we give up. *)
      if is_toplevel_rec_type t1 || is_toplevel_rec_type t2 then
        begin
        Debug.print "IR typechecker encountered recursive type";
        true
        end
      else
      begin
      (* Collapses nested Foralls, unpacks Alias, Body *)
      let t1 = TypeUtils.concrete_type t1 in
      let t2 = TypeUtils.concrete_type t2 in
      match t1 with
      (* Unspecified kind *)
      | Not_typed ->
          begin match t2 with
              Not_typed -> true
            | _          -> false
          end
      | (Var _ | Recursive _ | Closed) ->
         raise Types.tag_expectation_mismatch
      | Alias _ -> assert false
      | Application (s, ts) ->
         begin match t2 with
         | Application (s', ts') ->
            Types.Abstype.equal s s' &&
            List.length ts = List.length ts' &&
            List.for_all2 (fun larg rarg -> eq_type_args (context, larg, rarg)) ts ts'
         | _ -> false
         end
      | RecursiveApplication _ ->
         Debug.print "IR typechecker encountered recursive type"; true
      | Meta lpoint ->
          begin match Unionfind.find lpoint with
            | Recursive _ -> assert false (* removed by now *)
            | lpoint_cont ->
               begin match t2 with
               | Meta rpoint ->
                  begin match lpoint_cont, Unionfind.find rpoint with
                  | Var lv, Var rv ->
                     handle_variable lv rv context
                  | _ ->
                     false
                  end
               | _ ->
                  (* This correponds to the old `Body cases,
                     which must have been lifted out of Meta by now*)
                  false
               end
          end
      (* Type *)
      | Primitive x ->
          begin match t2 with
              Primitive y -> x = y
            | _            -> false
          end
      | Function (lfrom, lm, lto) ->
          begin match t2 with
            | Function (rfrom, rm, rto) ->
              eqt     (context, lfrom, rfrom) &&
              eqt     (context, lto  , rto  ) &&
              eq_rows (context, lm   , rm   )
            | _ -> false
          end
      | Lolli (lfrom, lm, lto) ->
          begin match t2 with
            | Lolli (rfrom, rm, rto) ->
              eqt     (context, lfrom, rfrom) &&
              eqt     (context, lto  , rto  ) &&
              eq_rows (context, lm   , rm   )
            | _  -> false
          end
      | Record l ->
         begin match t2 with
         | Record r -> eq_rows (context, l, r)
         | _         -> false
         end
      | Variant l ->
         begin match t2 with
           Variant r -> eq_rows (context, l, r)
         | _          -> false
         end
      | Table (tmp1, lt1, lt2, lt3) ->
         begin match t2 with
         | Table (tmp2, rt1, rt2, rt3) ->
            tmp1 = tmp2 &&
            eqt (context, lt1, rt1) &&
            eqt (context, lt2, rt2) &&
            eqt (context, lt3, rt3)
         | _ -> false
         end
      | Lens _ -> raise (internal_error "The IR type equality check does not support lenses (yet)")
      | ForAll (qs, t) ->
         begin match t2 with
         | ForAll (qs', t') ->
            let (context', quantifiers_match) =
              List.fold_left2 (fun (context, prev_eq) lqvar rqvar ->
                  let lid, _ = lqvar in
                  let rid, _ = rqvar in
                  let l_kind = Quantifier.to_kind lqvar in
                  let r_kind = Quantifier.to_kind rqvar in
                  let ctx' = { typevar_subst = IntMap.add lid rid context.typevar_subst;
                               tyenv = Env.bind rid r_kind context.tyenv
                             } in
                  (ctx', prev_eq && l_kind = r_kind)
                ) (context,true) qs qs' in
            if quantifiers_match then
              eqt (context', t, t')
            else false
         | _ -> false
         end
      (* Effect *)
      | Effect l ->
         begin match t2 with
         | Effect r -> eq_rows (context, l, r)
         | _         -> false
         end
      | Operation (lfrom, lto) ->
          begin match t2 with
            | Operation (rfrom, rto) ->
              eqt     (context, lfrom, rfrom) &&
              eqt     (context, lto  , rto  )
            | _ -> false
          end
      (* Row *)
      | Row _ ->
         begin match t2 with
         |  Row _ -> eq_rows (context, t1, t2)
         | _ -> false
         end
      (* Presence *)
      | Absent ->
         begin match t2 with
         | Absent -> true
         | _ -> false
         end
      | Present lt ->
         begin match t2 with
         | Present rt -> eqt (context, lt, rt)
         | _ -> false
         end
      (* Session *)
      | Input (lt, _) ->
         begin match t2 with
         |  Input (rt, _) -> eqt (context, lt, rt)
         | _ -> false
         end
      | Output (lt, _) ->
         begin match t2 with
         |  Output (rt, _) -> eqt (context, lt, rt)
         | _ -> false
         end
      | Select lr ->
         begin match t2 with
         |  Select (rr) -> eq_rows (context, lr, rr)
         | _ -> false
         end
      | Choice lr ->
         begin match t2 with
         |  Choice rr -> eq_rows (context, lr, rr)
         | _ -> false
         end
      | Dual lt ->
         begin match t2 with
         |  Dual rt -> eqt (context, lt, rt)
         | _ -> false
         end
      | End ->
         begin match t2 with
         |  End -> true
         | _ -> false
         end
      end

    and eq_rows (context, r1, r2) =
      if is_toplevel_rec_row r1 || is_toplevel_rec_row r2 then
        (Debug.print "IR typechecker encountered recursive type";
        true)
      else
        let (lfield_env, lrow_var, ldual) = remove_absent_fields_if_closed (Types.flatten_row r1) in
        let (rfield_env, rrow_var, rdual) = remove_absent_fields_if_closed (Types.flatten_row r2) in
        let r1 = eq_field_envs (context, lfield_env, rfield_env) in
        let r2 = eq_row_vars (context, lrow_var, rrow_var) in
          r1 && r2 && ldual=rdual
    and eq_presence (context, l, r) =
      match Types.concrete_field_spec l, Types.concrete_field_spec r with
      | Absent, Absent -> true
      | Present lt, Present rt ->
         let b = eqt (context, lt, rt) in
         b
      | Meta lpoint, Meta rpoint ->
          begin
            match Unionfind.find lpoint, Unionfind.find rpoint with
            | Var lv, Var rv -> handle_variable lv rv context
            | _, _ ->
               raise (internal_error "should have removed all non-Vars in Meta of presence info by now")
              end
      | _, _ -> false
    and eq_field_envs (context, lfield_env, rfield_env) =
      let lfields_in_rfields =
        Label.Map.for_all  (fun field lp ->
            match Label.Map.find_opt field rfield_env with
              | Some rp -> eq_presence (context, lp, rp)
              | None -> false
          ) lfield_env in
      lfields_in_rfields  && Label.Map.cardinal lfield_env = Label.Map.cardinal rfield_env
    and eq_row_vars (context, lpoint, rpoint) =
      match Unionfind.find lpoint, Unionfind.find rpoint with
      | Closed, Closed ->  true
      | Var lv, Var rv ->   handle_variable lv rv context
      | Recursive _, _
      | _, Recursive _ -> Debug.print "IR typechecker encountered recursive type"; true
      | _ ->  false
    and eq_type_args  (context, (lpk, l), (rpk, r))  =
      let open CommonTypes.PrimaryKind in
      match lpk, rpk with
      | Type,     Type     -> eqt (context, l, r)
      | Row,      Row      -> eq_rows (context, l, r)
      | Presence, Presence -> eq_presence (context, l, r)
      | _, _ -> false
    in
      eqt  (context, t1, t2)


let check_eq_types (ctx : type_eq_context) et at occurrence =
  if not (eq_types occurrence ctx (et, at)) then
    let exp_str = Types.string_of_datatype et in
    let act_str = Types.string_of_datatype ~refresh_tyvar_names:false at in
    raise_ir_type_error
      ("Type mismatch:\n Expected:\n  " ^ exp_str ^ "\n Actual:\n  " ^ act_str)
      occurrence

let check_eq_type_lists = fun (ctx : type_eq_context) exptl actl occurrence ->
    if List.length exptl <> List.length actl then
      raise_ir_type_error "Arity mismatch" occurrence
    else
      List.iter2 (fun  et at ->
          check_eq_types ctx et at occurrence
       )  exptl actl


let ensure_effect_present_in_row ctx allowed_effects required_effect_name required_effect_type occurrence =
  let (map, _, _) = fst (Types.unwrap_row allowed_effects) |> TypeUtils.extract_row_parts in
  match Label.Map.find_opt required_effect_name map with
    | Some (T.Present et) -> check_eq_types ctx et required_effect_type occurrence
    | _ -> raise_ir_type_error ("Required effect " ^ Label.show required_effect_name ^ " not present in effect row " ^ Types.string_of_row allowed_effects) occurrence



let ensure_effect_rows_compatible ctx allowed_effects imposed_effects_row occurrence =
  ensure
    (eq_types occurrence ctx (T.Record allowed_effects, T.Record imposed_effects_row))
    (let allowed_str = Types.string_of_row allowed_effects in
     let actual_str  = Types.string_of_row ~refresh_tyvar_names:false
                                           imposed_effects_row in
     "Incompatible effects:\n Allowed:\n  " ^ allowed_str ^
     "\n Actual:\n  " ^ actual_str)
    occurrence


(** Compares lists of quantifiers for equal kinds.
  In particular, does not allow any kind of subkinding, the kinds must be idential.
  Assumes that you have checked that lengths are idential beforehand *)
let compare_quantifiers qs1 qs2 msg occurrence =
  List.iter2
  (fun q1 q2 ->
    ensure
      (Kind.equal (Quantifier.to_kind q1) (Quantifier.to_kind q2))
      msg
      occurrence)
  qs1
  qs2


(* TYPE CHECKING *)



module Typecheck =
struct
  open Types
  open TypeUtils

  type environment = datatype Env.t

  let checker tyenv =
  object (o)
    inherit IrTraversals.Transform.visitor(tyenv) as super

    (*val env = env*)
    val closure_def_env = Env.empty
    val type_var_env = Env.empty

    (* initialize to the default row of allowed toplevel effects*)
    val allowed_effects = Lib.typing_env.effect_row

    (* TODO: closure handling needs to be reworked properly *)
    method lookup_closure_def_for_fun fid = Env.find_opt fid closure_def_env

    (* Creates a context for type equality checking *)
    method extract_type_equality_context () = { typevar_subst = IntMap.empty; tyenv = type_var_env }

    method set_allowed_effects eff_row = {< allowed_effects = eff_row >}, allowed_effects

    method impose_presence_of_effect (effect_name, effect_pre) occurrence : unit =
      let effect_typ = TypeUtils.from_present effect_pre in
      ensure_effect_present_in_row (o#extract_type_equality_context ()) allowed_effects effect_name effect_typ occurrence

    method add_typevar_to_context id kind = {< type_var_env = Env.bind id kind type_var_env  >}
    (* dangerous, unnecessary, and ungrammatical *)
    (* method remove_typevar_to_context id  = {< type_var_env = Env.unbind id type_var_env >} *)
    method get_type_var_env = type_var_env
    method set_type_var_env env = {< type_var_env = env >}

    method add_function_closure_binder f binder = {< closure_def_env = Env.bind f binder closure_def_env >}
    method remove_function_closure_binder f = {< closure_def_env = Env.unbind f closure_def_env  >}

    method check_eq_types t1 t2 occurrence = check_eq_types (o#extract_type_equality_context ()) t1 t2 occurrence

    method! lookup_type : var -> datatype = fun var ->
     match Env.find_opt var tyenv with
     | None -> raise_ir_type_error
                 (Printf.sprintf "Variable %d is unbound" var)
                 SNone
     | Some t -> t

    method! var : var -> ('self_type * var * datatype) =
      fun var -> (o, var, o#lookup_type var)



    method! value : value -> ('self_type * value * datatype) =
      let value_inner orig =
        let occurence = (SVal orig) in
        match orig with
        | Ir.Constant c -> let (o, c, t) = o#constant c in o, Ir.Constant c, t
        | Variable x -> let (o, x, t) = o#var x in o, Variable x, t
        | Extend (fields, base) as orig ->
            let (o, fields, field_types) = o#name_map (fun o -> o#value) fields in
            let (o, base, base_type) = o#option (fun o -> o#value) base in

            let handle_extended_record = function
              | Some t -> Record t
              | None -> raise_ir_type_error "Record already contains one of the extension fields" (SVal orig) in

            let t =
              match base_type with
                | None -> make_record_type field_types
                | Some t ->
                    begin
                      match TypeUtils.concrete_type t with
                        | Record row ->
                            handle_extended_record (extend_row_safe field_types row)
                        | _ -> raise_ir_type_error "Trying to extend non-record type" (SVal orig)
                    end
            in
              o, Extend (fields, base), t
        | Project (name, v) ->
            let (o, v, vt) = o#value v in
            o, Project (name, v), project_type ~overstep_quantifiers:false (Label.make name) vt

        | Erase (names, v) ->
            let (o, v, vt) = o#value v in
            let t = erase_type ~overstep_quantifiers:false names vt in
              o, Erase (names, v), t
        | Inject (name, v, t) ->
            let o, v, vt = o#value v in
            let _ = match TypeUtils.concrete_type t with
              | Variant _ ->
<<<<<<< HEAD
                 Debug.print "2" ;
                 let x = o#check_eq_types  (variant_at ~overstep_quantifiers:false name t) vt (SVal orig)
                 in Debug.print "22" ; x
=======
                 o#check_eq_types  (variant_at ~overstep_quantifiers:false (Label.make name) t) vt (SVal orig)
>>>>>>> 5e5dae65
              | _ -> raise_ir_type_error "trying to inject into non-variant type" (SVal orig) in
            o, Inject (name, v, t), t
        | TAbs (tyvars, v) ->
           let previous_tyenv = o#get_type_var_env in
           let o = List.fold_left
                     (fun o quant ->
                       let var  = Quantifier.to_var  quant in
                       let kind = Quantifier.to_kind quant in
                       o#add_typevar_to_context var kind) o tyvars in
           let o, v, t = o#value v in
           let o = o#set_type_var_env previous_tyenv in
           let t = Types.for_all (tyvars, t) in
           o, TAbs (tyvars, v), t
        | TApp (v, ts)  ->
           let o, v, t = o#value v in
           let t = Instantiate.apply_type t ts in
           o, TApp (v, ts), t
        | XmlNode (tag, attributes, children) ->
            let (o, attributes, attribute_types) = o#name_map (fun o -> o#value) attributes in
            let (o, children  , children_types) = o#list (fun o -> o#value) children in

            let _ = Label.Map.iter (fun _ t -> o#check_eq_types  (Primitive Primitive.String) t (SVal orig)) attribute_types in
            let _ = List.iter (fun t -> o#check_eq_types  Types.xml_type t (SVal orig)) children_types in
              o, XmlNode (tag, attributes, children), Types.xml_type

        | ApplyPure (f, args) ->
            let rec is_pure_function = function
              | TApp (v, _)
              | TAbs (_, v) -> is_pure_function v
              | Variable var when Lib.is_primitive_var var -> Lib.is_pure_primitive (Lib.primitive_name var)
              | _ -> false in

            let (o, f, ft) = o#value f in
            let (o, args, argument_types) = o#list (fun o -> o#value) args in

            let parameter_types = arg_types ~overstep_quantifiers:false ft in
            check_eq_type_lists (o#extract_type_equality_context ()) parameter_types argument_types (SVal orig);
            ensure (is_pure_function f) "ApplyPure used for non-pure function" (SVal orig);
            o, ApplyPure (f, args),  return_type ~overstep_quantifiers:false ft


        | Closure (f, tyargs, z) ->
          (* We must not use o#var here, because by design that function fails if it sees an identifier denoting a function needing a closure *)
          let ft = o#lookup_type f in
          let (o, z, zt) = o#value z in

          let ft_instantiated = if tyargs = []
            then
              ft
            else
              let (remaining_type, instantiation_maps) = Instantiate.instantiation_maps_of_type_arguments false ft tyargs in
              Instantiate.datatype instantiation_maps remaining_type  in

          ensure (is_function_type (snd (TypeUtils.split_quantified_type ft_instantiated))) "Passing closure to non-function" (SVal orig);
          begin match o#lookup_closure_def_for_fun f with
          | Some optbinder ->
            begin match optbinder with
              | Some  binder ->

                let uninstantiated_closure_type_exp = (Var.type_of_binder binder) in
                let closure_quantifiers = TypeUtils.quantifiers uninstantiated_closure_type_exp in

                ensure
                  (List.length closure_quantifiers = List.length tyargs)
                  "Providing wrong number of closure type arguments"
                  occurence;

                let instantiated_closure_type_exp =
                  let (closure_remaining_type, closure_instantiation_maps) =
                    Instantiate.instantiation_maps_of_type_arguments true uninstantiated_closure_type_exp tyargs
                  in
                  Instantiate.datatype closure_instantiation_maps closure_remaining_type
                in
                o#check_eq_types instantiated_closure_type_exp zt (SVal orig)
              | None -> raise_ir_type_error "Providing closure to a function that does not need one" (SVal orig)
            end
          | None -> raise_ir_type_error "Providing closure to untracked function" (SVal orig)
          end;
          o, Closure (f, tyargs, z), ft_instantiated

        | Coerce (v, t) ->
            let o, v, vt = o#value v in
            if RecursionDetector.is_recursive vt || RecursionDetector.is_recursive t then
              begin
              (* TODO: We may want to implement simple subtyping for recursive types *)
              Debug.print "IR Typechecker gave up on coercion involving recursive types";
              o, Coerce (v, t), t
              end
            else
              begin
              ensure (eq_types (SVal orig) (o#extract_type_equality_context ())
                               (vt, t) || is_sub_type (vt, t))
                (let vt_str = string_of_datatype vt in
                 let t_str  = string_of_datatype ~refresh_tyvar_names:false t in
                 Printf.sprintf "coercion error: %s is not a subtype of %s"
                                vt_str t_str)
                (SVal orig);
              o, Coerce (v, t), t
              end
      in
      fun value -> translate_helper_exns value_inner value (SVal value)


    method! tail_computation :
      tail_computation -> ('self_type * tail_computation * datatype) =
      let tail_computation_inner orig = match orig with
        | Return v ->
            let o, v, t = o#value v in
              o, Return v, t

        | Apply (f, args) ->
            let o, f, ft = o#value f in
            let o, args, argtypes = o#list (fun o -> o#value) args in
            let exp_argstype = arg_types ~overstep_quantifiers:false ft in
            let effects = effect_row ~overstep_quantifiers:false ft in
            ensure_effect_rows_compatible (o#extract_type_equality_context ()) allowed_effects effects (STC orig);
            check_eq_type_lists (o#extract_type_equality_context ()) exp_argstype argtypes (STC orig);
            o, Apply (f, args), return_type ~overstep_quantifiers:false ft

        | Special special ->
            let o, special, t = o#special special in
              o, Special special, t

        | Ir.Case (v, cases, default) ->
            let o, v, vt = o#value v in
            begin match TypeUtils.concrete_type vt with
            | Variant row as variant ->
               let unwrapped_row = fst (unwrap_row row) |> TypeUtils.extract_row_parts in
               let present_fields, has_bad_presence_polymorphism  =
                 Label.Map.fold (fun field field_spec (fields, poly) -> match field_spec with
                                           | Present _  -> (Label.Set.add field fields), poly
                                           | Meta _ -> fields, Label.Map.mem field cases
                                           | Absent -> fields, poly
                                           | _ -> raise Types.tag_expectation_mismatch)
                   (fst3 unwrapped_row) (Label.Set.empty, false) in
               let is_closed = is_closed_row row in
               let has_default = OptionUtils.is_some default in
               let case_fields = Label.Map.fold (fun field _ fields -> Label.Set.add field fields) cases Label.Set.empty in

               ensure (not has_bad_presence_polymorphism)
                 "row contains presence-polymorphic labels with corresponding \
                  match clauses. These can only be handled by a default case."  (STC orig);
               if has_default then
                 ensure (Label.Set.subset case_fields present_fields) "superfluous case" (STC orig)
               else
                 begin
                   ensure (not (Label.Set.is_empty present_fields)) "Case with neither cases nor default" (STC orig);
                   ensure (is_closed) "case without default over open row"  (STC orig);

                   ensure (Label.Set.equal case_fields present_fields)
                     "cases not identical to present fields in closed row, no default case" (STC orig)
                 end;

               let o, cases, types =
                 Label.Map.fold
                   (fun name  (binder, comp) (o, cases, types) ->
                     let type_binder = Var.type_of_binder binder in
                     Debug.print "1" ;
                     let type_variant = variant_at ~overstep_quantifiers:false name variant in
                     Debug.print "11" ;
                     o#check_eq_types type_binder type_variant (STC orig);
                     let o, b = o#binder binder in
                     let o, c, t = o#computation comp in
                     let o = o#remove_binder binder in
                     o, Label.Map.add name (b,c) cases, t :: types)
                   cases (o, Label.Map.empty, []) in
               let o, default, default_type =
                 o#option (fun o (b, c) ->
                     let o, b = o#binder b in
                     let actual_default_type = Var.type_of_binder b in
                     let expected_default_t =
                       Label.Map.fold
                         (fun case _ v -> TypeUtils.split_variant_type case v |> snd)
                         cases
                         variant
                     in
                     o#check_eq_types expected_default_t actual_default_type (STC orig);
                     let o, c, t = o#computation c in
                     let o = o#remove_binder b in
                     o, (b, c), t) default in
               let types = OptionUtils.opt_app (fun dt -> dt :: types) types default_type in
               let t = List.hd types in
               List.iter (fun ty -> o#check_eq_types t ty (STC orig)) (List.tl types);
               o, Ir.Case (v, cases, default), t
            | _ ->  raise_ir_type_error "Case over non-variant value" (STC orig)
            end
        | If (v, left, right) ->
            let o, v, vt = o#value v in
            let o, left, lt = o#computation left in
            let o, right, rt = o#computation right in
            o#check_eq_types vt (Primitive Primitive.Bool) (STC orig);
            o#check_eq_types lt rt (STC orig);
            o, If (v, left, right), lt

      in
      fun tc -> translate_helper_exns tail_computation_inner tc (STC tc)




    method! special : special -> ('self_type * special * datatype) =
      let special_inner special = match special with
        | Wrong t -> o, Wrong t, t
        | Database v ->
            let o, v, vt = o#value v in
            (* v must be a record containing string fields  name, args, and driver*)
            List.iter (fun name ->
                let field = Label.make name in
                o#check_eq_types (project_type field vt) Types.string_type (SSpec special)
              ) ["name"; "args"; "driver"];
            o, Database v, Primitive Primitive.DB

        | Table { database = db; table = table_name; keys; temporal_fields; table_type = tt } ->
            let o, db, db_type = o#value db in
            o#check_eq_types db_type Types.database_type (SSpec special);
            let o, table_name, table_name_type = o#value table_name in
            o#check_eq_types table_name_type Types.string_type (SSpec special);
            let o, keys, keys_type = o#value keys in
            o#check_eq_types keys_type Types.keys_type (SSpec special);
            (* TODO: tt is a tuple of three records. Discussion pending about what kind of checks we should do here
               From an implementation perspective, we should check the consistency of the read, write, needed info here *)
            o, Table { table = table_name; database = db; keys; temporal_fields; table_type = tt }, Table tt

        | TemporalJoin (tmp, comp, dt) ->
            (* Note: This is fairly bare-bones at the moment: checks that the type of the computation matches
               recorded type. May want to do more later. *)
            let o, comp, comp_dt = o#computation comp in
            o#check_eq_types dt comp_dt (SSpec special);
            o, TemporalJoin (tmp, comp, dt), dt
        | Query (range, policy, e, original_t) ->
            let o, range =
              o#optionu
                (fun o (limit, offset) ->
                   (* Query blocks themselves only have the wild effect when they have a range *)
                   o#impose_presence_of_effect Types.wild_present (SSpec special);

                   let o, limit, ltype = o#value limit in
                   let o, offset, otype = o#value offset in
                      o#check_eq_types ltype Types.int_type (SSpec special);
                      o#check_eq_types otype Types.int_type (SSpec special);
                     o, (limit, offset))
                range in
            (* query body must not have effects *)
            let o, outer_effects = o#set_allowed_effects (Types.make_empty_closed_row ()) in
            let o, e, t = o#computation e in
            let o, _ = o#set_allowed_effects outer_effects in

            (* The type of the body must match the type the query is annotated with *)
            o#check_eq_types original_t t (SSpec special);

            (if not (policy = QueryPolicy.Flat) then
              () (* Discussion pending about how to type-check here. Currently same as frontend *)
            else
              let list_content_type = TypeUtils.element_type ~overstep_quantifiers:false t in
              let row = TypeUtils.extract_row list_content_type in
              ensure (Types.Base.row_satisfies row) "Only base types allowed in query result record" (SSpec special));

              o, Query (range, policy, e, t), t

        | InsertRows (_, source, rows)
        | InsertReturning (_, source, rows, _) ->
            (* Most logic is shared between InsertRow and InsetReturning.
               We disambiguate between the two later on. *)

            (* The insert itself is wild *)
            o#impose_presence_of_effect Types.wild_present (SSpec special);
            let o, source, source_t = o#value source in
            (* this implicitly checks that source is a table *)
            let table_read = TypeUtils.table_read_type source_t in
            let table_write = TypeUtils.table_write_type source_t in
            let table_needed = TypeUtils.table_needed_type source_t in
            let table_needed_r = TypeUtils.extract_row table_needed in


            let o, rows, rows_list_t = o#value rows in
            let rows_t = TypeUtils.element_type ~overstep_quantifiers:false rows_list_t in
            let rows_r = TypeUtils.extract_row rows_t in

            ensure (Types.is_closed_row rows_r) "Inserted record must have closed row" (SSpec special);
            TypeUtils.iter_row (fun field presence_spec ->
                 match presence_spec with
                  | Present actual_type_field ->
                    (* Ensure that the field we update is in the write row and the types match
                       As an invariant of Table types, it should then also be in the read row *)
                    let write_type = TypeUtils.project_type field table_write in
                    o#check_eq_types actual_type_field write_type (SSpec special);
                  | Absent -> () (* This is a closed row, ignore Absent *)
                  | Meta _  -> raise_ir_type_error "Found presence polymorphism in inserted row" (SSpec special)
                  | _ -> raise Types.tag_expectation_mismatch
              ) rows_r;


            (* The following should be an invariant of Table types? *)
            ensure (Types.is_closed_row table_needed_r) "Needed row of table type must be closed" (SSpec special);
            TypeUtils.iter_row (fun field presence_spec ->
                 match presence_spec with
                  | Present needed_type ->
                    (* Ensure that all fields Present in the needed row are being inserted *)
                    let inserted_type = TypeUtils.project_type field rows_t in
                    o#check_eq_types inserted_type needed_type (SSpec special)
                  | Absent
                  | Meta _  -> ()
                  | _ -> raise Types.tag_expectation_mismatch
              ) table_needed_r;

            begin match special with
                | InsertRows (tmp, _, _) ->
                   o, InsertRows(tmp, source, rows), Types.unit_type
                | InsertReturning (tmp, _, _, (Constant (Constant.String id) as ret)) ->
                   (* The return value must be encoded as a string literal,
                      denoting a column *)
                   let ret_type = TypeUtils.project_type (Label.make id) table_read in
                   o#check_eq_types Types.int_type ret_type (SSpec special);
                   o, InsertReturning (tmp, source, rows, ret), Types.int_type
                | InsertReturning (_, _, _, _) ->
                   raise_ir_type_error "Return value in InsertReturning was not a string literal" (SSpec special)
                | _ -> assert false (* impossible at this point *)
            end

        | Update (upd, (x, source), where, body) ->
            o#impose_presence_of_effect Types.wild_present (SSpec special);
            let o, source, source_t = o#value source in
            (* this implicitly checks that source is a table *)
            let table_read = TypeUtils.table_read_type source_t in
            let table_write = TypeUtils.table_write_type source_t in
            let o, x = o#binder x in
            o#check_eq_types (Var.type_of_binder x) table_read (SSpec special);
            (* where part must not have effects *)
            let o, outer_effects = o#set_allowed_effects (Types.make_empty_closed_row ()) in
            let o, where = o#optionu (fun o where ->
                  let o, where, t = o#computation where in
                  o#check_eq_types t Types.bool_type (SSpec special);
                  o, where
                )
               where in
            let o, body, body_t = o#computation body in
            let body_record_row = (TypeUtils.extract_row body_t) in
            ensure (Types.is_closed_row body_record_row) "Open row as result of update" (SSpec special);
            TypeUtils.iter_row (fun field presence_spec ->
                match presence_spec with
                  | Present actual_type_field ->
                    (* Ensure that the field we update is in the write row and the types match *)
                    let expected_type_field = TypeUtils.project_type field table_write in
                    o#check_eq_types expected_type_field actual_type_field (SSpec special)
                  | Absent -> () (* This is a closed row, ignore Absent *)
                  | Meta _  -> raise_ir_type_error "Found presence polymorphism in the result of an update" (SSpec special)
                  | _ -> raise Types.tag_expectation_mismatch
              ) body_record_row;
            let o = o#remove_binder x in
            let o, _ = o#set_allowed_effects outer_effects in
              o, Update (upd, (x, source), where, body), Types.unit_type

        | Delete (del, (x, source), where) ->
            o#impose_presence_of_effect Types.wild_present (SSpec special);
            let o, source, source_t = o#value source in
            (* this implicitly checks that source is a table *)
            let table_read = TypeUtils.table_read_type source_t in
            let o, x = o#binder x in
            o#check_eq_types (Var.type_of_binder x) table_read (SSpec special);
            (* where part must not have effects *)
            let o, outer_effects = o#set_allowed_effects (Types.make_empty_closed_row ()) in
            let o, where = o#optionu (fun o where ->
                  let o, where, t = o#computation where in
                  o#check_eq_types t Types.bool_type (SSpec special);
                  o, where
                )
               where in
            let o = o#remove_binder x in
            let o, _ = o#set_allowed_effects outer_effects in
              o, Delete (del, (x, source), where), Types.unit_type

        | CallCC v ->
            let o, v, t = o#value v in
            (* TODO: What is the correct argument type for v, since it expects a continuation? *)
              o, CallCC v, return_type ~overstep_quantifiers:false t
        | Select (l, v) -> (* TODO perform checks specific to this constructor *)
           o#impose_presence_of_effect Types.wild_present (SSpec special);
           let o, v, t = o#value v in
           o, Select (l, v), t
        | Choice (v, bs) -> (* TODO perform checks specific to this constructor *)
           o#impose_presence_of_effect Types.wild_present (SSpec special);
           let o, v, _ = o#value v in
           let o, bs, branch_types =
             o#name_map (fun o (b, c) ->
                         let o, b = o#binder b in
                         let o, c, t = o#computation c in
                         o, (b, c), t) bs in
           let t = (Label.Map.to_alist ->- List.hd ->- snd) branch_types in
           o, Choice (v, bs), t
        | Handle ({ ih_comp; ih_cases; ih_return; ih_depth }) ->
          (* outer effects is R_d in the IR formalization *)
          let outer_effects = Types.flatten_row allowed_effects  in
          let outer_effects_parts = TypeUtils.extract_row_parts outer_effects in

          (* return_t is A_d in the IR formalization *)
          let (o, return, return_t, return_binder_type) =
            let return_binder, return_computation = ih_return in
             (* return_binder_type is A_c in the IR formalization *)
            let return_binder_type = Var.type_of_binder return_binder in
            let (o, b) = o#binder return_binder in
            let (o, comp, t) = o#computation return_computation in
            let o = o#remove_binder return_binder in
          o, (b, comp), t, return_binder_type in


          (* The effects and return type of all resumptions must be the same.
             instead of collecting them while processing the handler branches, we save the once we encounter first here.
             The subsequent cases are then compared against what's stored here *)
          let resumption_effects : Types.row option ref = ref None in
          let resumption_return_type : Types.datatype option ref = ref None in

          let (o, cases, branch_presence_spec_types) =
            o#name_map
              (fun o (x, resume, c) ->
                  let (o, x) = o#binder x in
                  let x_type = Var.type_of_binder x in
                  let (o, resume) = o#binder resume in
                  let resume_type = Var.type_of_binder resume in
                  let (cur_resume_args, cur_resume_effects, cur_resume_ret) = match TypeUtils.concrete_type resume_type with
                    | Function (a, b, c) -> a, b, c
                    | _ -> raise_ir_type_error "Resumptions has non-function type" (SSpec special) in

                  let presence_spec_funtype = Function (x_type, Types.make_empty_closed_row (), cur_resume_args) in

                  (match !resumption_effects, !resumption_return_type with
                    | (None, None) ->
                      resumption_effects := Some cur_resume_effects;
                      resumption_return_type := Some  cur_resume_ret
                    | (Some existing_resumption_effects, Some existing_resumption_rettype) ->
                      o#check_eq_types (Effect existing_resumption_effects) (Effect cur_resume_effects) (SSpec special);
                      o#check_eq_types existing_resumption_rettype cur_resume_ret (SSpec special)
                    | _ -> assert false);


                  (* ct is A_d in the IR formalization *)
                  let (o, c, ct) = o#computation c in
                  o#check_eq_types return_t ct (SSpec special);
                  let o = o#remove_binder x in
                  let o = o#remove_binder resume in
                  o, (x, resume, c), presence_spec_funtype)
              ih_cases in


          (* We now construct the inner effects from the outer effects and branch_presence_spec_types *)
          let (outer_effects_map, outer_effects_var, outer_effects_dualized) = outer_effects_parts in
          (* For each case branch, the corresponding entry goes directly into the field spec map of the inner effect row *)
          let inner_effects_map_from_branches = Label.Map.map (fun x -> Present x) branch_presence_spec_types in
          (* We now add all entries from the outer effects that were not touched by the handler to the inner effects *)
          let inner_effects_map = Label.Map.fold (fun effect outer_presence_spec map ->
              if Label.Map.mem effect inner_effects_map_from_branches then
                map
              else
                Label.Map.add effect outer_presence_spec map
            )  inner_effects_map_from_branches outer_effects_map in
          let inner_effects = Row (inner_effects_map, outer_effects_var, outer_effects_dualized) in

        (if not (Types.is_closed_row outer_effects) then
          let outer_effects_contain e = Label.Map.mem e outer_effects_map in
          ensure (Label.Map.for_all (fun e _ -> outer_effects_contain e) cases) "Outer effects are open but do not mention an effect handled by handler" (SSpec special));

          (* comp_t  is A_c in the IR formalization *)
          let o, _ = o#set_allowed_effects inner_effects in
          let (o, comp, comp_t) = o#computation ih_comp in
          let (o, depth) =
            match ih_depth with
            | Deep params ->
                (* TODO: Find out what these "params" are for *)
                let (o, bindings) =
                  List.fold_left
                    (fun (o, bvs) (b,v) ->
                      let (o, b) = o#binder b in
                      let (o, v, _) = o#value v in
                      let o = o#remove_binder b in
                      (o, (b,v) :: bvs))
                    (o, []) params
                in
                o, Deep (List.rev bindings)
            | Shallow -> o, Shallow in
          let o, _ = o#set_allowed_effects outer_effects in

          o#check_eq_types return_binder_type comp_t (SSpec special);

        (match !resumption_effects, !resumption_return_type, depth with
          | Some re, Some rrt, (Deep _) ->
            o#check_eq_types (Effect re) (Effect outer_effects) (SSpec special);
            o#check_eq_types return_t rrt (SSpec special)
          | Some re, Some rrt, Shallow ->
            o#check_eq_types (Effect re) (Effect inner_effects) (SSpec special);
            o#check_eq_types comp_t rrt (SSpec special)
          | _ -> ());


          o, Handle { ih_comp = comp; ih_cases = cases; ih_return = return; ih_depth = depth}, return_t

        | DoOperation (name, vs, t) -> (* TODO perform checks specific to this constructor *)
          let (o, vs, vs_t) = o#list (fun o -> o#value) vs in
          let arg_type_actual =  make_tuple_type vs_t in

          (* Checks that "name" is Present in the current effect row *)
          let effect_type = fst (TypeUtils.split_row name allowed_effects) in
           (* contrary to normal functions, the argument type is not tuple-ified if there is only a single argument.
              Therefore, can't use return_type and arg_types from TypeUtils here, because these have those assumptions hard-coded *)
          let (arg_type_expected, effects, ret_type_expected) = match TypeUtils.concrete_type effect_type with
            | Function (at, et, rt) -> (at, et, rt)
            | _ -> raise_ir_type_error "Non-function type associated with effect" (SSpec special) in

          ensure (Types.is_empty_row effects) "Effect case's function type has non-empty effect row" (SSpec special);
          o#check_eq_types arg_type_expected arg_type_actual (SSpec special);
          o#check_eq_types ret_type_expected t (SSpec special);

          (o, DoOperation (name, vs, t), t)

        | Lens _
        | LensSerial _
        | LensDrop _
        | LensSelect _
        | LensGet _
        | LensCheck _
        | LensJoin _
        | LensPut _ -> (* just do type reconstruction *) super#special special
      in
      fun special -> translate_helper_exns special_inner special (SSpec special)


   method! bindings : binding list -> ('self_type * binding list) =
      fun bs ->
        let o, bs =
          List.fold_left
            (fun (o, bs) b ->
               let (o, b) = o#binding b in
                 (o, b::bs))
            (o, [])
            bs
        in
          o, List.rev bs

    method! computation : computation -> ('self_type * computation * datatype) =
      fun (bs, tc) ->
        let o, bs = o#bindings bs in
        let o, tc, t = o#tail_computation tc in
        let o = o#remove_bindings bs in
          o, (bs, tc), t


   (* The function parameters (and potentially other recursive functions), must
      be added to the environment before calling.
      The closure variable is handled here and must not be added to the environment beforehand
      (if it exists) *)
    method handle_funbinding
             (expected_overall_funtype : datatype)
             (tyvars : Quantifier.t list)
             (parameter_types : datatype list)
             (body : computation)
             (closure_var: binder option)
             (is_recursive : bool)
             (occurrence : ir_snippet)
           : ('self_type * computation) =

        (* Get all toplevel quantifiers, even if nested as in
           forall a. forall b. t1 -> t2. Additionally, get type with quantifiers stripped away *)
        let exp_quant, exp_unquant_t =
          TypeUtils.split_quantified_type expected_overall_funtype in

        ensure
          (TypeUtils.is_function_type exp_unquant_t)
          "Function annotated with non-function type"
          occurrence;

        if List.length tyvars <> List.length exp_quant then
          raise_ir_type_error
            "Mismatch in number of function's quantifiers in tyvar list vs type annotation"
            occurrence
        else
          compare_quantifiers tyvars exp_quant "Mismatch in quantifier kinds in tyvar list vs type annotation" occurrence;

        (* In order to obtain the effects to type-check the body with,
           we take the expected effects and substitute the quantifiers from the type
           annotation with those in the tyvar list *)
        let quantifiers_as_type_args = List.map Types.type_arg_of_quantifier tyvars in
        let exp_t_substed = Instantiate.apply_type expected_overall_funtype quantifiers_as_type_args in
        let exp_effects_substed = TypeUtils.effect_row exp_t_substed in

        (* The binder for the closure variable has its own quantifiers.
           We instantiate those quantifiers with the corresponding quantifiers in the tyvar list
           of the function (i.e., the "inner" type parameters)
           This is so that the closure variable uses the same type names as, say, the parameters. *)
        let o =
          match closure_var with
            | Some closure_binder ->
               let closure_type = Var.type_of_binder closure_binder in
               let closure_var_quants, _ = TypeUtils.split_quantified_type closure_type in

               if List.length closure_var_quants > List.length tyvars then
                 raise_ir_type_error
                   "Too many quantifiers on closure binder type!"
                   occurrence
               else
                 compare_quantifiers
                   closure_var_quants
                   (ListUtils.take (List.length closure_var_quants) tyvars)
                   "Mismatch in quantifier kinds in tyvar list vs closure variable quantifiers"
                   occurrence;

               let (closure_var_rem_type, instantiation_maps) =
                 Instantiate.instantiation_maps_of_type_arguments
                   true (* This means we fail if |tyvars| < |closure_type_quants| *)
                   closure_type
                   (ListUtils.take (List.length closure_var_quants) quantifiers_as_type_args) in
               let substed_closure_var_type = Instantiate.datatype instantiation_maps closure_var_rem_type in
               let updated_closure_binder = Var.update_type substed_closure_var_type closure_binder in
               fst (o#binder updated_closure_binder)
            | None -> o
        in

        (if is_recursive then o#impose_presence_of_effect Types.wild_present occurrence);

        let previous_tyenv = o#get_type_var_env in
        let o = List.fold_left
              (fun o quant ->
                let var  = Quantifier.to_var  quant in
                let kind = Quantifier.to_kind quant in
                o#add_typevar_to_context var kind) o tyvars in

        (* determine body type, using translated version of expected effects in context *)
        let o, previously_allowed_effects = o#set_allowed_effects exp_effects_substed in
        let o, body, body_type = o#computation body in

        let o = o#set_type_var_env previous_tyenv in
        let o, _ = o#set_allowed_effects previously_allowed_effects in


        let is_linear = not (Types.Unl.type_satisfies exp_unquant_t) in
        let actual_ft_unquant =
          Types.make_function_type
            ~linear:is_linear
            parameter_types
            exp_effects_substed
            body_type in
        let actual_overall_funtype = Types.for_all (tyvars, actual_ft_unquant) in

        (* Compare the overall types. Note that the effects are actually unncessary here:
           We already checked them when checking the body. However, removing them
           from the overall types would be confusing *)
        o#check_eq_types expected_overall_funtype actual_overall_funtype occurrence;

        let o = match closure_var with
          | Some closure_binder -> o#remove_binder closure_binder
          | None -> o
        in

        o, body

    method! binding : binding -> ('self_type * binding) =
      let binding_inner = function
        | (Let (x, (tyvars, tc))) as orig ->
            let lazy_check =
            lazy
              begin
                let previous_tyenv = o#get_type_var_env in
                let o = List.fold_left
                          (fun o quant ->
                            let var  = Quantifier.to_var  quant in
                            let kind = Quantifier.to_kind quant in
                            o#add_typevar_to_context var kind) o tyvars in
                let o, tc, act = o#tail_computation tc in
                let o = o#set_type_var_env previous_tyenv in
                let exp = Var.type_of_binder x in
                let act_foralled = Types.for_all (tyvars, act) in
                o#check_eq_types exp act_foralled (SBind orig);
                o, tc
              end in
            let (o, tc) = handle_ir_type_error lazy_check (o, tc) (SBind orig) in
            let o, x = o#binder x in
            o, Let (x, (tyvars, tc))

        | Fun fundef as binding ->
           (* It is important that the type annotations of the parameters are
              expressed in terms of the type variables from tyvars (also for rec
              functions) *)
              let {fn_binder = f; fn_tyvars = tyvars; fn_params = xs; fn_body; fn_closure = z;
                        fn_location; fn_unsafe} = fundef
              in
              let lazy_check =
              lazy(
                let (o, xs) =
                  List.fold_right
                    (fun x (o, xs) ->
                      let o, x = o#binder x in
                        (o, x::xs))
                    xs
                    (o, []) in

                let whole_function_expected = Var.type_of_binder f in
                let actual_parameter_types = (List.map Var.type_of_binder xs) in
                let o, body = o#handle_funbinding
                                whole_function_expected
                                tyvars
                                actual_parameter_types
                                fn_body
                                z
                                false
                                (SBind binding) in
                let o = o#add_function_closure_binder (Var.var_of_binder f) z in
                (* Debug.print ("added " ^ string_of_int (Var.var_of_binder f) ^ " to closure env"); *)

                let o = OptionUtils.opt_app o#remove_binder o z in
                let o = List.fold_right (fun b o -> o#remove_binder b) xs o in
                o, f, tyvars, xs, body, z, fn_location
              ) in
              let o, f, tyvars, xs, body, z, location =
               handle_ir_type_error lazy_check (o, f, tyvars, xs, fn_body, z, fn_location) (SBind binding) in
              let o, f = o#binder f in
              let o = o#add_function_closure_binder (Var.var_of_binder f) z in
              let fundef = {fn_binder = f; fn_tyvars = tyvars; fn_params = xs; fn_body = body; fn_closure = z;
                            fn_location = location; fn_unsafe}
              in
              o, Fun fundef

        | Rec defs  as binding ->
            (* it's important to traverse the function binders first in
               order to make sure they're in scope for all of the
               function bodies *)
            let o, defs =
              List.fold_right
                (fun  fundef (o, fs) ->
                   let {fn_binder = f; fn_closure = z; _} = fundef in
                   let o = o#add_function_closure_binder (Var.var_of_binder f) z in
                   let o, f = o#binder f in
                     (o, {fundef with fn_binder = f}::fs))
                defs
                (o, []) in

            let lazy_check =
            lazy (
              let o, defs =
              List.fold_left
                (fun ((o : 'self_type), defs) fundef ->
                   let {fn_binder = f; fn_tyvars; fn_params = xs; fn_body; fn_closure = z;
                        fn_location; fn_unsafe} = fundef
                   in
                   let o, xs =
                     List.fold_right
                       (fun x (o, xs) ->
                          let (o, x) = o#binder x in
                            (o, x::xs))
                       xs
                       (o, []) in

                  let whole_function_expected = Var.type_of_binder f in
                  let actual_parameter_types = (List.map Var.type_of_binder xs) in
                  let o, body = o#handle_funbinding
                                whole_function_expected
                                fn_tyvars
                                actual_parameter_types
                                fn_body
                                z
                                (not fn_unsafe) (* Treat recursive bindings with unsafe sig as nonrecursive *)
                                (SBind binding) in
                  let o = o#add_function_closure_binder (Var.var_of_binder f) z in
                  (* Debug.print ("added " ^ string_of_int (Var.var_of_binder f) ^ " to closure env"); *)

                  let o = OptionUtils.opt_app o#remove_binder o z in
                  let o = List.fold_right (fun b o -> o#remove_binder b) xs o in
                  let fundef = {fn_binder = f; fn_tyvars; fn_params = xs; fn_body = body; fn_closure = z;
                                fn_location; fn_unsafe}
                  in
                    o, fundef::defs)
                (o, [])
                defs in
              let defs = List.rev defs in
              o, defs
            ) in
            let o, defs = handle_ir_type_error lazy_check (o, defs) (SBind binding) in
            o, Rec defs


        | Alien { binder; object_name; language } ->
           let o, x = o#binder binder in
           o, Alien { binder = x; object_name; language }

        | Module (name, defs) ->
            let o, defs =
              match defs with
                | None -> o, None
                | Some defs ->
                    let o, defs = o#bindings defs
                    in
                      o, Some defs
            in
              o, Module (name, defs)
      in
      fun b -> translate_helper_exns binding_inner b (SBind b)


    method! binder : binder -> ('self_type * binder) =
      fun b ->
      let var = Var.var_of_binder b in
      let t = Var.type_of_binder b in
      let tyenv = Env.bind var t tyenv in
      {< tyenv=tyenv >}, b

    (* WARNING: use of remove_binder / remove_binding is only sound
       because we guarantee uniqueness of the names of bound term
       variables; a more robust approach is to remember the
       environment before extensions and then restore as necessary *)
    method remove_binder : binder -> 'self_type = fun binder ->
      let tyenv = Env.unbind (Var.var_of_binder binder) tyenv in
      {< tyenv=tyenv >}

    method remove_binding : binding -> 'self_type = function
      | Let (x, _) -> o#remove_binder x
      | Fun  fundef ->
        let f = Var.var_of_binder (Ir.binder_of_fun_def fundef) in
        let o = o#remove_function_closure_binder f in
        o#remove_binder (Ir.binder_of_fun_def fundef)
      | Rec fundefs ->
        List.fold_left
                (fun o fundef  ->
                  let binder = Ir.binder_of_fun_def fundef in
                  let f = Var.var_of_binder binder in
                  let o = o#remove_binder binder in
                  o#remove_function_closure_binder f)
                o
                fundefs
      | Alien { binder; _ } -> o#remove_binder binder
      | Module _ -> o

    method remove_bindings : binding list -> 'self_type =
      List.fold_left (fun o b -> o#remove_binding b) o


    method! program : program -> ('self_type * program * datatype) = o#computation

    method! get_type_environment : environment = tyenv
  end

  let name = "ir_typechecker"

  let program state program =
    let open IrTransform in
    let tenv = Context.variable_environment (context state) in
    let check =
      lazy (let _, program', _ = (checker tenv)#program program in program')
    in
    let program'' = handle_ir_type_error check program (SProg program) in
    return state program''
end<|MERGE_RESOLUTION|>--- conflicted
+++ resolved
@@ -602,13 +602,7 @@
             let o, v, vt = o#value v in
             let _ = match TypeUtils.concrete_type t with
               | Variant _ ->
-<<<<<<< HEAD
-                 Debug.print "2" ;
-                 let x = o#check_eq_types  (variant_at ~overstep_quantifiers:false name t) vt (SVal orig)
-                 in Debug.print "22" ; x
-=======
                  o#check_eq_types  (variant_at ~overstep_quantifiers:false (Label.make name) t) vt (SVal orig)
->>>>>>> 5e5dae65
               | _ -> raise_ir_type_error "trying to inject into non-variant type" (SVal orig) in
             o, Inject (name, v, t), t
         | TAbs (tyvars, v) ->
