open CommonTypes
open Utility
open Ir

<<<<<<< HEAD
module TP = TypePrinter.BySetting
=======
let typecheck
  = Settings.(flag "typecheck_ir"
              |> synopsis "Type check the IR (development)"
              |> convert parse_bool
              |> sync)

>>>>>>> 580838b9

(* ERROR HANDLING*)
let fail_on_ir_type_error
  = Settings.(flag "fail_on_ir_type_error"
              |> synopsis "Abort compilation if an IR type error occurs (experimental)"
              |> convert parse_bool
              |> sync)


let internal_error message =
  raise (Errors.internal_error ~filename:"irCheck.ml" ~message)

(* Artificial "supertype" of all IR types,
   so we can provide arbitrary IR fragments to the error handling functions *)
type ir_snippet =
  | STC    of tail_computation
  | SVal   of value
  | SSpec  of special
  | SBind  of binding
  | SBinds of binding list
  | SProg  of program
  | SNone

let string_of_occurrence : ir_snippet -> string =
  let nl = "\n" in function
  | STC tc ->
    "occurring in IR tail computation:" ^
    nl ^
    Ir.string_of_tail_computation tc
  | SVal v ->
    "occurring in IR value:" ^
    nl ^
    Ir.string_of_value v
  | SSpec s ->
    "occurring in IR special tail computation:" ^
    nl ^
    Ir.string_of_special s
  | SBind b ->
    "occurring in IR binding:" ^
    nl ^
    Ir.string_of_binding b
  | SBinds bs ->
    "occurring in IR binding list:" ^
    nl ^
    String.concat nl (List.map Ir.string_of_binding bs)
  | SProg p ->
    "occurring in IR program:" ^
    nl ^
    Ir.string_of_program p
  | SNone -> ""


let raise_ir_type_error msg occurrence =
  let nl = "\n" in
  let occurrence_string = string_of_occurrence occurrence in
  raise (Errors.IRTypeError (msg ^ nl ^ occurrence_string))


(* Evalutes a lazy value and handles exceptions raised while doing so.
   If we are supposed to fail on IR exceptions, we don't catch any of them.
   If we are supposed to continue after IR type errors, we print a debug
   message and return the alternative value in case of an exception. *)
let handle_ir_type_error lazy_val alternative occurrence =
  if Settings.get fail_on_ir_type_error then
    (* All exceptions are left unhandled, leaving them for the error handling
       facilities outside of the IR type checker *)
    Lazy.force lazy_val
  else
    (* Catch all errors, print them to debug output, but continue by
       returning the alternative value *)
    try
      Lazy.force lazy_val
    with
      | Errors.IRTypeError msg  ->
         let nl = "\n" in
        (* We saw an IR error, but we are not supposed to abort.
           Print the error and return the alternative value *)
        Debug.print
          (nl ^
          "--------------------------------------------------------------------" ^
          nl ^
          "Continuing after IR Type Error:" ^
          nl ^
          msg ^
          nl ^
          "backtrace:" ^
          nl ^
          Printexc.get_backtrace () ^
          nl ^
          "-------------------------------------------------------------------" ^
          nl);
        alternative
      | exn ->
        let msg =
          "Encountered exception during IR type-checking, saying:\n" ^
          Printexc.to_string exn in
        let occurrence_string = string_of_occurrence occurrence in
        Debug.print (msg ^ occurrence_string);
        alternative

(* Some of the helper functions we use raise their own exceptions.
   We translate them to IR type exceptions here *)
let translate_helper_exns (f : 'a -> 'b) (x : 'a) occurrence : 'b =
  try
    f x
  with
    | TypeUtils.TypeDestructionError msg ->
      raise_ir_type_error msg occurrence
    | Instantiate.ArityMismatch (takes, given) ->
      let msg =
        Printf.sprintf "Arity mismatch during type application/instantiation. \
                        Providing %d type arguments to function that takes %d." given takes in
      raise_ir_type_error msg occurrence

let ensure condition msg occurrence =
  if condition then () else raise_ir_type_error msg occurrence

let _print_substmap subst =
  Debug.print ("Substmap\n:" ^ IntMap.show (fun fmt num -> Format.pp_print_int fmt num) subst)

(* TYPE EQUALITY *)

module Env = Env.Int

type type_eq_context = {
  typevar_subst : Var.var IntMap.t; (* equivalences of typevars *)
  tyenv: Kind.t Env.t (* track kinds of bound typevars *)
}


(* Detects recursion at any level *)
module RecursionDetector =
struct
  class visitor =
      object
        inherit Types.Transform.visitor as super

        val found_recursion = false
        method get_result () = found_recursion


        method! meta_type_var point = match Unionfind.find point with
          | `Recursive _ -> (point, {< found_recursion = true >})
          | _ -> super#meta_type_var point

        method! meta_row_var point = match Unionfind.find point with
          | `Recursive _ -> (point, {< found_recursion = true >})
          | _ -> super#meta_row_var point


      end

  let is_recursive t =
    let o = new visitor in
    let o' = snd (o#typ t) in
    o'#get_result ()

end



(* For both rows and types, detect recursion at top-level or immeiately under
   a `Body or `Alias *)
let rec is_toplevel_rec_type = function
  | `MetaTypeVar mtv ->
     begin match Unionfind.find mtv with
       | `Recursive _ -> true
       | `Body b -> is_toplevel_rec_type b
       | _ -> false
     end
  | `Alias (_, t') -> is_toplevel_rec_type t'
  | _ -> false

let rec is_toplevel_rec_row (_, row_var, _) =
  match Unionfind.find row_var with
       | `Recursive _ -> true
       | `Body r -> is_toplevel_rec_row r
       | _ -> false



let eq_types occurrence : type_eq_context -> (Types.datatype * Types.datatype) -> bool =
  fun context (t1, t2) ->
    let lookupVar lvar map =
      match IntMap.find_opt lvar map with
      | Some rvar' -> rvar'
      | None       -> lvar in
    let handle_variable primary_kind (lid, lsk, lfd) (rid, rsk, rfd) ctx =
      let subst_map, kind_env = ctx.typevar_subst, ctx.tyenv in
      let rvar' = lookupVar lid subst_map in
      let is_equal = rid = rvar' && lsk = rsk && lfd = rfd in
      match is_equal, lfd with
        | true, `Flexible -> true
        | true, `Rigid ->
           begin match Env.find kind_env rid with
             | Some (primary_kind_env, subkind_env) ->
                ensure
                  (primary_kind = primary_kind_env &&  rsk = subkind_env)
                  "Mismatch between (sub) kind information in variable vs stored in kind environment"
                  SNone;
                true
             | None -> raise_ir_type_error ("Type variable "  ^ (string_of_int rid) ^ " is unbound") occurrence
           end
        | false, _ -> false in

    let remove_absent_fields_if_closed row =
      (* assumes that row is flattened already and ignores recursive rows *)
      let (field_env, row_var, dual) = row in
      if Types.is_closed_row row then
        let field_env' =
          Utility.StringMap.filter
            ( fun _ v -> match v with
              | `Absent -> false
              | _ -> true )
            field_env
        in (field_env', row_var, dual)
      else row in

    (* typevar_subst of ctx maps rigid typed/row/presence variables of t1 to corresponding ones of t2 *)
    let rec eqt ((context, t1, t2) : (type_eq_context * Types.datatype * Types.datatype)) =


      (* If t1 or t2 is recursive at the top, we give up. *)
      if is_toplevel_rec_type t1 || is_toplevel_rec_type t2 then
        begin
        Debug.print "IR typechecker encountered recursive type";
        true
        end
      else
      begin
      (* Collapses nested Foralls, unpacks `Alias, `Body *)
      let t1 = TypeUtils.concrete_type t1 in
      let t2 = TypeUtils.concrete_type t2 in
      match t1 with
      | `Not_typed ->
          begin match t2 with
              `Not_typed -> true
            | _          -> false
          end
      | `Primitive x ->
          begin match t2 with
              `Primitive y -> x = y
            | _            -> false
          end
      | `MetaTypeVar lpoint ->
          begin match Unionfind.find lpoint with
            | `Recursive _ -> assert false (* removed by now *)
            | lpoint_cont ->
              begin match t2 with
                `MetaTypeVar rpoint ->
                begin match lpoint_cont, Unionfind.find rpoint with
                | `Var lv, `Var rv -> handle_variable pk_type lv rv context
                | `Body _, `Body _ -> assert false (* removed by now *)
                | _ -> false
                end
                | _                   -> false
              end
          end
      | `Function (lfrom, lm, lto) ->
          begin match t2 with
            | `Function (rfrom, rm, rto) ->
              eqt     (context, lfrom, rfrom) &&
              eqt     (context, lto  , rto  ) &&
              eq_rows (context, lm   , rm   )
            | _ -> false
          end
      | `Lolli (lfrom, lm, lto) ->
          begin match t2 with
            | `Function (rfrom, rm, rto) ->
              eqt     (context, lfrom, rfrom) &&
              eqt     (context, lto  , rto  ) &&
              eq_rows (context, lm   , rm   )
            | _  -> false
          end
      | `Record l ->
         begin match t2 with
         | `Record r -> eq_rows (context, l, r)
         | _         -> false
         end
      | `Variant l ->
         begin match t2 with
           `Variant r -> eq_rows (context, l, r)
         | _          -> false
         end
      | `Effect l ->
         begin match t2 with
         | `Effect r -> eq_rows (context, l, r)
         | _         -> false
         end
      | `Application (s, ts) ->
         begin match t2 with
         | `Application (s', ts') ->
            Types.Abstype.equal s s' &&
            List.length ts = List.length ts' &&
            List.for_all2 (fun larg rarg -> eq_type_args (context, larg, rarg)) ts ts'
         | _ -> false
         end
      | `RecursiveApplication _ ->
         Debug.print "IR typechecker encountered recursive type"; true
      | `ForAll (qs, t) ->
         begin match t2 with
         | `ForAll (qs', t') ->
            let (context', quantifiers_match) =
              List.fold_left2 (fun (context, prev_eq) lqvar rqvar ->
                  let lid, _ = lqvar in
                  let rid, _ = rqvar in
                  let l_kind = Quantifier.to_kind lqvar in
                  let r_kind = Quantifier.to_kind rqvar in
                  let ctx' = { typevar_subst = IntMap.add lid rid context.typevar_subst;
                               tyenv = Env.bind context.tyenv (rid, r_kind)
                             } in
                  (ctx', prev_eq && l_kind = r_kind)
                ) (context,true) qs qs' in
            if quantifiers_match then
              eqt (context', t, t')
            else false
         | _ -> false
         end
      | #Types.session_type as l ->
         begin match t2 with
         | #Types.session_type as r -> eq_sessions (context, l, r)
         | _          -> false
         end

      | `Alias (_, _) -> assert false
      | `Table (lt1, lt2, lt3) ->
         begin match t2 with
         | `Table (rt1, rt2, rt3) ->
            eqt (context, lt1, rt1) &&
            eqt (context, lt2, rt2) &&
            eqt (context, lt3, rt3)
         | _ -> false
         end
      | `Lens _ -> raise (internal_error "The IR type equality check does not support lenses (yet)")
      end

    and eq_sessions (context, l, r) =
      match (l,r) with
      | `Input (lt, _), `Input (rt, _)
        | `Output (lt, _), `Output (rt, _) ->
         eqt (context, lt, rt)
      | `Select l, `Select r
        | `Choice l, `Choice r ->
         eq_rows (context, l, r)
      | `Dual l, `Dual r ->
         eqt (context, l, r)
      | `End, `End -> true
      | _, _ -> false
    and eq_rows (context, r1, r2) =
      if is_toplevel_rec_row r1 || is_toplevel_rec_row r2 then
        (Debug.print "IR typechecker encountered recursive type";
        true)
      else
        let (lfield_env, lrow_var, ldual) = remove_absent_fields_if_closed (Types.flatten_row r1) in
        let (rfield_env, rrow_var, rdual) = remove_absent_fields_if_closed (Types.flatten_row r2) in
        let r1 = eq_field_envs (context, lfield_env, rfield_env) in
        let r2 = eq_row_vars (context, lrow_var, rrow_var) in
          r1 && r2 && ldual=rdual
    and eq_presence (context, l, r) =
      match Types.concrete_field_spec l, Types.concrete_field_spec r with
      | `Absent, `Absent -> true
      | `Present lt, `Present rt -> eqt (context, lt, rt)
      | `Var lpoint, `Var rpoint ->
          begin
            match Unionfind.find lpoint, Unionfind.find rpoint with
              | `Body _, _
              | _, `Body _ ->
                  raise (internal_error "should have removed all `Body variants by now")
              | `Var lv, `Var rv -> handle_variable pk_presence lv rv context
              end
      | _, _ -> false
    and eq_field_envs (context, lfield_env, rfield_env) =
      let lfields_in_rfields =
        StringMap.for_all  (fun field lp ->
            match StringMap.find_opt field rfield_env with
              | Some rp -> eq_presence (context, lp, rp)
              | None -> false
          ) lfield_env in
      lfields_in_rfields  && StringMap.cardinal lfield_env = StringMap.cardinal rfield_env
    and eq_row_vars (context, lpoint, rpoint) =
      match Unionfind.find lpoint, Unionfind.find rpoint with
      | `Closed, `Closed ->  true
      | `Var lv, `Var rv ->   handle_variable pk_row lv rv context
      | `Recursive _, _
      | _, `Recursive _ -> Debug.print "IR typechecker encountered recursive type"; true
      | _ ->  false
    and eq_type_args  (context, l, r)  =
      match l,r with
      | `Type lt, `Type rt -> eqt (context, lt, rt)
      | `Row lr, `Row rr -> eq_rows (context, lr, rr)
      | `Presence lf, `Presence rf -> eq_presence (context, lf, rf)
      | _, _ -> false
    in
      eqt  (context, t1, t2)


let check_eq_types (ctx : type_eq_context) et at occurrence =
  if not (eq_types occurrence ctx (et, at)) then
    let exp_str = TP.string_of_datatype et in
    let act_str = TP.string_of_datatype at in
    raise_ir_type_error
      ("Type mismatch:\n Expected:\n  " ^ exp_str ^ "\n Actual:\n  " ^ act_str)
      occurrence

let check_eq_type_lists = fun (ctx : type_eq_context) exptl actl occurrence ->
    if List.length exptl <> List.length actl then
      raise_ir_type_error "Arity mismatch" occurrence
    else
      List.iter2 (fun  et at ->
          check_eq_types ctx et at occurrence
       )  exptl actl


let ensure_effect_present_in_row ctx allowed_effects required_effect_name required_effect_type occurrence =
  let (map, _, _) = fst (Types.unwrap_row allowed_effects) in
  match StringMap.find_opt required_effect_name map with
    | Some (`Present et) -> check_eq_types ctx et required_effect_type occurrence
    | _ -> raise_ir_type_error ("Required effect " ^ required_effect_name ^ " not present in effect row " ^ TP.string_of_row allowed_effects) occurrence



let ensure_effect_rows_compatible ctx allowed_effects imposed_effects_row occurrence =
  ensure
    (eq_types occurrence ctx (`Record allowed_effects, `Record imposed_effects_row))
    (let allowed_str = TP.string_of_row allowed_effects in
     let actual_str  = TP.string_of_row imposed_effects_row in
     "Incompatible effects:\n Allowed:\n  " ^ allowed_str ^
     "\n Actual:\n  " ^ actual_str)
    occurrence



(* TYPE CHECKING *)



module Typecheck =
struct
  open Types
  open TypeUtils

  type environment = datatype Env.t

  let info_type (t, _, _) = t


  let checker tyenv =
  object (o)
    inherit IrTraversals.Transform.visitor(tyenv) as super

    (*val env = env*)
    val closure_def_env = Env.empty
    val type_var_env = Env.empty

    (* initialize to the default row of allowed toplevel effects*)
    val allowed_effects = Lib.typing_env.effect_row

    (* TODO: closure handling needs to be reworked properly *)
    method lookup_closure_def_for_fun fid = Env.find closure_def_env fid

    (* Creates a context for type equality checking *)
    method extract_type_equality_context () = { typevar_subst = IntMap.empty; tyenv = type_var_env }

    method set_allowed_effects eff_row = {< allowed_effects = eff_row >}, allowed_effects

    method impose_presence_of_effect effect_name effect_typ occurrence : unit =
      ensure_effect_present_in_row (o#extract_type_equality_context ()) allowed_effects effect_name effect_typ occurrence

    method add_typevar_to_context id kind = {< type_var_env = Env.bind type_var_env (id, kind)  >}
    method remove_typevar_to_context id  = {< type_var_env = Env.unbind type_var_env id >}
    method get_type_var_env = type_var_env

    method add_function_closure_binder f binder = {< closure_def_env = Env.bind closure_def_env (f, binder) >}
    method remove_function_closure_binder f = {< closure_def_env = Env.unbind closure_def_env f  >}

    method check_eq_types t1 t2 occurrence = check_eq_types (o#extract_type_equality_context ()) t1 t2 occurrence

    method! var : var -> (var * datatype * 'self_type) =
      fun var -> (var, o#lookup_type var, o)



    method! value : value -> (value * datatype * 'self_type) =
      let value_inner orig = match orig with
        | Ir.Constant c -> let (c, t, o) = o#constant c in Ir.Constant c, t, o
        | Variable x -> let (x, t, o) = o#var x in Variable x, t, o
        | Extend (fields, base) as orig ->
            let (fields, field_types, o) = o#name_map (fun o -> o#value) fields in
            let (base, base_type, o) = o#option (fun o -> o#value) base in

            let handle_extended_record = function
              | Some t -> `Record t
              | None -> raise_ir_type_error "Record already contains one of the extension fields" (SVal orig) in

            let t =
              match base_type with
                | None -> make_record_type field_types
                | Some t ->
                    begin
                      match t with
                        | `Record row ->
                            handle_extended_record (extend_row_safe field_types row)
                        | _ -> raise_ir_type_error "Trying to extend non-record type" (SVal orig)
                    end
            in
              Extend (fields, base), t, o
        | Project (name, v) ->
            let (v, vt, o) = o#value v in
            Project (name, v), project_type ~overstep_quantifiers:false name vt, o

        | Erase (names, v) ->
            let (v, vt, o) = o#value v in
            let t = erase_type ~overstep_quantifiers:false names vt in
              Erase (names, v), t, o

        | Inject (name, v, t) ->
            let v, vt, o = o#value v in
            let _ = match t with
              | `Variant _ ->
                 o#check_eq_types  (variant_at ~overstep_quantifiers:false name t) vt (SVal orig)
              | _ -> raise_ir_type_error "trying to inject into non-variant type" (SVal orig) in
            Inject (name, v, t), t, o

        | TAbs (tyvars, v) ->
            let o = List.fold_left
              (fun o quant ->
                let var  = Quantifier.to_var  quant in
                let kind = Quantifier.to_kind quant in
                o#add_typevar_to_context var kind) o tyvars in
            let v, t, o = o#value v in
            let o = List.fold_left
              (fun o quant ->
                let var = Quantifier.to_var quant in
                o#remove_typevar_to_context var) o tyvars in
            let t = Types.for_all (tyvars, t) in
              TAbs (tyvars, v), t, o

        | TApp (v, ts)  ->
            let v, t, o = o#value v in
            let t = Instantiate.apply_type t ts in
            TApp (v, ts), t, o
        | XmlNode (tag, attributes, children) ->
            let (attributes, attribute_types, o) = o#name_map (fun o -> o#value) attributes in
            let (children  , children_types, o) = o#list (fun o -> o#value) children in

            let _ = StringMap.iter (fun _ t -> o#check_eq_types  (`Primitive Primitive.String) t (SVal orig)) attribute_types in
            let _ = List.iter (fun t -> o#check_eq_types  Types.xml_type t (SVal orig)) children_types in
              XmlNode (tag, attributes, children), Types.xml_type, o

        | ApplyPure (f, args) ->
            let rec is_pure_function = function
              | TApp (v, _)
              | TAbs (_, v) -> is_pure_function v
              | Variable var when Lib.is_primitive_var var -> Lib.is_pure_primitive (Lib.primitive_name var)
              | _ -> false in

            let (f, ft, o) = o#value f in
            let (args, argument_types, o) = o#list (fun o -> o#value) args in

            let parameter_types = arg_types ~overstep_quantifiers:false ft in
            check_eq_type_lists (o#extract_type_equality_context ()) parameter_types argument_types (SVal orig);
            ensure (is_pure_function f) "ApplyPure used for non-pure function" (SVal orig);
            ApplyPure (f, args),  return_type ~overstep_quantifiers:false ft, o


        | Closure (f, tyargs, z) ->
          (* We must not use o#var here, because by design that function fails if it sees an identifier denoting a function needing a closure *)
          let ft = o#lookup_type f in
          let (z, zt, o) = o#value z in

          let ft_instantiated, instantiation_maps = if tyargs = []
            then
              (ft, (IntMap.empty, IntMap.empty, IntMap.empty))
            else
              let (remaining_type, instantiation_maps) = Instantiate.instantiation_maps_of_type_arguments false ft tyargs in
              Instantiate.datatype instantiation_maps remaining_type, instantiation_maps  in

          ensure (is_function_type (snd (TypeUtils.split_quantified_type ft_instantiated))) "Passing closure to non-function" (SVal orig);
          begin match o#lookup_closure_def_for_fun f with
          | Some optbinder ->
            begin match optbinder with
              | inner_quantifiers, Some  binder ->
                let outer_quantifiers = TypeUtils.quantifiers ft in

                let outer_to_inner_type_var_map  =
                  List.fold_left2 (fun map iq oq  ->
                      let iv = Quantifier.to_var iq in
                      let ov = Quantifier.to_var oq in
                      IntMap.add ov iv map
                    )  IntMap.empty inner_quantifiers outer_quantifiers  in

                (* Right now, the instantiation_maps map outer type variables to their substitutions. However,
                  the types in the closure record are expressed in terms of the function's inner type variables *)
                let tranform_outer_instantiation_map_to_inner map =
                  IntMap.fold (fun outer_var oldvalue resultmap ->
                      let inner_var = IntMap.find outer_var outer_to_inner_type_var_map in
                      IntMap.add inner_var oldvalue resultmap
                    ) map IntMap.empty in

                let inner_typemap = tranform_outer_instantiation_map_to_inner (fst3 instantiation_maps) in
                let inner_rowmap = tranform_outer_instantiation_map_to_inner (snd3 instantiation_maps) in
                let inner_presencemap = tranform_outer_instantiation_map_to_inner (thd3 instantiation_maps) in
                let inner_instantiation_maps = (inner_typemap, inner_rowmap, inner_presencemap) in

                let uninstantiated_type_of_environment = (Var.type_of_binder binder) in
                (*Debug.print (IntMap.show TP.pp_datatype (fst3 inner_instantiation_maps));*)
                let type_of_environment = Instantiate.datatype inner_instantiation_maps uninstantiated_type_of_environment in
                o#check_eq_types type_of_environment zt (SVal orig)
              | _, None -> raise_ir_type_error "Providing closure to a function that does not need one" (SVal orig)
            end
          | None -> raise_ir_type_error "Providing closure to untracked function" (SVal orig)
          end;
          Closure (f, tyargs, z), ft_instantiated, o

        | Coerce (v, t) ->
            let v, vt, o = o#value v in
            if RecursionDetector.is_recursive vt || RecursionDetector.is_recursive t then
              begin
              (* TODO: We may want to implement simple subtyping for recursive types *)
              Debug.print "IR Typechecker gave up on coercion involving recursive types";
              Coerce (v, t), t, o
              end
            else
              begin
              ensure (eq_types (SVal orig) (o#extract_type_equality_context ())
                               (vt, t) || is_sub_type (vt, t))
                (let vt_str = TP.string_of_datatype vt in
                 let t_str  = TP.string_of_datatype t in
                 Printf.sprintf "coercion error: %s is not a subtype of %s"
                                vt_str t_str)
                (SVal orig);
              Coerce (v, t), t, o
              end
      in
      fun value -> translate_helper_exns value_inner value (SVal value)


    method! tail_computation :
      tail_computation -> (tail_computation * datatype * 'self_type) =
      let tail_computation_inner orig = match orig with
        | Return v ->
            let v, t, o = o#value v in
              Return v, t, o

        | Apply (f, args) ->
            let f, ft, o = o#value f in
            let args, argtypes, o = o#list (fun o -> o#value) args in
            let exp_argstype = arg_types ~overstep_quantifiers:false ft in
            let effects = effect_row ~overstep_quantifiers:false ft in
            ensure_effect_rows_compatible (o#extract_type_equality_context ()) allowed_effects effects (STC orig);
            check_eq_type_lists (o#extract_type_equality_context ()) exp_argstype argtypes (STC orig);
            Apply (f, args), return_type ~overstep_quantifiers:false ft, o

        | Special special ->
            let special, t, o = o#special special in
              Special special, t, o

        | Ir.Case (v, cases, default) ->
            let v, vt, o = o#value v in
            begin match vt with
            | `Variant row as variant ->
               let unwrapped_row = fst (unwrap_row row) in
               let present_fields, has_presence_polymorphism  =
                 StringMap.fold (fun field field_spec (fields, poly) -> match field_spec with
                                           | `Present _  -> (StringSet.add field fields), poly
                                           | `Var _ -> fields, true
                                           | `Absent -> fields, poly)
                   (fst3 unwrapped_row) (StringSet.empty, false) in
               let is_closed = is_closed_row row in
               let has_default = OptionUtils.is_some default in
               let case_fields = StringMap.fold (fun field _ fields -> StringSet.add field fields) cases StringSet.empty in

               if has_default then
                 ensure (StringSet.subset case_fields present_fields) "superfluous case" (STC orig)
               else
                 begin
                   ensure (not (StringSet.is_empty present_fields)) "Case with neither cases nor default" (STC orig);
                   ensure (is_closed) "case without default over open row"  (STC orig);
                   ensure (not has_presence_polymorphism)
                     "case without default over variant with presence polymorphism in some field"  (STC orig);
                   ensure (StringSet.equal case_fields present_fields)
                     "cases not identical to present fields in closed row, no default case" (STC orig)
                 end;

               let cases, types, o =
                 StringMap.fold
                   (fun name  (binder, comp) (cases, types, o) ->
                     let type_binder = Var.type_of_binder binder in
                     let type_variant = variant_at ~overstep_quantifiers:false name variant in
                     o#check_eq_types type_binder type_variant (STC orig);
                     let b, o = o#binder binder in
                     let c, t, o = o#computation comp in
                     let o = o#remove_binder binder in
                     StringMap.add name (b,c) cases, t :: types, o)
                   cases (StringMap.empty, [], o) in
               let default, default_type, o =
                 o#option (fun o (b, c) ->
                     let b, o = o#binder b in
                     let c, t, o = o#computation c in
                     let o = o#remove_binder b in
                     (b, c), t, o) default in
               let types = OptionUtils.opt_app (fun dt -> dt :: types) types default_type in
               let t = List.hd types in
               List.iter (fun ty -> o#check_eq_types t ty (STC orig)) (List.tl types);
               Ir.Case (v, cases, default), t, o
            | _ ->  raise_ir_type_error "Case over non-variant value" (STC orig)
            end
        | If (v, left, right) ->
            let v, vt, o = o#value v in
            let left, lt, o = o#computation left in
            let right, rt, o = o#computation right in
            o#check_eq_types vt (`Primitive Primitive.Bool) (STC orig);
            o#check_eq_types lt rt (STC orig);
            If (v, left, right), lt, o

      in
      fun tc -> translate_helper_exns tail_computation_inner tc (STC tc)




    method! special : special -> (special * datatype * 'self_type) =
      let special_inner special = match special with
        | Wrong t -> Wrong t, t, o
        | Database v ->
            let v, vt, o = o#value v in
            (* v must be a record containing string fields  name, args, and driver*)
            List.iter (fun field ->
                o#check_eq_types (project_type field vt) Types.string_type (SSpec special)
              ) ["name"; "args"; "driver"];
            Database v, `Primitive Primitive.DB, o

        | Table (db, table_name, keys, tt) ->
            let db, db_type, o = o#value db in
            o#check_eq_types db_type Types.database_type (SSpec special);
            let table_name, table_name_type, o = o#value table_name in
            o#check_eq_types table_name_type Types.string_type (SSpec special);
            let keys, keys_type, o = o#value keys in
            o#check_eq_types keys_type Types.keys_type (SSpec special);
            (* TODO: tt is a tuple of three records. Discussion pending about what kind of checks we should do here
               From an implementation perspective, we should check the consistency of the read, write, needed info here *)
              Table (db, table_name, keys, tt), `Table tt, o

        | Query (range, e, original_t) ->
            let range, o =
              o#optionu
                (fun o (limit, offset) ->
                   (* Query blocks themselves only have the wild effect when they have a range *)
                   o#impose_presence_of_effect "wild" Types.unit_type (SSpec special);

                   let limit, ltype, o = o#value limit in
                   let offset, otype, o = o#value offset in
                      o#check_eq_types ltype Types.int_type (SSpec special);
                      o#check_eq_types otype Types.int_type (SSpec special);
                     (limit, offset), o)
                range in
            (* query body must not have effects *)
            let o, outer_effects = o#set_allowed_effects (Types.make_empty_closed_row ()) in
            let e, t, o = o#computation e in
            let o, _ = o#set_allowed_effects outer_effects in

            (* The type of the body must match the type the query is annotated with *)
            o#check_eq_types original_t t (SSpec special);

            (if Settings.get Database.relax_query_type_constraint then
              () (* Discussion pending about how to type-check here. Currently same as frontend *)
            else
              let list_content_type = TypeUtils.element_type ~overstep_quantifiers:false t in
              let row = TypeUtils.extract_row list_content_type in
              ensure (Types.Base.row_satisfies row) "Only base types allowed in query result record" (SSpec special));

              Query (range, e, t), t, o

        | InsertRows (source, rows)
	| InsertReturning (source, rows, _) ->
            (* Most logic is shared between InsertRow and InsetReturning.
               We disambiguate between the two later on. *)

            (* The insert itself is wild *)
            o#impose_presence_of_effect "wild" Types.unit_type (SSpec special);
            let source, source_t, o = o#value source in
            (* this implicitly checks that source is a table *)
            let table_read = TypeUtils.table_read_type source_t in
            let table_write = TypeUtils.table_write_type source_t in
            let table_needed = TypeUtils.table_needed_type source_t in
            let table_needed_r = TypeUtils.extract_row table_needed in


            let rows, rows_list_t, o = o#value rows in
            let rows_t = TypeUtils.element_type ~overstep_quantifiers:false rows_list_t in
            let rows_r = TypeUtils.extract_row rows_t in

            ensure (Types.is_closed_row rows_r) "Inserted record must have closed row" (SSpec special);
            TypeUtils.iter_row (fun field presence_spec ->
                 match presence_spec with
                  | `Present actual_type_field ->
                    (* Ensure that the field we update is in the write row and the types match
                       As an invariant of Table types, it should then also be in the read row *)
                    let write_type = TypeUtils.project_type field table_write in
                    o#check_eq_types actual_type_field write_type (SSpec special);
                  | `Absent -> () (* This is a closed row, ignore Absent *)
                  | `Var _  -> raise_ir_type_error "Found presence polymorphism in inserted row" (SSpec special)
              ) rows_r;


            (* The following should be an invariant of Table types? *)
            ensure (Types.is_closed_row table_needed_r) "Needed row of table type must be closed" (SSpec special);
            TypeUtils.iter_row (fun field presence_spec ->
                 match presence_spec with
                  | `Present needed_type ->
                    (* Ensure that all fields `Present in the needed row are being inserted *)
                    let inserted_type = TypeUtils.project_type field rows_t in
                    o#check_eq_types inserted_type needed_type (SSpec special)
                  | `Absent
                  | `Var _  -> ()
              ) table_needed_r;

            begin match special with
                | InsertRows (_, _) ->
                   InsertRows(source, rows), Types.unit_type, o
                | InsertReturning (_, _, (Constant (Constant.String id) as ret)) ->
                   (* The return value must be encoded as a string literal,
                      denoting a column *)
                   let ret_type = TypeUtils.project_type id table_read in
                   o#check_eq_types Types.int_type ret_type (SSpec special);
                   InsertReturning (source, rows, ret), Types.int_type, o
                | InsertReturning (_, _, _) ->
                   raise_ir_type_error "Return value in InsertReturning was not a string literal" (SSpec special)
                | _ -> assert false (* impossible at this point *)
            end

        | Update ((x, source), where, body) ->
            o#impose_presence_of_effect "wild" Types.unit_type (SSpec special);
            let source, source_t, o = o#value source in
            (* this implicitly checks that source is a table *)
            let table_read = TypeUtils.table_read_type source_t in
            let table_write = TypeUtils.table_write_type source_t in
            let x, o = o#binder x in
            o#check_eq_types (Var.type_of_binder x) table_read (SSpec special);
            (* where part must not have effects *)
            let o, outer_effects = o#set_allowed_effects (Types.make_empty_closed_row ()) in
            let where, o = o#optionu (fun o where ->
                  let where, t, o = o#computation where in
                  o#check_eq_types t Types.bool_type (SSpec special);
                  where, o
                )
               where in
            let body, body_t, o = o#computation body in
            let body_record_row = (TypeUtils.extract_row body_t) in
            ensure (Types.is_closed_row body_record_row) "Open row as result of update" (SSpec special);
            TypeUtils.iter_row (fun field presence_spec ->
                match presence_spec with
                  | `Present actual_type_field ->
                    (* Ensure that the field we update is in the write row and the types match *)
                    let expected_type_field = TypeUtils.project_type field table_write in
                    o#check_eq_types expected_type_field actual_type_field (SSpec special)
                  | `Absent -> () (* This is a closed row, ignore Absent *)
                  | `Var _  -> raise_ir_type_error "Found presence polymorphism in the result of an update" (SSpec special)
              ) body_record_row;
            let o = o#remove_binder x in
            let o, _ = o#set_allowed_effects outer_effects in
              Update ((x, source), where, body), Types.unit_type, o

        | Delete ((x, source), where) ->
            o#impose_presence_of_effect "wild" Types.unit_type (SSpec special);
            let source, source_t, o = o#value source in
            (* this implicitly checks that source is a table *)
            let table_read = TypeUtils.table_read_type source_t in
            let x, o = o#binder x in
            o#check_eq_types (Var.type_of_binder x) table_read (SSpec special);
            (* where part must not have effects *)
            let o, outer_effects = o#set_allowed_effects (Types.make_empty_closed_row ()) in
            let where, o = o#optionu (fun o where ->
                  let where, t, o = o#computation where in
                  o#check_eq_types t Types.bool_type (SSpec special);
                  where, o
                )
               where in
            let o = o#remove_binder x in
            let o, _ = o#set_allowed_effects outer_effects in
              Delete ((x, source), where), Types.unit_type, o

        | CallCC v ->
            let v, t, o = o#value v in
            (* TODO: What is the correct argument type for v, since it expects a continuation? *)
              CallCC v, return_type ~overstep_quantifiers:false t, o
        | Select (l, v) -> (* TODO perform checks specific to this constructor *)
           o#impose_presence_of_effect "wild" Types.unit_type (SSpec special);
           let v, t, o = o#value v in
           Select (l, v), t, o
        | Choice (v, bs) -> (* TODO perform checks specific to this constructor *)
           o#impose_presence_of_effect "wild" Types.unit_type (SSpec special);
           let v, _, o = o#value v in
           let bs, branch_types, o =
             o#name_map (fun o (b, c) ->
                         let b, o = o#binder b in
                         let c, t, o = o#computation c in
                         (b, c), t, o) bs in
           let t = (StringMap.to_alist ->- List.hd ->- snd) branch_types in
           Choice (v, bs), t, o
        | Handle ({ ih_comp; ih_cases; ih_return; ih_depth }) ->
          (* outer effects is R_d in the IR formalization *)
          let outer_effects = Types.flatten_row allowed_effects in

          (* return_t is A_d in the IR formalization *)
          let (return, return_t, return_binder_type, o) =
            let return_binder, return_computation = ih_return in
             (* return_binder_type is A_c in the IR formalization *)
            let return_binder_type = Var.type_of_binder return_binder in
            let (b, o) = o#binder return_binder in
            let (comp, t, o) = o#computation return_computation in
            let o = o#remove_binder return_binder in
          (b, comp), t, return_binder_type, o in


          (* The effects and return type of all resumptions must be the same.
             instead of collecting them while processing the handler branches, we save the once we encounter first here.
             The subsequent cases are then compared against what's stored here *)
          let resumption_effects : Types.row option ref = ref None in
          let resumption_return_type : Types.datatype option ref = ref None in

          let (cases, branch_presence_spec_types, o) =
            o#name_map
              (fun o (x, resume, c) ->
                  let (x, o) = o#binder x in
                  let x_type = Var.type_of_binder x in
                  let (resume, o) = o#binder resume in
                  let resume_type = Var.type_of_binder resume in
                  let (cur_resume_args, cur_resume_effects, cur_resume_ret) = match TypeUtils.concrete_type resume_type with
                    | `Function (a, b, c) -> a, b, c
                    | _ -> raise_ir_type_error "Resumptions has non-function type" (SSpec special) in

                  let presence_spec_funtype = `Function (x_type, Types.make_empty_closed_row (), cur_resume_args) in

                  (match !resumption_effects, !resumption_return_type with
                    | (None, None) ->
                      resumption_effects := Some cur_resume_effects;
                      resumption_return_type := Some  cur_resume_ret
                    | (Some existing_resumption_effects, Some existing_resumption_rettype) ->
                      o#check_eq_types (`Effect existing_resumption_effects) (`Effect cur_resume_effects) (SSpec special);
                      o#check_eq_types existing_resumption_rettype cur_resume_ret (SSpec special)
                    | _ -> assert false);


                  (* ct is A_d in the IR formalization *)
                  let (c, ct, o) = o#computation c in
                  o#check_eq_types return_t ct (SSpec special);
                  let o = o#remove_binder x in
                  let o = o#remove_binder resume in
                  (x, resume, c), presence_spec_funtype, o)
              ih_cases in


          (* We now construct the inner effects from the outer effects and branch_presence_spec_types *)
          let (outer_effects_map, outer_effects_var, outer_effects_dualized) = outer_effects in
          (* For each case branch, the corresponding entry goes directly into the field spec map of the inner effect row *)
          let inner_effects_map_from_branches = StringMap.map (fun x -> `Present x) branch_presence_spec_types in
          (* We now add all entries from the outer effects that were not touched by the handler to the inner effects *)
          let inner_effects_map = StringMap.fold (fun effect outer_presence_spec map ->
              if StringMap.mem effect inner_effects_map_from_branches then
                map
              else
                StringMap.add effect outer_presence_spec map
            )  inner_effects_map_from_branches outer_effects_map in
          let inner_effects = (inner_effects_map, outer_effects_var, outer_effects_dualized) in

        (if not (Types.is_closed_row outer_effects) then
          let outer_effects_contain e = StringMap.mem e outer_effects_map in
          ensure (StringMap.for_all (fun e _ -> outer_effects_contain e) cases) "Outer effects are open but do not mention an effect handled by handler" (SSpec special));

          (* comp_t  is A_c in the IR formalization *)
          let o, _ = o#set_allowed_effects inner_effects in
          let (comp, comp_t, o) = o#computation ih_comp in
          let (depth, o) =
            match ih_depth with
            | Deep params ->
                (* TODO: Find out what these "params" are for *)
                let (o, bindings) =
                  List.fold_left
                    (fun (o, bvs) (b,v) ->
                      let (b, o) = o#binder b in
                      let (v, _, o) = o#value v in
                      let o = o#remove_binder b in
                      (o, (b,v) :: bvs))
                    (o, []) params
                in
                Deep (List.rev bindings), o
            | Shallow -> Shallow, o in
          let o, _ = o#set_allowed_effects outer_effects in

          o#check_eq_types return_binder_type comp_t (SSpec special);

        (match !resumption_effects, !resumption_return_type, depth with
          | Some re, Some rrt, (Deep _) ->
            o#check_eq_types (`Effect re) (`Effect outer_effects) (SSpec special);
            o#check_eq_types return_t rrt (SSpec special)
          | Some re, Some rrt, Shallow ->
            o#check_eq_types (`Effect re) (`Effect inner_effects) (SSpec special);
            o#check_eq_types comp_t rrt (SSpec special)
          | _ -> ());


          Handle { ih_comp = comp; ih_cases = cases; ih_return = return; ih_depth = depth}, return_t, o

        | DoOperation (name, vs, t) -> (* TODO perform checks specific to this constructor *)
          let (vs, vs_t, o) = o#list (fun o -> o#value) vs in
          let arg_type_actual =  make_tuple_type vs_t in

          (* Checks that "name" is Present in the current effect row *)
          let effect_type = fst (TypeUtils.split_row name allowed_effects) in
           (* contrary to normal functions, the argument type is not tuple-ified if there is only a single argument.
              Therefore, can't use return_type and arg_types from TypeUtils here, because these have those assumptions hard-coded *)
          let (arg_type_expected, effects, ret_type_expected) = match TypeUtils.concrete_type effect_type with
            | `Function (at, et, rt) -> (at, et, rt)
            | _ -> raise_ir_type_error "Non-function type associated with effect" (SSpec special) in

          ensure (Types.is_empty_row effects) "Effect case's function type has non-empty effect row" (SSpec special);
          o#check_eq_types arg_type_expected arg_type_actual (SSpec special);
          o#check_eq_types ret_type_expected t (SSpec special);

          (DoOperation (name, vs, t), t, o)

        | Lens _
        | LensDrop _
        | LensSelect _
        | LensGet _
        | LensCheck _
        | LensJoin _
        | LensPut _ -> (* just do type reconstruction *) super#special special
      in
      fun special -> translate_helper_exns special_inner special (SSpec special)


   method! bindings : binding list -> (binding list * 'self_type) =
      fun bs ->
        let bs, o =
          List.fold_left
            (fun (bs, o) b ->
               let (b, o) = o#binding b in
                 (b::bs, o))
            ([], o)
            bs
        in
          List.rev bs, o

    method! computation : computation -> (computation * datatype * 'self_type) =
      fun (bs, tc) ->
        let bs, o = o#bindings bs in
        let tc, t, o = o#tail_computation tc in
        let o = o#remove_bindings bs in
          (bs, tc), t, o


   (* The function parameters (and potentially other recursive functions), as well as the closure binder
      (if it exists), must be added to the environment before calling *)
    method handle_funbinding
             (expected_overall_funtype : datatype)
             (tyvars : Quantifier.t list)
             (parameter_types : datatype list)
             (body : computation)
             (is_recursive : bool)
             (occurrence : ir_snippet)
           : (computation * 'self_type) =

        (* Get all toplevel quantifiers, even if nested as in
           forall a. forall b. t1 -> t2. Additionally, get type with quantifiers stripped away *)
        let _, exp_unquant_t =
          TypeUtils.split_quantified_type expected_overall_funtype in

        ensure
          (TypeUtils.is_function_type exp_unquant_t)
          "Function annotated with non-function type"
          occurrence;

        (* In order to obtain the effects to type-check the body with,
           we take the expected effects and substitute the quantifiers from the type
           annotation with those in the tyvar list *)
        let quantifiers_as_type_args = List.map Types.type_arg_of_quantifier tyvars in
        let exp_t_substed = Instantiate.apply_type expected_overall_funtype quantifiers_as_type_args in
        let exp_effects_substed = TypeUtils.effect_row exp_t_substed in

        (if is_recursive then o#impose_presence_of_effect "wild" Types.unit_type occurrence);
        let o = List.fold_left
              (fun o quant ->
                let var  = Quantifier.to_var  quant in
                let kind = Quantifier.to_kind quant in
                o#add_typevar_to_context var kind) o tyvars in

        (* determine body type, using translated version of expected effects in context *)
        let o, previously_allowed_effects = o#set_allowed_effects exp_effects_substed in
        let body, body_type, o = o#computation body in

        let o = List.fold_left
              (fun o quant ->
                let var = Quantifier.to_var quant in
                o#remove_typevar_to_context var) o tyvars in
        let o, _ = o#set_allowed_effects previously_allowed_effects in


        let is_linear = not (Types.Unl.type_satisfies exp_unquant_t) in
        let actual_ft_unquant =
          Types.make_function_type
            ~linear:is_linear
            parameter_types
            exp_effects_substed
            body_type in
        let actual_overall_funtype = Types.for_all (tyvars, actual_ft_unquant) in

        (* Compare the overall types. Note that the effects are actually unncessary here:
           We already checked them when checking the body. However, removing them
           from the overall types would be confusing *)
        o#check_eq_types expected_overall_funtype actual_overall_funtype occurrence;

        body, o

    method! binding : binding -> (binding * 'self_type) =
      let binding_inner = function
        | (Let (x, (tyvars, tc))) as orig ->
            let lazy_check =
            lazy (
              let o = List.fold_left
                (fun o quant ->
                  let var  = Quantifier.to_var  quant in
                  let kind = Quantifier.to_kind quant in
                  o#add_typevar_to_context var kind) o tyvars in
              let tc, act, o = o#tail_computation tc in
              let o = List.fold_left
                (fun o quant ->
                  let var = Quantifier.to_var quant in
                  o#remove_typevar_to_context var) o tyvars in
              let exp = Var.type_of_binder x in
              let act_foralled = Types.for_all (tyvars, act) in
              o#check_eq_types exp act_foralled (SBind orig);
              tc, o
            ) in
            let (tc, o) = handle_ir_type_error lazy_check (tc, o) (SBind orig) in
            let x, o = o#binder x in
            Let (x, (tyvars, tc)), o

        | Fun (f, (tyvars, xs, body), z, location) as binding ->
           (* It is important that the type annotations of the parameters are
              expressed in terms of the type variables from tyvars (also for rec
              functions) *)
              let lazy_check =
              lazy(
                let (z, o) = o#optionu (fun o -> o#binder) z in
                let (xs, o) =
                  List.fold_right
                    (fun x (xs, o) ->
                      let x, o = o#binder x in
                        (x::xs, o))
                    xs
                    ([], o) in

                let whole_function_expected = Var.type_of_binder f in
                let actual_parameter_types = (List.map Var.type_of_binder xs) in
                let body, o = o#handle_funbinding
                                whole_function_expected
                                tyvars
                                actual_parameter_types
                                body
                                false
                                (SBind binding) in
                let o = o#add_function_closure_binder (Var.var_of_binder f) (tyvars, z) in
                (* Debug.print ("added " ^ string_of_int (Var.var_of_binder f) ^ " to closure env"); *)

                let o = OptionUtils.opt_app o#remove_binder o z in
                let o = List.fold_right (fun b o -> o#remove_binder b) xs o in
                f, tyvars, xs, body, z, location, o
              ) in
              let f, tyvars, xs, body, z, location, o =
               handle_ir_type_error lazy_check (f, tyvars, xs, body, z, location, o) (SBind binding) in
              let f, o = o#binder f in
              let o = o#add_function_closure_binder (Var.var_of_binder f) (tyvars, z) in
              Fun (f, (tyvars, xs, body), z, location), o

        | Rec defs  as binding ->
            (* it's important to traverse the function binders first in
               order to make sure they're in scope for all of the
               function bodies *)
            let defs, o =
              List.fold_right
                (fun (f, (tyvars, xs, body), z, location) (fs, o) ->
                   let o = o#add_function_closure_binder (Var.var_of_binder f) (tyvars, z) in
                   let f, o = o#binder f in
                     ((f, (tyvars, xs, body), z, location)::fs, o))
                defs
                ([], o) in

            let lazy_check =
            lazy (
              let defs, o =
              List.fold_left
                (fun (defs, (o : 'self_type)) ((f, (tyvars, xs, body), z, location)) ->
                   let (z, o) = o#optionu (fun o -> o#binder) z in
                   let xs, o =
                     List.fold_right
                       (fun x (xs, o) ->
                          let (x, o) = o#binder x in
                            (x::xs, o))
                       xs
                       ([], o) in

                  let whole_function_expected = Var.type_of_binder f in
                  let actual_parameter_types = (List.map Var.type_of_binder xs) in
                  let body, o = o#handle_funbinding
                                whole_function_expected
                                tyvars
                                actual_parameter_types
                                body
                                true
                                (SBind binding) in
                  let o = o#add_function_closure_binder (Var.var_of_binder f) (tyvars, z) in
                  (* Debug.print ("added " ^ string_of_int (Var.var_of_binder f) ^ " to closure env"); *)

                  let o = OptionUtils.opt_app o#remove_binder o z in
                  let o = List.fold_right (fun b o -> o#remove_binder b) xs o in
                    (f, (tyvars, xs, body), z, location)::defs, o)
                ([], o)
                defs in
              let defs = List.rev defs in
              defs, o
            ) in
            let defs, o = handle_ir_type_error lazy_check (defs, o) (SBind binding) in
            Rec defs, o


        | Alien (x, name, language) ->
            let x, o = o#binder x in
              Alien (x, name, language), o

        | Module (name, defs) ->
            let defs, o =
              match defs with
                | None -> None, o
                | Some defs ->
                    let defs, o = o#bindings defs
                    in
                      Some defs, o
            in
              Module (name, defs), o
      in
      fun b -> translate_helper_exns binding_inner b (SBind b)


    method! binder : binder -> (binder * 'self_type) =
      fun (var, info) ->
        let tyenv = Env.bind tyenv (var, info_type info) in
          (var, info), {< tyenv=tyenv >}

    method remove_binder : binder -> 'self_type = fun binder ->
      let tyenv = Env.unbind tyenv (Var.var_of_binder binder) in
      {< tyenv=tyenv >}

    method remove_binding : binding -> 'self_type = function
      | Let (x, _) -> o#remove_binder x
      | Fun  fundef ->
        let f = Var.var_of_binder (Ir.binder_of_fun_def fundef) in
        let o = o#remove_function_closure_binder f in
        o#remove_binder (Ir.binder_of_fun_def fundef)
      | Rec fundefs ->
        List.fold_left
                (fun o fundef  ->
                  let binder = Ir.binder_of_fun_def fundef in
                  let f = Var.var_of_binder binder in
                  let o = o#remove_binder binder in
                  o#remove_function_closure_binder f
                   )
                o
                fundefs
      | Alien (binder, _, _) -> o#remove_binder binder
      | Module _ -> o

    method remove_bindings : binding list -> 'self_type =
      List.fold_left (fun o b -> o#remove_binding b) o


    method! program : program -> (program * datatype * 'self_type) = o#computation

    method! get_type_environment : environment = tyenv
  end

  let program tyenv p =
    let lazy_check =
      lazy (let p, _, _ = (checker tyenv)#computation p in p) in
   handle_ir_type_error lazy_check p (SProg p)

  let bindings tyenv b =
    let lazy_check =
      lazy (let b, _ = (checker tyenv)#bindings b in b) in
    handle_ir_type_error lazy_check b (SBinds b)
end<|MERGE_RESOLUTION|>--- conflicted
+++ resolved
@@ -2,16 +2,14 @@
 open Utility
 open Ir
 
-<<<<<<< HEAD
 module TP = TypePrinter.BySetting
-=======
+
 let typecheck
   = Settings.(flag "typecheck_ir"
               |> synopsis "Type check the IR (development)"
               |> convert parse_bool
               |> sync)
 
->>>>>>> 580838b9
 
 (* ERROR HANDLING*)
 let fail_on_ir_type_error
