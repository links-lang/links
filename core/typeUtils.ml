open CommonTypes
open Utility
open Types

(** type destructors *)
exception TypeDestructionError of string

let error t = raise (TypeDestructionError t)


(** remove any top-level meta typevars and aliases from a type
    (perhaps we can use this version of concrete_type everywhere)
*)
let concrete_type t =
  let rec ct rec_names t : datatype =
    match t with
      | Alias (_, t) -> ct rec_names t
      | Meta point ->
          begin
            match Unionfind.find point with
            | Var _ -> t
            | Recursive (var, _kind, t) ->
             if RecIdSet.mem (MuBoundId var) rec_names then
               Meta point
             else
               ct (RecIdSet.add (MuBoundId var) rec_names) t
            | t -> ct rec_names t
          end
      | ForAll (qs, t) ->
          begin
            match ct rec_names t with
              | ForAll (qs', t') ->
                  ForAll (qs @ qs', t')
              | t ->
                  begin
                    match qs with
                      | [] -> t
                      | _ -> ForAll (qs, t)
                  end
          end
<<<<<<< HEAD
      | `Dual s -> dual_type (ct rec_names s)
      | `RecursiveApplication ({ r_unique_name; r_dual; r_args; r_unwind ; _ } as appl) ->
=======
      | Dual s -> dual_type s
      | RecursiveApplication ({ r_unique_name; r_dual; r_args; r_unwind ; _ } as appl) ->
>>>>>>> db2cfa2c
          if (RecIdSet.mem (NominalId r_unique_name) rec_names) then
            RecursiveApplication appl
          else
            let body = r_unwind r_args r_dual in
            ct (RecIdSet.add (NominalId r_unique_name) rec_names) body
      | _ -> t
  in
    ct RecIdSet.empty t

let extract_row t = match concrete_type t with
  | Effect row
  | Record row -> row
  | Variant row -> row
  | t ->
      error
        ("Internal error: attempt to extract a row from a datatype that is not a record or a variant: "
         ^ string_of_datatype t)


let extract_row_parts : Types.t -> Types.row' = function
    | Row parts -> parts
    | t -> error
             ("Internal error: attempt to extract row parts from a datatype that is not a row "
              ^ string_of_datatype t)


let split_row name row =
  let (field_env, row_var, dual) = fst (unwrap_row row) |> extract_row_parts in
  let t =
    if StringMap.mem name field_env then
      match (StringMap.find name field_env) with
        | Present t -> t
        | Absent ->
            error ("Attempt to split row "^string_of_row row ^" on absent field " ^ name)
        | Meta _ ->
            error ("Attempt to split row "^string_of_row row ^" on meta field " ^ name)
        | _ -> raise Types.tag_expectation_mismatch
    else
      error ("Attempt to split row "^string_of_row row ^" on absent field " ^ name)
  in
    t, Row (StringMap.remove name field_env, row_var, dual)

let rec variant_at ?(overstep_quantifiers=true) name t = match (concrete_type t, overstep_quantifiers) with
  | (ForAll (_, t), true) -> variant_at name t
  | (Variant row, _) ->
      let t, _ = split_row name row in t
  | (t, _) ->
      error ("Attempt to deconstruct non-variant type "^string_of_datatype t)

let rec split_variant_type name t = match concrete_type t with
  | ForAll (_, t) -> split_variant_type name t
  | Variant row ->
      let t, row = split_row name row in
        Variant (make_singleton_closed_row (name, Present t)), Variant row
  | t ->
      error ("Attempt to split non-variant type "^string_of_datatype t)

let rec project_type ?(overstep_quantifiers=true) name t = match (concrete_type t, overstep_quantifiers) with
  | (ForAll (_, t), true) -> project_type name t
  | (Record row, _) ->
      let t, _ = split_row name row in
        t
  | (t, _) ->
      error ("Attempt to project non-record type "^string_of_datatype t)

let rec select_type name t = match concrete_type t with
  | ForAll (_, t) -> select_type name t
  | Select row ->
    let t, _ = split_row name row in t
  | t ->
    error ("Attempt to select from non-selection type "^string_of_datatype t)

let rec split_choice_type name t = match concrete_type t with
  | ForAll (_, t) -> split_choice_type name t
  | Choice row ->
      let t, row = split_row name row in
        Choice (make_singleton_closed_row (name, Present t)), Choice row
  | t ->
      error ("Attempt to split non-choice type "^string_of_datatype t)

let rec choice_at name t = match concrete_type t with
  | ForAll (_, t) -> choice_at name t
  | Choice row ->
      let t, _ = split_row name row in t
  | t ->
      error ("Attempt to deconstruct non-choice type "^string_of_datatype t)


(*
  This returns the type obtained by removing a set of
  fields from a record.
*)
let rec erase_type ?(overstep_quantifiers=true) names t =
  match (concrete_type t, overstep_quantifiers) with
  | (ForAll (_, t), true) -> erase_type names t
  | (Record row, _) ->
    let closed = is_closed_row row in
      let (field_env, row_var, duality) = fst (unwrap_row row) |> extract_row_parts in
      let field_env =
        StringSet.fold
          (fun name field_env ->
            match StringMap.lookup name field_env with
            | Some (Present _) ->
              if closed then
                StringMap.remove name field_env
              else
                StringMap.add name Absent field_env
            | Some Absent ->
              error ("Attempt to remove absent field "^name^" from row "^string_of_row row)
            | Some (Meta _) ->
              error ("Attempt to remove meta field "^name^" from row "^string_of_row row)
            | Some _ ->
              raise Types.tag_expectation_mismatch
            | None ->
              error ("Attempt to remove absent field "^name^" from row "^string_of_row row))
          names
          field_env
      in
        Record (Row (field_env, row_var, duality))
  | (t, _) -> error ("Attempt to erase field from non-record type "^string_of_datatype t)

let rec return_type ?(overstep_quantifiers=true) t = match (concrete_type t, overstep_quantifiers)  with
  | (ForAll (_, t), true) -> return_type t
  | (Function (_, _, t), _) -> t
  | (Lolli (_, _, t), _) -> t
  | (t, _) ->
      error ("Attempt to take return type of non-function: " ^ string_of_datatype t)

let rec arg_types ?(overstep_quantifiers=true) t = match (concrete_type t, overstep_quantifiers) with
  | (ForAll (_, t), true) -> arg_types t
  | (Function (Record row, _, _), _) ->
      extract_tuple row
  | (Lolli (Record row, _, _), _) ->
     extract_tuple row
(*   | Function (t', _, _) when is_thunk_type t' -> [Types.unit_type] (\* THIS IS A HACK. TODO: Trace down cause of bug. At some point during the compilation process the formal parameter to (() {Op: a -> b} -> c) -> d gets unwrapped yielding a function type composed internally as *)
(*  Function ((Function (), {Op: a -> b}, c) *)
(*            , <empty effects>, d) *)
(*   which is wrong; the formal parameter should be wrapped inside a Record. *)
(* *\) (\*error ("arg_types: " ^ (string_of_datatype t') ^ ", ret: " ^ string_of_datatype t'')*\) *)
  | (t, _) ->
     error ("Attempt to take arg types of non-function: " ^ string_of_datatype t)

let rec effect_row ?(overstep_quantifiers=true) t = match (concrete_type t, overstep_quantifiers)  with
  | (ForAll (_, t), true) -> effect_row t
  | (Function (_, effects, _), _) -> effects
  | (Lolli (_, effects, _), _) -> effects
  | (t, _) ->
      error ("Attempt to take effects of non-function: " ^ string_of_datatype t)


let iter_row (iter_func : string -> field_spec -> unit) row  =
  let (field_spec_map, _, _) = fst (unwrap_row row) |> extract_row_parts in
  Utility.StringMap.iter iter_func field_spec_map

let is_function_type t = match concrete_type t with
  | Lolli (_, _, _)
  | Function (_, _, _) -> true
  | _ -> false

let is_thunk_type t =
  is_function_type t && arg_types t = []

let is_builtin_effect = function
  | "wild" | "hear" -> true
  | _ -> false

let rec element_type ?(overstep_quantifiers=true) t = match (concrete_type t, overstep_quantifiers) with
  | (ForAll (_, t), true) -> element_type t
  | Application (l, [(_pk, t)]), _
      when Types.Abstype.equal l Types.list -> t
  | (t, _) ->
      error ("Attempt to take element type of non-list: " ^ string_of_datatype t)

let rec table_read_type t = match concrete_type t with
  | ForAll (_, t) -> table_read_type t
  | Table (r, _, _) -> r
  | t ->
      error ("Attempt to take read type of non-table: " ^ string_of_datatype t)

let rec table_write_type t = match concrete_type t with
  | ForAll (_, t) -> table_write_type t
  | Table (_, w, _) -> w
  | t ->
      error ("Attempt to take write type of non-table: " ^ string_of_datatype t)

let rec table_needed_type t = match concrete_type t with
  | ForAll (_, t) -> table_needed_type t
  | Table (_, _, n) -> n
  | t ->
      error ("Attempt to take needed type of non-table: " ^ string_of_datatype t)

let inject_type name t =
  Variant (make_singleton_open_row (name, Present t) (lin_any, res_any))

let abs_type _ = assert false
let app_type _ _ = assert false

let quantifiers t = match concrete_type t with
  | ForAll (qs, _) -> qs
  | _ -> []


(* Given a type, return its list of toplevel quantifiers and the remaining non-quantified type.
   This merges adjacent ForAlls *)
let split_quantified_type qt = match concrete_type qt with
  | ForAll (qs, t) -> (qs, t)
  | t -> ([], t)

let record_without t names =
  match concrete_type t with
    | Record (Row (fields, row_var, dual) as row) ->
        if is_closed_row row then
          let fieldm = StringSet.fold (fun name fields -> StringMap.remove name fields) names fields in
          Record (Row (fieldm, row_var, dual))
        else
          let fieldm =
            StringMap.mapi
              (fun name f ->
                if StringSet.mem name names then
                  Absent
                else
                  f)
              fields in
          Record (Row (fieldm, row_var, dual))
    | _ -> assert false



let rec primary_kind_of_type t =
  match concrete_type t with
  | Not_typed ->
     failwith "Not_typed has no kind"
  | Var (_, kind, _) ->
     Kind.primary_kind kind
  | Recursive _ ->
     failwith "Top-level Recursive should have been removed by concrete_type call"
  | Meta p ->
     primary_kind_of_type (Unionfind.find p)
  | Alias (_, d) ->
     primary_kind_of_type d
  | Primitive _
  | Function _
  | Lolli _
  | Record _
  | Variant _
  | Table _
  | ForAll _
  | Application _
  | RecursiveApplication _
  | Input _
  | Output _
  | Select _
  | Choice _
  | Dual _
  | Lens _
  | End ->
     pk_type
  | Present _
  | Absent ->
     pk_presence
  | Closed
  | Effect _
  | Row _ ->
     pk_row



(** Infer the primary kind of a data type and check the
   well-formedness of the type (up to its primary kind) in the
   process. *)
let check_type_wellformedness primary_kind t : unit =
  let check_kind expected actual =
    if actual = expected then
      actual
    else
      failwith "Kind mismatch" in

  let rec datatype rec_env t =
    check_kind
      pk_type
      (typ rec_env t)
  and row rec_env r =
    check_kind
      pk_row
      (typ rec_env r)
  and field_spec rec_env fs =
    check_kind
      pk_presence
      (typ rec_env fs)

  and meta rec_env p =
    match Unionfind.find p with
    | Var (_, kind, _) -> Kind.primary_kind kind
    | Recursive (var, var_kind, body) ->
       let pk =
         if IntMap.mem var rec_env then
           IntMap.find var rec_env
         else
           let rec_env' = IntMap.add var (Kind.primary_kind var_kind) rec_env in
           typ rec_env' body in
       if pk = pk_presence then
         (* recursive types of kind presence are not allowed right now *)
         failwith "Kind mistmatch (recursive presence)"
       else
         pk
    | Closed -> pk_row
    | body -> typ rec_env body

  and compare_kinds _rec_env k (pk, _t) =
    (* ignore (check_kind (Kind.primary_kind k) (typ rec_env t)) *)
    ignore (check_kind (Kind.primary_kind k) pk)
  and typ rec_env =
    let idatatype t = ignore (datatype rec_env t) in
    let irow r = ignore (row rec_env r) in
    let ifield_spec fs = ignore (field_spec rec_env fs) in

    function
    (* Unspecified kind *)
    | Not_typed ->
       (* Not_typed has no kind *)
       raise tag_expectation_mismatch
    | (Var _ | Recursive _ | Closed) ->
       (* freestanding Var / Recursive / Closed not implemented yet (must be inside Meta) *)
       raise tag_expectation_mismatch
    | Alias ((_name, qs, ts), d) ->
       List.iter2 (compare_kinds rec_env) qs ts;
       typ rec_env d
    | Application (abs_type, args) ->
       List.iter2 (compare_kinds rec_env) (Types.Abstype.arity abs_type) args;
       pk_type
    | RecursiveApplication app ->
       List.iter2 (compare_kinds rec_env) app.r_quantifiers app.r_args;
       pk_type
    | Meta p ->
       meta rec_env p
    (* Type *)
    | Primitive _  -> pk_type
    | Function (f, m, t)
    | Lolli (f, m, t) ->
       idatatype f; irow m; idatatype t;
       pk_type
    | Record row
    | Variant row ->
       irow row;
       pk_type
    | Table (f, d, r) ->
       idatatype f; idatatype d; idatatype r;
       pk_type
    | Lens _s ->
       (* todo *)
       assert false
    | ForAll (_qs, t) ->
       idatatype t;
       pk_type
    (* Effect *)
    | Effect row ->
       irow row;
       pk_row
    (* Presence *)
    | Present t ->
       idatatype t;
       pk_presence
    | Absent -> pk_presence
    (* Row *)
    | Row (field_spec_map, row_var, _dual) ->
       let handle_fs _label f = ifield_spec f in
       StringMap.iter handle_fs field_spec_map;
       meta rec_env row_var
    (* Session *)
    | Input (t, s)
    | Output (t, s) ->
       idatatype t; idatatype s;
       pk_type
    | Select fields
    | Choice fields ->
       irow fields;
       pk_type
    | Dual s -> typ rec_env s
    | End -> pk_type in
  let open PrimaryKind in
  match primary_kind with
  | Some Type -> ignore (datatype IntMap.empty t)
  | Some Row ->  ignore (row IntMap.empty t)
  | Some Presence ->  ignore (field_spec IntMap.empty t)
  | None -> ignore (typ IntMap.empty t)

let row_present_types t =
  extract_row t
   |> extract_row_parts
   |> fst3
   |> StringMap.filter_map
      (fun _ v ->
        match v with
          | Present t -> Some t
          | _ -> None)<|MERGE_RESOLUTION|>--- conflicted
+++ resolved
@@ -38,13 +38,8 @@
                       | _ -> ForAll (qs, t)
                   end
           end
-<<<<<<< HEAD
-      | `Dual s -> dual_type (ct rec_names s)
-      | `RecursiveApplication ({ r_unique_name; r_dual; r_args; r_unwind ; _ } as appl) ->
-=======
-      | Dual s -> dual_type s
+      | Dual s -> dual_type (ct rec_names s)
       | RecursiveApplication ({ r_unique_name; r_dual; r_args; r_unwind ; _ } as appl) ->
->>>>>>> db2cfa2c
           if (RecIdSet.mem (NominalId r_unique_name) rec_names) then
             RecursiveApplication appl
           else
