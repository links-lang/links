--- conflicted
+++ resolved
@@ -162,11 +162,7 @@
 
 
   let get_or_make_client_id cgi_args =
-<<<<<<< HEAD
-    if (Utility.is_ajax_call cgi_args) then
-=======
     if (RequestData.is_ajax_call cgi_args) then
->>>>>>> 1ea9780c
       get_client_id_or_die cgi_args
     else
       ClientID.create ()
