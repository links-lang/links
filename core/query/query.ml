open Utility
open CommonTypes
open Var

exception DbEvaluationError of string

let internal_error message =
  Errors.internal_error ~filename:"query/query.ml" ~message

let runtime_type_error error =
  internal_error
    ("Runtime type error: " ^ error ^ ".\n" ^
     "This should not happen if the type system / checker is correct. " ^
     "Please file a bug report.")

let query_error fmt =
  let error msg = raise (DbEvaluationError msg) in
    Printf.kprintf error fmt

let use_keys_in_shredding
  = Settings.(flag ~default:true "use_keys_in_shredding"
              |> synopsis "Use keys in query shredding"
              |> convert parse_bool
              |> sync)

module Lang =
struct

  type base_type = | Bool | Char | Float | Int | String

  type tag = int
      [@@deriving show]

  type t =
      | For       of tag option * (Var.var * t) list * t list * t
      | If        of t * t * t
      | Table     of Value.table
      | Database  of (Value.database * string)
      | Singleton of t
      | Concat    of t list
      | Record    of t StringMap.t
      | Project   of t * string
      | Erase     of t * StringSet.t
      | Variant   of string * t
      | XML       of Value.xmlitem
      | Apply     of t * t list
      | Closure   of (Ir.var list * Ir.computation) * env
      | Case      of t * (binder * t) StringMap.t * (binder * t) option
      | Primitive of string
      | Var       of Var.var * Types.datatype StringMap.t
      | Constant  of Constant.t
  and env = { venv: Value.env; qenv: t Env.Int.t; policy: QueryPolicy.t }
      [@@deriving show]

  let nil = Concat []

  module S =
  struct
    (** [pt]: A printable version of [t] *)
    type pt =
      | For       of (Var.var * pt) list * pt list * pt
      | If        of pt * pt * pt
      | Table     of Value.table
      | Singleton of pt
      | Concat    of pt list
      | Record    of pt StringMap.t
      | Project   of pt * string
      | Erase     of pt * StringSet.t
      | Variant   of string * pt
      | XML       of Value.xmlitem
      | Apply     of pt * pt list
      | Lam       of Ir.var list * Ir.computation
      | Case      of pt * (binder * pt) StringMap.t * (binder * pt) option
      | Primitive of string
      | Var       of (Var.var * Types.datatype StringMap.t)
      | Constant  of Constant.t
        [@@deriving show]
  end

  let rec pt_of_t : t -> S.pt = fun v ->
    let bt = pt_of_t in
      match (v : t) with
        | For (_, gs, os, b) ->
            S.For (List.map (fun (x, source) -> (x, bt source)) gs,
                  List.map bt os,
                  bt b)
        | If (c, t, e) -> S.If (bt c, bt t, bt e)
        | Table t -> S.Table t
        | Singleton v -> S.Singleton (bt v)
        | Concat vs -> S.Concat (List.map bt vs)
        | Record fields -> S.Record (StringMap.map bt fields)
        | Variant (name, v) -> S.Variant (name, bt v)
        | XML xmlitem -> S.XML xmlitem
        | Project (v, name) -> S.Project (bt v, name)
        | Erase (v, names) -> S.Erase (bt v, names)
        | Apply (u, vs) -> S.Apply (bt u, List.map bt vs)
        | Case (u, cl, d) -> S.Case (bt u, StringMap.map (fun (x,y) -> (x, bt y)) cl, opt_app (fun (x,y) -> Some (x, bt y)) None d)
        | Closure ((xs, e), _) -> S.Lam (xs, e)
        | Primitive f -> S.Primitive f
        | Var (v, t) -> S.Var (v, t)
        | Constant c -> S.Constant c
        | Database _ -> assert false

  let string_of_t = S.show_pt -<- pt_of_t

  let rec tail_of_t : t -> t = fun v ->
    let tt = tail_of_t in
      match v with
        | For (_, _gs, _os, Singleton (Record fields)) -> Record fields
        | For (_tag, _gs, _os, If (_, t, Concat [])) -> tt (For (_tag, _gs, _os, t))
        | _ -> (* Debug.print ("v: "^string_of_t v); *) assert false

  (** Return the type associated with an expression *)
  (* Inferring the type of an expression is straightforward because all
     variables are annotated with their types. *)
  let rec type_of_expression : t -> Types.datatype = fun v ->
    let te = type_of_expression in
    let record fields : Types.datatype =
      Types.make_record_type (StringMap.map te fields)
    in
      match v with
        | Concat [] -> Types.make_list_type(Types.unit_type)
        | Concat (v::_) -> te v
        | For (_, _, _os, body) -> te body
        | Singleton t -> Types.make_list_type (te t)
        | Record fields -> record fields
        | If (_, t, _) -> te t
        | Table (_, _, _, row) -> `Record row
        | Constant (Constant.Bool   _) -> Types.bool_type
        | Constant (Constant.Int    _) -> Types.int_type
        | Constant (Constant.Char   _) -> Types.char_type
        | Constant (Constant.Float  _) -> Types.float_type
        | Constant (Constant.String _) -> Types.string_type
        | Project (Var (_, field_types), name) -> StringMap.find name field_types
        | Apply (Primitive "Empty", _) -> Types.bool_type (* HACK *)
		| Apply (Primitive f, _) -> TypeUtils.return_type (Env.String.lookup Lib.type_env f)
        | e -> Debug.print("Can't deduce type for: " ^ show e); assert false

  let default_of_base_type =
    function
      | Primitive.Bool   -> Constant (Constant.Bool false)
      | Primitive.Int    -> Constant (Constant.Int 42)
      | Primitive.Char   -> Constant (Constant.Char '?')
      | Primitive.Float  -> Constant (Constant.Float 0.0)
      | Primitive.String -> Constant (Constant.String "")
      | _                -> assert false

  let rec value_of_expression = fun v ->
    let ve = value_of_expression in
    let value_of_singleton = fun s ->
      match s with
        | Singleton v -> ve v
        | _ -> assert false
    in
      match v with
        | Constant (Constant.Bool   b) -> `Bool b
        | Constant (Constant.Int    i) -> `Int i
        | Constant (Constant.Char   c) -> `Char c
        | Constant (Constant.Float  f) -> `Float f
        | Constant (Constant.String s) -> Value.box_string s
        | Table t -> `Table t
        | Concat vs -> `List (List.map value_of_singleton vs)
        | Variant (name, v) -> `Variant (name, ve v)
        | XML xmlitem -> `XML xmlitem
        | Record fields ->
            `Record (List.rev (StringMap.fold (fun name v fields ->
                                                 (name, ve v)::fields)
                                 fields []))
        | _ -> assert false

  let rec freshen_for_bindings : Var.var Env.Int.t -> t -> t =
    fun env v ->
      let ffb = freshen_for_bindings env in
        match v with
        | For (tag, gs, os, b) ->
          let gs', env' =
            List.fold_left
              (fun (gs', env') (x, source) ->
                let y = Var.fresh_raw_var () in
                  ((y, ffb source)::gs', Env.Int.bind env' (x, y)))
              ([], env)
              gs
          in
            For (tag, List.rev gs', List.map (freshen_for_bindings env') os, freshen_for_bindings env' b)
        | If (c, t, e) -> If (ffb c, ffb t, ffb e)
        | Table _ as t -> t
        | Singleton v -> Singleton (ffb v)
        | Database db -> Database db
        | Concat vs -> Concat (List.map ffb vs)
        | Record fields -> Record (StringMap.map ffb fields)
        | Variant (name, v) -> Variant (name, ffb v)
        | XML xmlitem -> XML xmlitem
        | Project (v, name) -> Project (ffb v, name)
        | Erase (v, names) -> Erase (ffb v, names)
        | Apply (u, vs) -> Apply (ffb u, List.map ffb vs)
        | Closure _ as c ->
          (* we don't attempt to freshen closure bindings *)
          c
        | Case (u, cl, d) -> Case (ffb u, StringMap.map (fun (x,y) -> (x, ffb y)) cl, opt_app (fun (x,y) -> Some (x, ffb y)) None d)
        | Primitive f -> Primitive f
        | Var (x, ts) as v ->
          begin
            match Env.Int.find env x with
            | None -> v (* Var (x, ts) *)
            | Some y -> Var (y, ts)
          end
        | Constant c -> Constant c

  let table_field_types (_, _, _, (fields, _, _)) =
    StringMap.map (function
                    | `Present t -> t
                    | _ -> assert false) fields

  let unbox_xml =
    function
      | XML xmlitem -> xmlitem
      | _ -> raise (runtime_type_error "failed to unbox XML")

  let unbox_pair =
    function
      | Record fields ->
          let x = StringMap.find "1" fields in
          let y = StringMap.find "2" fields in
            x, y
      | _ -> raise (runtime_type_error "failed to unbox pair")

  let rec unbox_list =
    function
      | Concat vs -> concat_map unbox_list vs
      | Singleton v -> [v]
      | _ -> raise (runtime_type_error "failed to unbox list")

  let unbox_string =
    function
      | Constant (Constant.String s) -> s
      | (Concat _ | Singleton _) as v ->
          implode
            (List.map
               (function
                  | Constant (Constant.Char c) -> c
                  | _ -> raise (runtime_type_error "failed to unbox string"))
               (unbox_list v))
      | _ -> raise (runtime_type_error "failed to unbox string")

  let rec field_types_of_list =
    function
      | Concat (v::_) -> field_types_of_list v
      | Singleton (Record fields) -> StringMap.map type_of_expression fields
      | Table table -> table_field_types table
      | _ -> assert false

  (* takes a normal form expression and returns true iff it has list type *)
  let is_list =
    function
      | For _
      | Table _
      | Singleton _
      | Concat _
      | If (_, _, Concat []) -> true
      | _ -> false


  (* simple optimisations *)
  let reduce_and (a, b) =
    match a, b with
      | Constant (Constant.Bool true), x
      | x, Constant (Constant.Bool true)
      | (Constant (Constant.Bool false) as x), _
      | _, (Constant (Constant.Bool false) as x) -> x
      | _ -> Apply  (Primitive "&&", [a; b])

  let reduce_or (a, b) =
    match a, b with
      | (Constant (Constant.Bool true) as x), _
      | _, (Constant (Constant.Bool true) as x)
      | Constant (Constant.Bool false), x
      | x, Constant (Constant.Bool false) -> x
      | _ -> Apply  (Primitive "||", [a; b])

  let reduce_not a =
    match a with
      | Constant (Constant.Bool false) -> Constant (Constant.Bool true)
      | Constant (Constant.Bool true)  -> Constant (Constant.Bool false)
      | _                       -> Apply  (Primitive "not", [a])

  let rec reduce_eq (a, b) =
    let bool x = Constant (Constant.Bool x) in
    let eq_constant =
      function
        | (Constant.Bool a  , Constant.Bool b)   -> bool (a = b)
        | (Constant.Int a   , Constant.Int b)    -> bool (a = b)
        | (Constant.Float a , Constant.Float b)  -> bool (a = b)
        | (Constant.Char a  , Constant.Char b)   -> bool (a = b)
        | (Constant.String a, Constant.String b) -> bool (a = b)
        | (a, b)                 -> Apply (Primitive "==", [Constant a; Constant b])
    in
      match a, b with
        | (Constant a, Constant b) -> eq_constant (a, b)
        | (Variant (s1, a), Variant (s2, b)) ->
          if s1 <> s2 then
            Constant (Constant.Bool false)
          else
            reduce_eq (a, b)
        | (Record lfields, Record rfields) ->
          List.fold_right2
            (fun (_, v1) (_, v2) e ->
              reduce_and (reduce_eq (v1, v2), e))
            (StringMap.to_alist lfields)
            (StringMap.to_alist rfields)
            (Constant (Constant.Bool true))
        | (a, b) -> Apply (Primitive "==", [a; b])

  let reduce_concat vs =
    let vs =
      concat_map
        (function
          | Concat vs -> vs
          | v -> [v])
        vs
    in
      match vs with
        | [v] -> v
        | vs -> Concat vs

  let rec reduce_where_then (c, t) =
    match t with
      (* optimisation *)
      | Constant (Constant.Bool true) -> t
      | Constant (Constant.Bool false) -> Concat []

      | Concat vs ->
        reduce_concat (List.map (fun v -> reduce_where_then (c, v)) vs)
      | For (_, gs, os, body) ->
        For (None, gs, os, reduce_where_then (c, body))
      | If (c', t', Concat []) ->
        reduce_where_then (reduce_and (c, c'), t')
      | _ ->
        If (c, t, Concat [])

  let reduce_for_body (gs, os, body) =
    match body with
      | For (_, gs', os', body') -> For (None, gs @ gs', os @ os', body')
      | _                         -> For (None, gs, os, body)

  let rec reduce_for_source : t * (t -> t) -> t =
    fun (source, body) ->
      let rs = fun source -> reduce_for_source (source, body) in
        match source with
          | Singleton v -> body v
          | Concat vs ->
            reduce_concat (List.map rs vs)
          | If (c, t, Concat []) ->
            reduce_for_source
              (t, fun v -> reduce_where_then (c, body v))
          | For (_, gs, os, v) ->
            (* NOTE:

               We are relying on peculiarities of the way we manage
               the environment in order to avoid having to
               augment it with the generator bindings here.

               In particular, we rely on the fact that if a variable
               is not found on a lookup then we return the eta
               expansion of that variable rather than complaining that
               it isn't bound in the environment.

            *)
            reduce_for_body (gs, os, rs v)
          | Table table ->
            let field_types = table_field_types table in
            (* we need to generate a fresh variable in order to
               correctly handle self joins *)
            let x = Var.fresh_raw_var () in
              (* Debug.print ("fresh variable: " ^ string_of_int x); *)
              reduce_for_body ([(x, source)], [], body (Var (x, field_types)))
          | v -> query_error "Bad source in for comprehension: %s" (string_of_t v)

  let rec reduce_if_body (c, t, e) =
    match t with
      | Record then_fields ->
        begin match e with
          | Record else_fields ->
            assert (StringMap.equal (fun _ _ -> true) then_fields else_fields);
            Record
              (StringMap.fold
                 (fun name t fields ->
                   let e = StringMap.find name else_fields in
                     StringMap.add name (reduce_if_body (c, t, e)) fields)
                 then_fields
                 StringMap.empty)
          (* NOTE: this relies on any record variables having
             been eta-expanded by this point *)
          | _ -> query_error "Mismatched fields"
        end
      | _ ->
        begin
          match t, e with
            | Constant (Constant.Bool true), _ ->
              reduce_or (c, e)
            | _, Constant (Constant.Bool false) ->
              reduce_and (c, t)
            | _ ->
              If (c, t, e)
        end

  let reduce_if_condition (c, t, e) =
    match c with
      | Constant (Constant.Bool true) -> t
      | Constant (Constant.Bool false) -> e
      | If (c', t', _) ->
        reduce_if_body
          (reduce_or (reduce_and (c', t'),
                      reduce_and (reduce_not c', t')),
           t,
           e)
      | _ ->
        if is_list t then
          if e = nil then
            reduce_where_then (c, t)
          else
            reduce_concat [reduce_where_then (c, t);
                           reduce_where_then (reduce_not c, e)]
        else
          reduce_if_body (c, t, e)
end

module Q = Lang

let _show_env = Q.show_env (* Generated by ppx_deriving show *)

(** Returns which database was used if any.

   Currently this assumes that at most one database is used.
*)
let used_database v : Value.database option =
  let rec generators =
    function
      | [] -> None
      | (_x, source)::gs ->
          begin
            match used source with
              | None -> generators gs
              | Some db -> Some db
          end
  and used =
    function
      | Q.For (_, gs, _, _body) -> generators gs
      | Q.Table ((db, _), _, _, _) -> Some db
      | _ -> None in
  let rec comprehensions =
    function
      | [] -> None
      | v::vs ->
          begin
            match used v with
              | None -> comprehensions vs
              | Some db -> Some db
          end
  in
    match v with
      | Q.Concat vs -> comprehensions vs
      | v -> used v

<<<<<<< HEAD
let string_of_t = Q.string_of_t
=======
module S =
struct

  (** [pt]: A printable version of [t] *)
  type pt =
    | For       of (Var.var * pt) list * pt list * pt
    | If        of pt * pt * pt
    | Table     of Value.table
    | Singleton of pt
    | Concat    of pt list
    | Record    of pt StringMap.t
    | Project   of pt * string
    | Erase     of pt * StringSet.t
    | Variant   of string * pt
    | XML       of Value.xmlitem
    | Apply     of string * pt list
    | Lam       of Ir.var list * Ir.computation
    | Primitive of string
    | Var       of (Var.var * Types.datatype StringMap.t)
    | Constant  of Constant.t
      [@@deriving show]

  let rec pt_of_t : Q.t -> pt = fun v ->
    let bt = pt_of_t in
      match (v : Q.t) with
        | Q.For (_, gs, os, b) ->
            For (List.map (fun (x, source) -> (x, bt source)) gs,
                  List.map bt os,
                  bt b)
        | Q.If (c, t, e) -> If (bt c, bt t, bt e)
        | Q.Table t -> Table t
        | Q.Singleton v -> Singleton (bt v)
        | Q.Concat vs -> Concat (List.map bt vs)
        | Q.Record fields -> Record (StringMap.map bt fields)
        | Q.Variant (name, v) -> Variant (name, bt v)
        | Q.XML xmlitem -> XML xmlitem
        | Q.Project (v, name) -> Project (bt v, name)
        | Q.Erase (v, names) -> Erase (bt v, names)
        | Q.Apply (f, vs) -> Apply (f, List.map bt vs)
        | Q.Closure ((xs, e), _) -> Lam (xs, e)
        | Q.Primitive f -> Primitive f
        | Q.Var (v, t) -> Var (v, t)
        | Q.Constant c -> Constant c
        | Q.Database _ -> assert false

  let t = show_pt -<- pt_of_t
end

let string_of_t = S.t

let rec tail_of_t : Q.t -> Q.t = fun v ->
  let tt = tail_of_t in
  let open Q in
    match v with
      | For (_, _gs, _os, Singleton (Record fields)) -> Record fields
      | For (_tag, _gs, _os, If (_, t, Concat [])) -> tt (For (_tag, _gs, _os, t))
      | _ -> (* Debug.print ("v: "^string_of_t v); *) assert false

(** Return the type associated with an expression *)
(* Inferring the type of an expression is straightforward because all
   variables are annotated with their types. *)
let rec type_of_expression : Q.t -> Types.datatype = fun v ->
  let te = type_of_expression in
  let record fields : Types.datatype =
    Types.make_record_type (StringMap.map te fields)
  in
    let open Q in
    match v with
      | Concat [] -> Types.make_list_type(Types.unit_type)
      | Concat (v::_) -> te v
      | For (_, _, _os, body) -> te body
      | Singleton t -> Types.make_list_type (te t)
      | Record fields -> record fields
      | If (_, t, _) -> te t
      | Table (_, _, _, row) -> `Record row
      | Constant (Constant.Bool   _) -> Types.bool_type
      | Constant (Constant.Int    _) -> Types.int_type
      | Constant (Constant.Char   _) -> Types.char_type
      | Constant (Constant.Float  _) -> Types.float_type
      | Constant (Constant.String _) -> Types.string_type
      | Project (Var (_, field_types), name) -> StringMap.find name field_types
      | Apply ("Empty", _) -> Types.bool_type (* HACK *)
      | Apply (f, _) -> TypeUtils.return_type (Env.String.find f Lib.type_env)
      | e -> Debug.print("Can't deduce type for: " ^ show e); assert false

let default_of_base_type =
  function
    | Primitive.Bool   -> Q.Constant (Constant.Bool false)
    | Primitive.Int    -> Q.Constant (Constant.Int 42)
    | Primitive.Char   -> Q.Constant (Constant.Char '?')
    | Primitive.Float  -> Q.Constant (Constant.Float 0.0)
    | Primitive.String -> Q.Constant (Constant.String "")
    | _                -> assert false

let rec value_of_expression = fun v ->
  let ve = value_of_expression in
  let value_of_singleton = fun s ->
    match s with
      | Q.Singleton v -> ve v
      | _ -> assert false
  in
    let open Q in
    match v with
      | Constant (Constant.Bool   b) -> `Bool b
      | Constant (Constant.Int    i) -> `Int i
      | Constant (Constant.Char   c) -> `Char c
      | Constant (Constant.Float  f) -> `Float f
      | Constant (Constant.String s) -> Value.box_string s
      | Table t -> `Table t
      | Concat vs -> `List (List.map value_of_singleton vs)
      | Variant (name, v) -> `Variant (name, ve v)
      | XML xmlitem -> `XML xmlitem
      | Record fields ->
          `Record (List.rev (StringMap.fold (fun name v fields ->
                                               (name, ve v)::fields)
                               fields []))
      | _ -> assert false

let rec freshen_for_bindings : Var.var Env.Int.t -> Q.t -> Q.t =
  fun env v ->
    let ffb = freshen_for_bindings env in
      let open Q in
      match v with
      | For (tag, gs, os, b) ->
        let gs', env' =
          List.fold_left
            (fun (gs', env') (x, source) ->
              let y = Var.fresh_raw_var () in
                ((y, ffb source)::gs', Env.Int.bind x y env'))
            ([], env)
            gs
        in
          For (tag, List.rev gs', List.map (freshen_for_bindings env') os, freshen_for_bindings env' b)
      | If (c, t, e) -> If (ffb c, ffb t, ffb e)
      | Table t -> Table t
      | Singleton v -> Singleton (ffb v)
      | Database db -> Database db
      | Concat vs -> Concat (List.map ffb vs)
      | Record fields -> Record (StringMap.map ffb fields)
      | Variant (name, v) -> Variant (name, ffb v)
      | XML xmlitem -> XML xmlitem
      | Project (v, name) -> Project (ffb v, name)
      | Erase (v, names) -> Erase (ffb v, names)
      | Apply (f, vs) -> Apply (f, List.map ffb vs)
      | Closure (a, c) ->
        (* we don't attempt to freshen closure bindings *)
        Closure (a, c)
      | Primitive f -> Primitive f
      | Var (x, ts) ->
        begin
          match Env.Int.find_opt x env with
          | None -> Var (x, ts)
          | Some y -> Var (y, ts)
        end
      | Constant c -> Constant c
>>>>>>> f9ef03bb

let labels_of_field_types field_types =
  StringMap.fold
    (fun name _ labels' ->
      StringSet.add name labels')
    field_types
    StringSet.empty

let record_field_types (t : Types.datatype) : Types.datatype StringMap.t =
  let (field_spec_map, _, _) = TypeUtils.extract_row t in
  StringMap.map (function
                  | `Present t -> t
                  | _ -> assert false) field_spec_map

module Eval =
struct
  let env_of_value_env policy value_env =
    let open Lang in
    { venv = value_env; qenv = Env.Int.empty; policy }

  let empty_env policy =
    let open Lang in
    { venv = Value.Env.empty; qenv = Env.Int.empty; policy }

  let (++) e1 e2 =
    let open Lang in
    if (e1.policy <> e2.policy) then
      raise (internal_error "Trying to append environments with different query policies")
    else
      let venv = Value.Env.shadow e1.venv ~by:e2.venv in
      let qenv = Env.Int.extend e1.qenv e2.qenv in
      { policy = e1.policy; venv; qenv }

  let lookup_fun env (f, fvs) =
    let open Q in
    match Tables.lookup Tables.fun_defs f with
    | Some (finfo, (xs, body), z, location) ->
      Some
      begin
        match Var.name_of_binder (f, finfo) with
        | "concatMap" ->
          Q.Primitive "ConcatMap"
        | "map" ->
          Q.Primitive "Map"
        | "empty" ->
          Q.Primitive "Empty"
        | "sortByBase" ->
          Q.Primitive "SortBy"
        | _ ->
          begin
            match location with
            | Location.Server | Location.Unknown ->
                let env' =
                  match z, fvs with
                  | None, None       -> Value.Env.empty
                  | Some z, Some fvs -> Value.Env.bind z (fvs, Scope.Local) Value.Env.empty
                  | _, _ -> assert false in
                Closure ((xs, body), env_of_value_env env.policy env')
            | Location.Client ->
              raise (Errors.runtime_error ("Attempt to use client function: " ^
                Js.var_name_binder (f, finfo) ^ " in query"))
            | Location.Native ->
              raise (Errors.runtime_error ("Attempt to use native function: " ^
                Var.show_binder (f, finfo) ^ " in query"))
          end
      end
    | None -> None

  let find_fun env (f, fvs) =
    match lookup_fun env (f, fvs) with
    | Some v -> v
    | None ->
      raise (internal_error ("Attempt to find undefined function: " ^
        string_of_int f))

  let rec expression_of_value : Lang.env -> Value.t -> Q.t = fun env v ->
    let open Q in
    match v with
      | `Bool b   -> Constant (Constant.Bool b)
      | `Int i    -> Constant (Constant.Int i)
      | `Char c   -> Constant (Constant.Char c)
      | `Float f  -> Constant (Constant.Float f)
      | `String s -> Constant (Constant.String s)
      | `Table t -> Table t
      | `Database db -> Database db
      | `List vs ->
          Concat (List.map (fun v -> Singleton (expression_of_value env v)) vs)
      | `Record fields ->
          Q.Record
            (List.fold_left
               (fun fields (name, v) -> StringMap.add name (expression_of_value env v) fields)
               StringMap.empty
               fields)
      | `Variant (name, v) -> Variant (name, expression_of_value env v)
      | `XML xmlitem -> XML xmlitem
      | `FunctionPtr (f, fvs) -> find_fun env (f, fvs)
      | `PrimitiveFunction (f,_) -> Primitive f
      | v ->
          raise (internal_error (Printf.sprintf
              "Cannot convert value %s to expression" (Value.string_of_value v)))


  let bind env (x, v) =
    let open Lang in
    { env with qenv = Env.Int.bind x v env.qenv }

  let lookup env var =
    let open Lang in
    let val_env = env.venv in
    let exp_env = env.qenv in
    match lookup_fun env (var, None) with
    | Some v -> v
    | None ->
      begin
        match Value.Env.lookup var val_env, Env.Int.find_opt var exp_env with
        | None, Some v -> v
        | Some v, None -> expression_of_value env v
        | Some _, Some v -> v (*query_error "Variable %d bound twice" var*)
        | None, None ->
          begin
            try expression_of_value env (Lib.primitive_stub (Lib.primitive_name var)) with
            | NotFound _ ->
                raise (internal_error ("Variable " ^ string_of_int var ^ " not found"));
          end
      end

  let eta_expand_var (x, field_types) =
    Q.Record
      (StringMap.fold
         (fun name _t fields ->
            StringMap.add name (Q.Project (Q.Var (x, field_types), name)) fields)
         field_types
         StringMap.empty)

  let eta_expand_list xs =
    let x = Var.fresh_raw_var () in
    let field_types = Q.field_types_of_list xs in
      ([x, xs], [], Q.Singleton (eta_expand_var (x, field_types)))

  let reduce_artifacts = function
  | Q.Apply (Q.Primitive "stringToXml", [u]) ->
    Q.Singleton (Q.XML (Value.Text (Q.unbox_string u)))
  | Q.Apply (Q.Primitive "AsList", [xs]) -> xs
  | u -> u

  let check_policies_compatible env_policy block_policy =
    let open QueryPolicy in
    let resolve = function
      | Flat -> `Flat
      | Nested -> `Nested
      | Default ->
          if (Settings.get Database.shredding) then `Nested else `Flat in
    let show = function | `Nested -> "nested" | `Flat -> "flat" in
    let expected = resolve env_policy in
    let actual = resolve block_policy in
    if expected = actual then () else
      let error = Printf.sprintf
        "Incompatible query evaluation annotations. Expected %s, got %s."
        (show expected) (show actual) in
      raise (Errors.runtime_error error)

  let rec xlate env : Ir.value -> Q.t = let open Ir in function
    | Constant c -> Q.Constant c
    | Variable var ->
        begin
          match lookup env var with
            | Q.Var (x, field_types) ->
                (* eta-expand record variables *)
                eta_expand_var (x, field_types)
            | Q.Primitive "Nil" -> Q.nil
            (* We could consider detecting and eta-expand tables here.
               The only other possible sources of table values would
               be `Special or built-in functions that return table
               values. (Currently there are no pure built-in functions
               that return table values.)

               Currently eta-expansion happens later, in the SQL
               module.

               On second thoughts, we *never* need to explicitly
               eta-expand tables, as it is not possible to call
               "AsList" directly. The "asList" function in the prelude
               is defined as:

               fun asList(t) server {for (x <-- t) [x]}
            *)
            | v ->
              (* In order to maintain the invariant that each
                 bound variable is unique we freshen all for-bound
                 variables in v here.

                 This is necessary in order to ensure that each
                 instance of a table in a self-join is given a
                 distinct alias, as the alias is generated from the
                 name of the variable binding the table.

                 We are assuming that any closure-bound variables will
                 be eliminated anyway.
              *)
              (* Debug.print ("env v: "^string_of_int var^" = "^string_of_t v); *)
              Q.freshen_for_bindings (Env.Int.empty) v
        end
    | Extend (ext_fields, r) ->
      begin
        match opt_app (xlate env) (Q.Record StringMap.empty) r with
          | Q.Record fields ->
            Q.Record (StringMap.fold
                       (fun label v fields ->
                         if StringMap.mem label fields then
                           query_error
                             "Error adding fields: label %s already present"
                             label
                         else
                           StringMap.add label (xlate env v) fields)
                       ext_fields
                       fields)
          | _ -> query_error "Error adding fields: non-record"
      end
    | Project (label, r) -> Q.Project (xlate env r, label)
    | Erase (labels, r) -> Q.Erase (xlate env r, labels)
    | Inject (label, v, _) -> Q.Variant (label, xlate env v)
    | TAbs (_, v) -> xlate env v
    | TApp (v, _) -> xlate env v

    | XmlNode (tag, attrs, children) ->
        (* TODO: deal with variables in XML *)
        let children =
          List.fold_right
            (fun v children ->
               let v = xlate env v in
               List.map Q.unbox_xml (Q.unbox_list v) @ children)
            children [] in
        let children =
          StringMap.fold
            (fun name v attrs ->
               Value.Attr (name, Q.unbox_string (xlate env v)) :: attrs)
            attrs children
        in
          Q.Singleton (Q.XML (Value.Node (tag, children)))

    | ApplyPure (f, ps) ->
        reduce_artifacts (Q.Apply (xlate env f, List.map (xlate env) ps))
    | Closure (f, _, v) ->
      let open Lang in
      let (_finfo, (xs, body), z_opt, _location) = Tables.find Tables.fun_defs f in
      let z = OptionUtils.val_of z_opt in
      (* Debug.print ("Converting evalir closure: " ^ Var.show_binder (f, _finfo) ^ " to query closure"); *)
      (* yuck! *)
      let env' = bind (empty_env env.policy) (z, xlate env v) in
      Q.Closure ((xs, body), env')
      (* (\* Debug.print("looking up query closure: "^string_of_int f); *\) *)
      (* begin *)
      (*   match value env (`Variable f) with *)
      (*   | `Closure ((z::xs, body), closure_env) -> *)
      (*     (\* Debug.print("binding query closure parameter: "^string_of_int z); *\) *)
      (*     (\* partially apply the closure to bind the closure *)
      (*        environment *\) *)
      (*     `Closure ((xs, body), bind closure_env (z, value env v)) *)
      (*   | _ -> *)
      (*     failwith "ill-formed closure in query compilation" *)
      (* end *)
    | Coerce (v, _) -> xlate env v

  and computation env (binders, tailcomp) : Q.t =
    let open Ir in
    match binders with
      | [] -> tail_computation env tailcomp
      | b::bs ->
          begin
            match b with
              | Let (xb, (_, tc)) ->
                  let x = Var.var_of_binder xb in
                    computation (bind env (x, tail_computation env tc)) (bs, tailcomp)
              | Fun (_, _, _, (Location.Client | Location.Native)) ->
                  query_error "Client function"
              | Fun ((f, _), _, _, _) ->
                (* This should never happen now that we have closure conversion*)
                raise (internal_error
                  ("Function definition in query: " ^ string_of_int f ^
                   ". This should have been closure-converted."))
              | Rec _ ->
                  query_error "Recursive function"
              | Alien _ -> (* just skip it *)
                  computation env (bs, tailcomp)
              | Module _ -> raise (internal_error "Not implemented modules yet")
          end
  and tail_computation env : Ir.tail_computation -> Q.t = let open Ir in function
    | Return v -> xlate env v
    | Apply (f, args) ->
        reduce_artifacts (Q.Apply (xlate env f, List.map (xlate env) args))
    | Special (Ir.Query (None, policy, e, _)) ->
        let open Lang in
        check_policies_compatible env.policy policy;
        computation env e
    | Special (Ir.Table (db, name, keys, (readtype, _, _))) as _s ->
       (** WR: this case is because shredding needs to access the keys of tables
           but can we avoid it (issue #432)? *)
       (* Copied almost verbatim from evalir.ml, which seems wrong, we should probably call into that. *)
       begin
         match xlate env db, xlate env name, xlate env keys, (TypeUtils.concrete_type readtype) with
         | Q.Database (db, params), name, keys, `Record row ->
        let unboxed_keys =
          List.map
        (fun key ->
         List.map Q.unbox_string (Q.unbox_list key))
        (Q.unbox_list keys)
        in
            Q.Table ((db, params), Q.unbox_string name, unboxed_keys, row)
         | _ -> query_error "Error evaluating table handle"
       end
    | Special _s ->
      (* FIXME:

         There's no particular reason why we can't allow
         database declarations in query blocks. (However, we do still
         have the problem that we currently have no way of enforcing
         that only one database be used inside a query block - see
         SML#.)  *)
      raise (Errors.runtime_error "special not allowed in query block")
    | Case (v, cases, default) ->
        let v' = xlate env v in
        let cases' = StringMap.map (fun (x,y) -> (x, computation env y)) cases in
        let default' = opt_app (fun (x,y) -> Some (x, computation env y)) None default in
        Q.Case (v', cases', default')
    | If (c, t, e) ->
      let c = xlate env c in
      let t = computation env t in
      let e = computation env e in
        Q.If (c, t, e)

  let rec norm env : Q.t -> Q.t =
    function
    | Q.Record fl -> Q.Record (StringMap.map (norm env) fl)
    | Q.Concat xs -> Q.reduce_concat (List.map (norm env) xs)
    | Q.Project (r, label) ->
      let rec project (r, label) =
        match r with
          | Q.Record fields ->
            assert (StringMap.mem label fields);
            StringMap.find label fields
          | Q.If (c, t, e) ->
            Q.If (c, project (t, label), project (e, label))
          | Q.Var (_x, field_types) ->
            assert (StringMap.mem label field_types);
            Q.Project (r, label)
          | _ -> query_error ("Error projecting from record: %s") (string_of_t r)
      in
        project (norm env r, label)
    | Q.Erase (r, labels) ->
	let rec erase (r, labels) =
          match r with
          | Q.Record fields ->
            assert (StringSet.for_all
                      (fun label -> StringMap.mem label fields) labels);
            Q.Record
              (StringMap.fold
                 (fun label v fields ->
                   if StringSet.mem label labels then
                     fields
                   else
                     StringMap.add label v fields)
                 fields
                 StringMap.empty)
          | Q.If (c, t, e) ->
            Q.If (c, erase (t, labels), erase (e, labels))
          | Q.Var (_x, field_types) ->
            assert (StringSet.subset labels (labels_of_field_types field_types));
            Q.Erase (r, labels)
          | _ -> query_error "Error erasing from record"
      in
        erase (norm env r, labels)
    | Q.Variant (label, v) -> Q.Variant (label, norm env v)
    | Q.Apply (f, xs) -> apply env (norm env f, List.map (norm env) xs)
    | Q.If (c, t, e) ->
        Q.reduce_if_condition (norm env c, norm env t, norm env e)
    | Q.Case (v, cases, default) ->
      let rec reduce_case (v, cases, default) =
        match v with
          | Q.Variant (label, v) as w ->
            begin
              match StringMap.lookup label cases, default with
                | Some ((x, _), c), _ ->
                  norm (bind env (x, v)) c
                | None, Some ((z, _), c) ->
                  norm (bind env (z, w)) c
                | None, None -> query_error "Pattern matching failed"
            end
          | Q.If (c, t, e) ->
            Q.If
              (c,
               reduce_case (t, cases, default),
               reduce_case (e, cases, default))
          |  _ -> assert false
      in
        reduce_case (norm env v, cases, default)
    | v -> v

  and apply env : Q.t * Q.t list -> Q.t = function
    | Q.Closure ((xs, body), closure_env), args ->
      (* Debug.print ("Applying closure"); *)
      (* Debug.print ("body: " ^ Ir.show_computation body); *)
      (* Debug.print("Applying query closure: " ^ show_t (`Closure ((xs, body), closure_env))); *)
      (* Debug.print("args: " ^ mapstrcat ", " show_t args); *)
        let env = env ++ closure_env in
        let env = List.fold_right2 (fun x arg env ->
            bind env (x, arg)) xs args env in
        (* Debug.print("Applied"); *)
          norm_comp env body
    | Q.Primitive "Cons", [x; xs] ->
        Q.reduce_concat [Q.Singleton x; xs]
    | Q.Primitive "Concat", ([_xs; _ys] as l) ->
        Q.reduce_concat l
    | Q.Primitive "ConcatMap", [f; xs] ->
        begin
          match f with
            | Q.Closure (([x], body), closure_env) ->
                let env = env ++ closure_env in
                  Q.reduce_for_source
                    (xs, fun v -> norm_comp (bind env (x, v)) body)
            | _ -> assert false
        end
    | Q.Primitive "Map", [f; xs] ->
        begin
          match f with
            | Q.Closure (([x], body), closure_env) ->
                let env = env ++ closure_env in
                  Q.reduce_for_source
                    (xs, fun v -> Q.Singleton (norm_comp (bind env (x, v)) body))
            | _ -> assert false
        end
    | Q.Primitive "SortBy", [f; xs] ->
        begin
          match xs with
            | Q.Concat [] -> Q.Concat []
            | _ ->
                let gs, os', body =
                  match xs with
                    | Q.For (_, gs, os', body) -> gs, os', body
                    | Q.Concat (_::_)
                    | Q.Singleton _
                    | Q.Table _ ->
                        (* I think we can omit the `Table case as it
                           can never occur *)
                        (* eta-expand *)
                        eta_expand_list xs
                    | _ -> assert false in
                let xs = Q.For (None, gs, os', body) in
                  begin
                    match f with
                      | Q.Closure (([x], os), closure_env) ->
                          let os =
                            let env = bind (env ++ closure_env) (x, Q.tail_of_t xs) in
                              let o = norm_comp env os in
                                match o with
                                  | Q.Record fields ->
                                      List.rev (StringMap.fold (fun _ o os -> o::os) fields [])
                                  | _ -> assert false
                          in
                            Q.For (None, gs, os @ os', body)
                      | _ -> assert false
                  end
        end
    | Q.Primitive "not", [v] ->
      Q.reduce_not (v)
    | Q.Primitive "&&", [v; w] ->
      Q.reduce_and (v, w)
    | Q.Primitive "||", [v; w] ->
      Q.reduce_or (v, w)
    | Q.Primitive "==", [v; w] ->
      Q.reduce_eq (v, w)
    | Q.Primitive f, args ->
        Q.Apply (Q.Primitive f, args)
    | Q.If (c, t, e), args ->
        Q.reduce_if_condition (c, apply env (t, args), apply env (e, args))
    | Q.Apply (f, args), args' ->
        apply env (f, args @ args')
    | t, _ -> query_error "Application of non-function: %s" (string_of_t t)

  and norm_comp env c = norm env (computation env c)

  let eval policy env e =
(*    Debug.print ("e: "^Ir.show_computation e); *)
    Debug.debug_time "Query.eval" (fun () ->
      norm_comp (env_of_value_env policy env) e)
end

(* convert a regexp to a like if possible *)
let rec likeify v =
  let open Q in
  let quote = Str.global_replace (Str.regexp_string "%") "\\%" in
    match v with
      | Variant ("Repeat", pair) ->
          begin
            match unbox_pair pair with
              | Variant ("Star", _), Variant ("Any", _) -> Some ("%")
              | _ -> None
          end
      | Variant ("Simply", Constant (Constant.String s)) -> Some (quote s)
      | Variant ("Quote", Variant ("Simply", v)) ->
          (* TODO:

             detect variables and convert to a concatenation operation
             (this needs to happen in RLIKE compilation as well)
          *)
         let rec string =
            function
              | Constant (Constant.String s) -> Some s
              | Singleton (Constant (Constant.Char c)) -> Some (string_of_char c)
              | Concat vs ->
                  let rec concat =
                    function
                      | [] -> Some ""
                      | v::vs ->
                          begin
                            match string v with
                              | None -> None
                              | Some s ->
                                  begin
                                    match concat vs with
                                      | None -> None
                                      | Some s' -> Some (s ^ s')
                                  end
                          end
                  in
                    concat vs
              | _ -> None
          in
            opt_map quote (string v)
      | Variant ("Seq", rs) ->
          let rec seq =
            function
              | [] -> Some ""
              | r::rs ->
                  begin
                    match likeify r with
                      | None -> None
                      | Some s ->
                          begin
                            match seq rs with
                              | None -> None
                              | Some s' -> Some (s^s')
                          end
                  end
          in
            seq (unbox_list rs)
      | Variant ("StartAnchor", _) -> Some ""
      | Variant ("EndAnchor", _) -> Some ""
      | _ -> assert false

let rec select_clause : Sql.index -> bool -> Q.t -> Sql.select_clause =
  fun index unit_query v ->
  (*  Debug.print ("select_clause: "^string_of_t v); *)
  let open Q in
  match v with
    | Concat _ -> assert false
    | For (_, [], _, body) ->
        select_clause index unit_query body
    | For (_, (x, Table (_db, table, _keys, _row))::gs, os, body) ->
        let body = select_clause index unit_query (For (None, gs, [], body)) in
        let os = List.map (base index) os in
          begin
            match body with
              | (fields, tables, condition, []) ->
                  (fields, (table, x)::tables, condition, os)
              | _ -> assert false
          end
    | If (c, body, Concat []) ->
      (* Turn conditionals into where clauses. We might want to do
         this earlier on.  *)
      let c = base index c in
      let (fields, tables, c', os) = select_clause index unit_query body in
      let c = Sql.smart_and c c' in
      (fields, tables, c, os)
    | Table (_db, table, _keys, (fields, _, _)) ->
      (* eta expand tables. We might want to do this earlier on.  *)
      (* In fact this should never be necessary as it is impossible
         to produce non-eta expanded tables. *)
      let var = Sql.fresh_table_var () in
      let fields =
        List.rev
          (StringMap.fold
             (fun name _ fields ->
               (Sql.Project (var, name), name)::fields)
             fields
             [])
      in
        (fields, [(table, var)], Sql.Constant (Constant.Bool true), [])
    | Singleton _ when unit_query ->
      (* If we're inside an Sql.Empty or a Sql.Length it's safe to ignore
         any fields here. *)
      (* We currently detect this earlier, so the unit_query stuff here
         is redundant. *)
      ([], [], Sql.Constant (Constant.Bool true), [])
    | Singleton (Record fields) ->
      let fields =
        List.rev
          (StringMap.fold
             (fun name v fields ->
               (base index v, name)::fields)
             fields
             [])
      in
        (fields, [], Sql.Constant (Constant.Bool true), [])
    | _ -> assert false
and clause : Sql.index -> bool -> Q.t -> Sql.query =
  fun index unit_query v -> Sql.Select(select_clause index unit_query v)
and base : Sql.index -> Q.t -> Sql.base = fun index ->
  let open Q in
  function
    | If (c, t, e) ->
      Sql.Case (base index c, base index t, base index e)
    | Apply (Primitive "tilde", [s; r]) ->
      begin
        match likeify r with
          | Some r ->
            Sql.Apply ("LIKE", [base index s; Sql.Constant (Constant.String r)])
          | None ->
            let r =
                  (* HACK:

                     this only works if the regexp doesn't include any variables bound by the query
                  *)
                  Sql.Constant (Constant.String (Regex.string_of_regex (Linksregex.Regex.ofLinks (value_of_expression r))))
                in
                  Sql.Apply ("RLIKE", [base index s; r])
        end
    | Apply (Primitive "Empty", [v]) ->
        Sql.Empty (unit_query v)
    | Apply (Primitive "length", [v]) ->
        Sql.Length (unit_query v)
    | Apply (Primitive f, vs) ->
        Sql.Apply (f, List.map (base index) vs)
    | Project (Var (x, _field_types), name) ->
        Sql.Project (x, name)
    | Constant c -> Sql.Constant c
    | Primitive "index" ->
        (* This is the only place the index parameter is ever materially used. *)
        Sql.RowNumber index
    | e ->
      Debug.print ("Not a base expression: " ^ Q.show e);
      assert false

and unit_query v =
  let prepare_clauses : Q.t -> Q.t list =
    function
      | Q.Concat vs -> vs
      | v -> [v]
  in
  (* queries passed to Empty and Length
     (where we don't care about what data they return)
  *)
  Sql.UnionAll (List.map (clause [] true) (prepare_clauses v), 0)
and sql_of_query v =
  clause [] false v

(* The following code is specific to nested queries *)
(* The index parameter is essentially a free variable in the query
   that can only be replaced by Sql.RowNumber index.
   It would be nice to be able to remove this parameter and just
   substitute the SQL RowNumber expression when we generate SQL.
   Then the following nesting-specific code could live somewhere else, such as
   evalNestedQuery. *)

type let_clause = Var.var * Q.t * Var.var * Q.t
type let_query = let_clause list


let gens_index (gs : (Var.var * Q.t) list)   =
  let all_fields t =
    let field_types = Q.table_field_types t in
    labels_of_field_types field_types
  in
 (* Use keys if available *)
  let key_fields t =
    match t with
      (_, _, (ks::_), _) -> StringSet.from_list ks
    |    _ -> all_fields t
  in
  let table_index get_fields (x, source) =
    let t = match source with Q.Table t -> t | _ -> assert false in
    let labels = get_fields t in
      List.rev
        (StringSet.fold
           (fun name ps -> (x, name) :: ps)
           labels
           [])
  in
  let get_fields = if Settings.get use_keys_in_shredding
                   then key_fields
                   else all_fields
  in concat_map (table_index get_fields) gs

let outer_index gs_out = gens_index gs_out
let inner_index z gs_in =
  (* it's just a dynamic index! *)
  (z, "2") :: gens_index gs_in

let extract_gens =
  function
    | Q.For (_, gs, _, _) -> gs
    | _ -> assert false

let let_clause : let_clause -> Sql.query =
  fun (q, outer, z, inner) ->
    let gs_out = extract_gens outer in
    let gs_in = extract_gens inner in
      Sql.With (q,
             clause (outer_index gs_out) false outer,
             z,
             clause (inner_index z gs_in) false inner)

let sql_of_let_query : let_query -> Sql.query =
  fun cs ->
    Sql.UnionAll (List.map (let_clause) cs, 0)

let update : Value.database -> ((Ir.var * string) * Q.t option * Q.t) -> string =
  fun db ((_, table), where, body) ->
    Sql.reset_dummy_counter ();
    let base = (base []) ->- (Sql.string_of_base db true) in
    let where =
      match where with
        | None -> ""
        | Some where ->
            " where (" ^ base where ^ ")" in
    let fields =
      match body with
        | Q.Record fields ->
            String.concat ","
              (List.map
                (fun (label, v) -> db#quote_field label ^ " = " ^ base v)
                (StringMap.to_alist fields))
        | _ -> assert false
    in
      "update "^table^" set "^fields^where

let delete : Value.database -> ((Ir.var * string) * Q.t option) -> string =
  fun db ((_, table), where) ->
  Sql.reset_dummy_counter ();
  let base = base [] ->- (Sql.string_of_base db true) in
  let where =
    match where with
      | None -> ""
      | Some where ->
          " where (" ^ base where ^ ")"
  in
    "delete from "^table^where

let compile_update : Value.database -> Value.env ->
  ((Ir.var * string * Types.datatype StringMap.t) * Ir.computation option * Ir.computation) -> string =
  fun db env ((x, table, field_types), where, body) ->
    let env = Eval.bind (Eval.env_of_value_env QueryPolicy.Default env) (x, Q.Var (x, field_types)) in
(*      let () = opt_iter (fun where ->  Debug.print ("where: "^Ir.show_computation where)) where in*)
    let where = opt_map (Eval.norm_comp env) where in
(*       Debug.print ("body: "^Ir.show_computation body); *)
    let body = Eval.norm_comp env body in
    let q = update db ((x, table), where, body) in
      Debug.print ("Generated update query: "^q);
      q

let compile_delete : Value.database -> Value.env ->
  ((Ir.var * string * Types.datatype StringMap.t) * Ir.computation option) -> string =
  fun db env ((x, table, field_types), where) ->
    let env = Eval.bind (Eval.env_of_value_env QueryPolicy.Default env) (x, Q.Var (x, field_types)) in
    let where = opt_map (Eval.computation env) where in
    let q = delete db ((x, table), where) in
      Debug.print ("Generated update query: "^q);
      q

let is_list = Q.is_list
let table_field_types = Q.table_field_types
let value_of_expression = Q.value_of_expression
let default_of_base_type = Q.default_of_base_type
let type_of_expression = Q.type_of_expression
let unbox_xml = Q.unbox_xml<|MERGE_RESOLUTION|>--- conflicted
+++ resolved
@@ -133,7 +133,7 @@
         | Constant (Constant.String _) -> Types.string_type
         | Project (Var (_, field_types), name) -> StringMap.find name field_types
         | Apply (Primitive "Empty", _) -> Types.bool_type (* HACK *)
-		| Apply (Primitive f, _) -> TypeUtils.return_type (Env.String.lookup Lib.type_env f)
+        | Apply (Primitive f, _) -> TypeUtils.return_type (Env.String.find f Lib.type_env)
         | e -> Debug.print("Can't deduce type for: " ^ show e); assert false
 
   let default_of_base_type =
@@ -177,7 +177,7 @@
             List.fold_left
               (fun (gs', env') (x, source) ->
                 let y = Var.fresh_raw_var () in
-                  ((y, ffb source)::gs', Env.Int.bind env' (x, y)))
+                  ((y, ffb source)::gs', Env.Int.bind x y env'))
               ([], env)
               gs
           in
@@ -200,7 +200,7 @@
         | Primitive f -> Primitive f
         | Var (x, ts) as v ->
           begin
-            match Env.Int.find env x with
+            match Env.Int.find_opt x env with
             | None -> v (* Var (x, ts) *)
             | Some y -> Var (y, ts)
           end
@@ -461,165 +461,7 @@
       | Q.Concat vs -> comprehensions vs
       | v -> used v
 
-<<<<<<< HEAD
 let string_of_t = Q.string_of_t
-=======
-module S =
-struct
-
-  (** [pt]: A printable version of [t] *)
-  type pt =
-    | For       of (Var.var * pt) list * pt list * pt
-    | If        of pt * pt * pt
-    | Table     of Value.table
-    | Singleton of pt
-    | Concat    of pt list
-    | Record    of pt StringMap.t
-    | Project   of pt * string
-    | Erase     of pt * StringSet.t
-    | Variant   of string * pt
-    | XML       of Value.xmlitem
-    | Apply     of string * pt list
-    | Lam       of Ir.var list * Ir.computation
-    | Primitive of string
-    | Var       of (Var.var * Types.datatype StringMap.t)
-    | Constant  of Constant.t
-      [@@deriving show]
-
-  let rec pt_of_t : Q.t -> pt = fun v ->
-    let bt = pt_of_t in
-      match (v : Q.t) with
-        | Q.For (_, gs, os, b) ->
-            For (List.map (fun (x, source) -> (x, bt source)) gs,
-                  List.map bt os,
-                  bt b)
-        | Q.If (c, t, e) -> If (bt c, bt t, bt e)
-        | Q.Table t -> Table t
-        | Q.Singleton v -> Singleton (bt v)
-        | Q.Concat vs -> Concat (List.map bt vs)
-        | Q.Record fields -> Record (StringMap.map bt fields)
-        | Q.Variant (name, v) -> Variant (name, bt v)
-        | Q.XML xmlitem -> XML xmlitem
-        | Q.Project (v, name) -> Project (bt v, name)
-        | Q.Erase (v, names) -> Erase (bt v, names)
-        | Q.Apply (f, vs) -> Apply (f, List.map bt vs)
-        | Q.Closure ((xs, e), _) -> Lam (xs, e)
-        | Q.Primitive f -> Primitive f
-        | Q.Var (v, t) -> Var (v, t)
-        | Q.Constant c -> Constant c
-        | Q.Database _ -> assert false
-
-  let t = show_pt -<- pt_of_t
-end
-
-let string_of_t = S.t
-
-let rec tail_of_t : Q.t -> Q.t = fun v ->
-  let tt = tail_of_t in
-  let open Q in
-    match v with
-      | For (_, _gs, _os, Singleton (Record fields)) -> Record fields
-      | For (_tag, _gs, _os, If (_, t, Concat [])) -> tt (For (_tag, _gs, _os, t))
-      | _ -> (* Debug.print ("v: "^string_of_t v); *) assert false
-
-(** Return the type associated with an expression *)
-(* Inferring the type of an expression is straightforward because all
-   variables are annotated with their types. *)
-let rec type_of_expression : Q.t -> Types.datatype = fun v ->
-  let te = type_of_expression in
-  let record fields : Types.datatype =
-    Types.make_record_type (StringMap.map te fields)
-  in
-    let open Q in
-    match v with
-      | Concat [] -> Types.make_list_type(Types.unit_type)
-      | Concat (v::_) -> te v
-      | For (_, _, _os, body) -> te body
-      | Singleton t -> Types.make_list_type (te t)
-      | Record fields -> record fields
-      | If (_, t, _) -> te t
-      | Table (_, _, _, row) -> `Record row
-      | Constant (Constant.Bool   _) -> Types.bool_type
-      | Constant (Constant.Int    _) -> Types.int_type
-      | Constant (Constant.Char   _) -> Types.char_type
-      | Constant (Constant.Float  _) -> Types.float_type
-      | Constant (Constant.String _) -> Types.string_type
-      | Project (Var (_, field_types), name) -> StringMap.find name field_types
-      | Apply ("Empty", _) -> Types.bool_type (* HACK *)
-      | Apply (f, _) -> TypeUtils.return_type (Env.String.find f Lib.type_env)
-      | e -> Debug.print("Can't deduce type for: " ^ show e); assert false
-
-let default_of_base_type =
-  function
-    | Primitive.Bool   -> Q.Constant (Constant.Bool false)
-    | Primitive.Int    -> Q.Constant (Constant.Int 42)
-    | Primitive.Char   -> Q.Constant (Constant.Char '?')
-    | Primitive.Float  -> Q.Constant (Constant.Float 0.0)
-    | Primitive.String -> Q.Constant (Constant.String "")
-    | _                -> assert false
-
-let rec value_of_expression = fun v ->
-  let ve = value_of_expression in
-  let value_of_singleton = fun s ->
-    match s with
-      | Q.Singleton v -> ve v
-      | _ -> assert false
-  in
-    let open Q in
-    match v with
-      | Constant (Constant.Bool   b) -> `Bool b
-      | Constant (Constant.Int    i) -> `Int i
-      | Constant (Constant.Char   c) -> `Char c
-      | Constant (Constant.Float  f) -> `Float f
-      | Constant (Constant.String s) -> Value.box_string s
-      | Table t -> `Table t
-      | Concat vs -> `List (List.map value_of_singleton vs)
-      | Variant (name, v) -> `Variant (name, ve v)
-      | XML xmlitem -> `XML xmlitem
-      | Record fields ->
-          `Record (List.rev (StringMap.fold (fun name v fields ->
-                                               (name, ve v)::fields)
-                               fields []))
-      | _ -> assert false
-
-let rec freshen_for_bindings : Var.var Env.Int.t -> Q.t -> Q.t =
-  fun env v ->
-    let ffb = freshen_for_bindings env in
-      let open Q in
-      match v with
-      | For (tag, gs, os, b) ->
-        let gs', env' =
-          List.fold_left
-            (fun (gs', env') (x, source) ->
-              let y = Var.fresh_raw_var () in
-                ((y, ffb source)::gs', Env.Int.bind x y env'))
-            ([], env)
-            gs
-        in
-          For (tag, List.rev gs', List.map (freshen_for_bindings env') os, freshen_for_bindings env' b)
-      | If (c, t, e) -> If (ffb c, ffb t, ffb e)
-      | Table t -> Table t
-      | Singleton v -> Singleton (ffb v)
-      | Database db -> Database db
-      | Concat vs -> Concat (List.map ffb vs)
-      | Record fields -> Record (StringMap.map ffb fields)
-      | Variant (name, v) -> Variant (name, ffb v)
-      | XML xmlitem -> XML xmlitem
-      | Project (v, name) -> Project (ffb v, name)
-      | Erase (v, names) -> Erase (ffb v, names)
-      | Apply (f, vs) -> Apply (f, List.map ffb vs)
-      | Closure (a, c) ->
-        (* we don't attempt to freshen closure bindings *)
-        Closure (a, c)
-      | Primitive f -> Primitive f
-      | Var (x, ts) ->
-        begin
-          match Env.Int.find_opt x env with
-          | None -> Var (x, ts)
-          | Some y -> Var (y, ts)
-        end
-      | Constant c -> Constant c
->>>>>>> f9ef03bb
 
 let labels_of_field_types field_types =
   StringMap.fold
