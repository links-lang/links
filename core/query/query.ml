open Utility
open CommonTypes
open Var
open Errors

exception DbEvaluationError of string

let internal_error message =
  Errors.internal_error ~filename:"query/query.ml" ~message

let runtime_type_error error =
  internal_error
    ("Runtime type error: " ^ error ^ ".\n" ^
     "This should not happen if the type system / checker is correct. " ^
     "Please file a bug report.")

let query_error fmt =
  let error msg = raise (DbEvaluationError msg) in
    Printf.kprintf error fmt

module Lang =
struct

  type base_type = | Bool | Char | Float | Int | String

  type tag = int
      [@@deriving show]

  type t =
      | For       of tag option * (Var.var * t) list * t list * t
      | If        of t * t * t
      | Table     of Value.table
      | Database  of (Value.database * string)
      | Singleton of t
      | Concat    of t list
      | Dedup     of t
      | Prom      of t
      | Record    of t StringMap.t
      | Project   of t * string
      | Erase     of t * StringSet.t
      | Variant   of string * t
      | XML       of Value.xmlitem
      | Apply     of t * t list
      | Closure   of (Ir.var list * Ir.computation) * env
      | Case      of t * (binder * t) StringMap.t * (binder * t) option
      | Primitive of string
      | Var       of Var.var * Types.datatype StringMap.t
      | Constant  of Constant.t
  and env = { venv: Value.env; qenv: t Env.Int.t; policy: QueryPolicy.t }
      [@@deriving show]

  let nil = Concat []

  module S =
  struct
    (** [pt]: A printable version of [t] *)
    type pt =
      | For       of (Var.var * pt) list * pt list * pt
      | If        of pt * pt * pt
      | Table     of Value.table
      | Singleton of pt
      | Concat    of pt list
      | Dedup     of pt
      | Prom      of pt
      | Record    of pt StringMap.t
      | Project   of pt * string
      | Erase     of pt * StringSet.t
      | Variant   of string * pt
      | XML       of Value.xmlitem
      | Apply     of pt * pt list
      | Lam       of Ir.var list * Ir.computation
      | Case      of pt * (binder * pt) StringMap.t * (binder * pt) option
      | Primitive of string
      | Var       of (Var.var * Types.datatype StringMap.t)
      | Constant  of Constant.t
        [@@deriving show]
  end

  let rec pt_of_t : t -> S.pt = fun v ->
    let bt = pt_of_t in
      match (v : t) with
        | For (_, gs, os, b) ->
            S.For (List.map (fun (x, source) -> (x, bt source)) gs,
                  List.map bt os,
                  bt b)
        | If (c, t, e) -> S.If (bt c, bt t, bt e)
        | Table t -> S.Table t
        | Singleton v -> S.Singleton (bt v)
        | Concat vs -> S.Concat (List.map bt vs)
        | Dedup q -> S.Dedup (bt q)
        | Prom q -> S.Prom (bt q)
        | Record fields -> S.Record (StringMap.map bt fields)
        | Variant (name, v) -> S.Variant (name, bt v)
        | XML xmlitem -> S.XML xmlitem
        | Project (v, name) -> S.Project (bt v, name)
        | Erase (v, names) -> S.Erase (bt v, names)
        | Apply (u, vs) -> S.Apply (bt u, List.map bt vs)
        | Case (u, cl, d) -> S.Case (bt u, StringMap.map (fun (x,y) -> (x, bt y)) cl, opt_app (fun (x,y) -> Some (x, bt y)) None d)
        | Closure ((xs, e), _) -> S.Lam (xs, e)
        | Primitive f -> S.Primitive f
        | Var (v, t) -> S.Var (v, t)
        | Constant c -> S.Constant c
        | Database _ -> assert false

  let string_of_t = S.show_pt -<- pt_of_t

  let rec tail_of_t : t -> t = fun v ->
    let tt = tail_of_t in
      match v with
        | For (_, _gs, _os, Singleton (Record fields)) -> Record fields
        | For (_tag, _gs, _os, If (_, t, Concat [])) -> tt (For (_tag, _gs, _os, t))
        | _ -> (* Debug.print ("v: "^string_of_t v); *) assert false

  let contains_free fvs =
      let rec cfree bvs = function
      | Var (w,_tyw) -> List.mem w fvs && not (List.mem w bvs)
      | If (c,t,e) -> cfree bvs c || cfree bvs t || cfree bvs e
      | Closure ((_wl,_b),_e) ->
          (* FIXME: needs to be remade *)
          (*
          let bvs' = bvs @ wl @ Env.map (fun (w,_) -> w) e in
          cfree bvs' b || Map.exists (fun _ q -> cfree bvs q) e
          *)
          failwith "Query.contains_free"
      | Apply (t, args) -> cfree bvs t || List.exists (cfree bvs) args
      | Singleton t
      | Dedup t
      | Prom t
      | Project (t,_) -> cfree bvs t
      | Erase (_t,_) -> (* XXX: is it needed *) failwith "Query.contains_free"
      | Variant (_, t) -> cfree bvs t
      | Concat tl -> List.exists (cfree bvs) tl
      | For (_, gs, _os, b) -> 
          (* FIXME we need to consider os! (or not?) *)
          let bvs'', res = List.fold_left (fun (bvs',acc) (w,q) -> w::bvs', acc || cfree bvs' q) (bvs, false) gs in
          res || cfree bvs'' b
      | Record fl -> StringMap.exists (fun _ t -> cfree bvs t) fl
      | _ -> false
      in cfree []

  let table_field_types (_, _, _, (fields, _, _)) =
    StringMap.map (function
                    | `Present t -> t
                    | _ -> assert false) fields

  let labels_of_field_types field_types =
    StringMap.fold
      (fun name _ labels' ->
        StringSet.add name labels')
      field_types
      StringSet.empty

  let recdty_field_types (t : Types.datatype) : Types.datatype StringMap.t =
    let (field_spec_map, _, _) = TypeUtils.extract_row t in
    StringMap.map (function
                    | `Present t -> t
                    | _ -> assert false) field_spec_map

  (** Return the type associated with an expression *)
  (* Inferring the type of an expression is straightforward because all
     variables are annotated with their types. *)
  let rec type_of_expression : t -> Types.datatype = fun v ->
    let te = type_of_expression in
    let record fields : Types.datatype =
      Types.make_record_type (StringMap.map te fields)
    in
<<<<<<< HEAD
    match v with
    | Var (_,ftys) -> Types.make_record_type ftys
    | Concat [] -> Types.make_list_type(Types.unit_type)
    | Concat (v::_) -> te v
    | For (_, _, _os, body) -> te body
    | Singleton t -> Types.make_list_type (te t)
    | Record fields -> record fields
    | If (_, t, _) -> te t
    | Table (_, _, _, row) -> Types.make_list_type (`Record row)
    | Dedup u
    | Prom u -> te u
    | Constant (Constant.Bool   _) -> Types.bool_type
    | Constant (Constant.Int    _) -> Types.int_type
    | Constant (Constant.Char   _) -> Types.char_type
    | Constant (Constant.Float  _) -> Types.float_type
    | Constant (Constant.String _) -> Types.string_type
    | Project (w, name) -> 
        begin 
          match te w with
          | `Record _ as rty -> StringMap.find name (recdty_field_types rty)
          | ty -> 
              failwith 
                (Printf.sprintf 
                  ("term:\n" ^^
                    "%s\n" ^^
                    "has type:\n" ^^
                    "%s\n" ^^
                    "but it was expected to have a record type.") 
                  (string_of_t w) (Types.show_typ ty))
        end
    | Apply (Primitive "Empty", _) -> Types.bool_type (* HACK *)
    | Apply (Primitive "Distinct", [q]) -> type_of_expression q
    | Apply (Primitive f, _) -> TypeUtils.return_type (Env.String.find f Lib.type_env)
    | e -> Debug.print("Can't deduce type for: " ^ show e); assert false

  let record_field_types =
    type_of_expression ->- recdty_field_types

  let query_field_types (q : t) =
    let (field_spec_map,_,_) = 
      type_of_expression q
      |> TypeUtils.element_type ~overstep_quantifiers:true
      |> TypeUtils.extract_row
    in 
    StringMap.map (function
                    | `Present t -> t
                    | _ -> assert false) field_spec_map


  let field_types_of_for_var gen = 
    type_of_expression gen
    |> Types.unwrap_list_type
    |> recdty_field_types

=======
      match v with
        | Concat [] -> Types.make_list_type(Types.unit_type)
        | Concat (v::_) -> te v
        | For (_, _, _os, body) -> te body
        | Singleton t -> Types.make_list_type (te t)
        | Record fields -> record fields
        | If (_, t, _) -> te t
        | Table (_, _, _, row) -> Types.Record (Types.Row row)
        | Constant (Constant.Bool   _) -> Types.bool_type
        | Constant (Constant.Int    _) -> Types.int_type
        | Constant (Constant.Char   _) -> Types.char_type
        | Constant (Constant.Float  _) -> Types.float_type
        | Constant (Constant.String _) -> Types.string_type
        | Project (Var (_, field_types), name) -> StringMap.find name field_types
        | Apply (Primitive "Empty", _) -> Types.bool_type (* HACK *)
        | Apply (Primitive f, _) -> TypeUtils.return_type (Env.String.find f Lib.type_env)
        | e -> Debug.print("Can't deduce type for: " ^ show e); assert false
>>>>>>> ce8e1ccb

  let default_of_base_type =
    function
      | Primitive.Bool   -> Constant (Constant.Bool false)
      | Primitive.Int    -> Constant (Constant.Int 42)
      | Primitive.Char   -> Constant (Constant.Char '?')
      | Primitive.Float  -> Constant (Constant.Float 0.0)
      | Primitive.String -> Constant (Constant.String "")
      | _                -> assert false

  let rec value_of_expression = fun v ->
    let ve = value_of_expression in
    let value_of_singleton = fun s ->
      match s with
        | Singleton v -> ve v
        | _ -> assert false
    in
      match v with
        | Constant (Constant.Bool   b) -> `Bool b
        | Constant (Constant.Int    i) -> `Int i
        | Constant (Constant.Char   c) -> `Char c
        | Constant (Constant.Float  f) -> `Float f
        | Constant (Constant.String s) -> Value.box_string s
        | Table t -> `Table t
        | Concat vs -> `List (List.map value_of_singleton vs)
        | Variant (name, v) -> `Variant (name, ve v)
        | XML xmlitem -> `XML xmlitem
        | Record fields ->
            `Record (List.rev (StringMap.fold (fun name v fields ->
                                                 (name, ve v)::fields)
                                 fields []))
        | _ -> assert false

  let rec expression_of_base_value : Value.t -> t = function
    | `Bool b -> Constant (Constant.Bool b)
    | `Char c -> Constant (Constant.Char c)
    | `Float f -> Constant (Constant.Float f)
    | `Int i -> Constant (Constant.Int i)
    | `String s -> Constant (Constant.String s)
    | `Record fields ->
        let fields =
          fields
          |> List.map (fun (k, v) -> (k, expression_of_base_value v))
          |> StringMap.from_alist in
        Record fields
    | other ->
        raise (internal_error ("expression_of_base_value undefined for " ^
          Value.string_of_value other))

  let rec freshen_for_bindings : Var.var Env.Int.t -> t -> t =
    fun env v ->
      let ffb = freshen_for_bindings env in
      let rec var_lookup x = 
        match Env.Int.find_opt x env with
        | None -> x
        | Some y -> var_lookup y
      in
      match v with
      | For (tag, gs, os, b) ->
        let gs', env' =
          List.fold_left
            (fun (gs', env') (x, source) ->
              let y = Var.fresh_raw_var () in
              ((y, ffb source)::gs', Env.Int.bind x y env'))
            ([], env)
            gs
        in
          For (tag, List.rev gs', List.map (freshen_for_bindings env') os, freshen_for_bindings env' b)
      | If (c, t, e) -> If (ffb c, ffb t, ffb e)
      | Table _ as t -> t
      | Singleton v -> Singleton (ffb v)
      | Database db -> Database db
      | Concat vs -> Concat (List.map ffb vs)
      | Dedup q -> ffb q
      | Prom q -> ffb q
      | Record fields -> Record (StringMap.map ffb fields)
      | Variant (name, v) -> Variant (name, ffb v)
      | XML xmlitem -> XML xmlitem
      | Project (v, name) -> Project (ffb v, name)
      | Erase (v, names) -> Erase (ffb v, names)
      | Apply (u, vs) -> Apply (ffb u, List.map ffb vs)
      | Closure _ as c ->
        (* we don't attempt to freshen closure bindings *)
        c
      | Case (u, cl, d) -> Case (ffb u, StringMap.map (fun (x,y) -> (x, ffb y)) cl, opt_app (fun (x,y) -> Some (x, ffb y)) None d)
      | Primitive f -> Primitive f
      | Var (x, ts) as _v ->
        (* begin
          match Env.Int.find_opt x env with
          | None -> v (* Var (x, ts) *)
          | Some y -> Var (y, ts)
        end *)
          Var (var_lookup x, ts)
      | Constant c -> Constant c

  let flatfield f1 f2 = f1 ^ "@" ^ f2

  let rec flattened_pair x y = 
    match x, y with
    | Var (_nx, ftx), _ ->
        let x' = Record (StringMap.fold (fun f _ acc -> StringMap.add f (Project (x,f)) acc) ftx StringMap.empty)
        in flattened_pair x' y
    | _, Var (_ny, fty) ->
        let y' = Record (StringMap.fold (fun f _ acc -> StringMap.add f (Project (y,f)) acc) fty StringMap.empty)
        in flattened_pair x y'
    | Record fty1, Record fty2 ->
        let out1 = 
            StringMap.fold (fun f v acc -> StringMap.add (flatfield "1" f) v acc) fty1 StringMap.empty
        in 
        let out2 = StringMap.fold (fun f v acc -> StringMap.add (flatfield "2" f) v acc) fty2 out1
        in Record out2
    | _ -> assert false

<<<<<<< HEAD
  let flattened_pair_ft x y = 
    match x, y with
    | Var (_nx, ftx), Var (_ny, fty) -> 
        let out1 = 
            StringMap.fold (fun f t acc -> StringMap.add (flatfield "1" f) t acc) ftx StringMap.empty
        in 
        StringMap.fold (fun f t acc -> StringMap.add (flatfield "2" f) t acc) fty out1
    | _ -> assert false
=======
  let table_field_types (_, _, _, (fields, _, _)) =
    StringMap.map (function
                    | Types.Present t -> t
                    | _ -> assert false) fields
>>>>>>> ce8e1ccb

  let unbox_xml =
    function
      | XML xmlitem -> xmlitem
      | _ -> raise (runtime_type_error "failed to unbox XML")

  let unbox_pair =
    function
      | Record fields ->
          let x = StringMap.find "1" fields in
          let y = StringMap.find "2" fields in
            x, y
      | _ -> raise (runtime_type_error "failed to unbox pair")

  let rec unbox_list =
    function
      | Concat vs -> concat_map unbox_list vs
      | Singleton v -> [v]
      | _ -> raise (runtime_type_error "failed to unbox list")

  let unbox_record =
    function
      | Record r -> r
      | _ -> raise (runtime_type_error "failed to unbox record")

  let unbox_string =
    function
      | Constant (Constant.String s) -> s
      | (Concat _ | Singleton _) as v ->
          implode
            (List.map
               (function
                  | Constant (Constant.Char c) -> c
                  | _ -> raise (runtime_type_error "failed to unbox string"))
               (unbox_list v))
      | _ -> raise (runtime_type_error "failed to unbox string")

  let rec field_types_of_list =
    function
      | Concat (v::_) -> field_types_of_list v
      | Singleton (Record fields) -> StringMap.map type_of_expression fields
      | Table table -> table_field_types table
      | _ -> assert false

  (* takes a normal form expression and returns true iff it has list type *)
  let is_list =
    function
      | For _
      | Table _
      | Singleton _
      | Concat _
      | Prom _
      | Dedup _
      | If (_, _, Concat []) -> true
      | _ -> false

  let eta_expand_var (x, field_types) =
    Record
      (StringMap.fold
         (fun name _t fields ->
            StringMap.add name (Project (Var (x, field_types), name)) fields)
         field_types
         StringMap.empty)

  let eta_expand_list xs =
    let x = Var.fresh_raw_var () in
    let field_types = field_types_of_list xs in
      ([x, xs], [], Singleton (eta_expand_var (x, field_types)))

  (* simple optimisations *)
  let reduce_and (a, b) =
    match a, b with
      | Constant (Constant.Bool true), x
      | x, Constant (Constant.Bool true)
      | (Constant (Constant.Bool false) as x), _
      | _, (Constant (Constant.Bool false) as x) -> x
      | _ -> Apply  (Primitive "&&", [a; b])

  let reduce_or (a, b) =
    match a, b with
      | (Constant (Constant.Bool true) as x), _
      | _, (Constant (Constant.Bool true) as x)
      | Constant (Constant.Bool false), x
      | x, Constant (Constant.Bool false) -> x
      | _ -> Apply  (Primitive "||", [a; b])

  let reduce_not a =
    match a with
      | Constant (Constant.Bool false) -> Constant (Constant.Bool true)
      | Constant (Constant.Bool true)  -> Constant (Constant.Bool false)
      | _                       -> Apply  (Primitive "not", [a])

  let rec reduce_eq (a, b) =
    let bool x = Constant (Constant.Bool x) in
    let eq_constant =
      function
        | (Constant.Bool a  , Constant.Bool b)   -> bool (a = b)
        | (Constant.Int a   , Constant.Int b)    -> bool (a = b)
        | (Constant.Float a , Constant.Float b)  -> bool (a = b)
        | (Constant.Char a  , Constant.Char b)   -> bool (a = b)
        | (Constant.String a, Constant.String b) -> bool (a = b)
        | (a, b)                 -> Apply (Primitive "==", [Constant a; Constant b])
    in
      match a, b with
        | (Constant a, Constant b) -> eq_constant (a, b)
        | (Variant (s1, a), Variant (s2, b)) ->
          if s1 <> s2 then
            Constant (Constant.Bool false)
          else
            reduce_eq (a, b)
        | (Record lfields, Record rfields) ->
          List.fold_right2
            (fun (_, v1) (_, v2) e ->
              reduce_and (reduce_eq (v1, v2), e))
            (StringMap.to_alist lfields)
            (StringMap.to_alist rfields)
            (Constant (Constant.Bool true))
        | (a, b) -> Apply (Primitive "==", [a; b])

  let reduce_concat vs =
    let vs =
      concat_map
        (function
          | Concat vs -> vs
          | v -> [v])
        vs
    in
      match vs with
        | [v] -> v
        | vs -> Concat vs

  let rec reduce_where_then (c, t) =
    match c, t with
    (* optimisation *)
    | Constant (Constant.Bool true), _
    | _, Constant (Constant.Bool true) -> t
    | Constant (Constant.Bool false), _
    | _, Constant (Constant.Bool false) -> Concat []

    | _, Concat vs ->
        reduce_concat (List.map (fun v -> reduce_where_then (c, v)) vs)
    | _, Prom t' -> Prom (reduce_where_then (c, t'))
    | _, For (_, gs, os, body) ->
        For (None, gs, os, reduce_where_then (c, body))
    | _, If (c', t', Concat []) ->
        reduce_where_then (reduce_and (c, c'), t')
    | _ ->
        If (c, t, Concat [])

  (* FIXME: we can't deal with ordering correctly, so we generate empty ordering clauses for now *)
  let reduce_for_body (gs, _os, body) =
    match body with
      (* | Concat []                 -> body *)
      | For (_, gs', _os', body') -> For (None, gs @ gs', [] (*os @ os'*), body')
      (* | Prom _ as u               ->           
            let z = Var.fresh_raw_var () in
            let tyz = type_of_expression u in
            let ftz = recdty_field_types (Types.unwrap_list_type tyz) in
            let vz = Var (z, ftz) in
            For (None, gs @ [(z, u)], [] (* os *), (Singleton vz)) *)
      | _ when gs = [] (* && _os = [] *) -> body
      | _                         -> For (None, gs, [] (* os *), body)

  let rec reduce_for_source : t * Types.datatype * (t -> t) -> t =
    fun (source, ty, body) ->
      let rs = fun (source, ty) -> reduce_for_source (source, ty, body) in
        match source with
          | Singleton v ->
            begin
              match body v with
              (* the normal form of a For does not have Prom in its body
                 --> we hoist it to a generator *)
              | Prom _ as q -> 
                  let z = Var.fresh_raw_var () in
                  let tyq = type_of_expression q in
                  let ftys = recdty_field_types tyq in 
                  reduce_for_body ([(z,q)], [], Singleton (eta_expand_var (z, ftys)))
              | q -> q
            end
          | Concat vs ->
            reduce_concat (List.map (fun x -> rs (x,ty)) vs)
          | If (c, t, Concat []) ->
            reduce_for_source
              (t, ty, fun v -> reduce_where_then (c, body v))
          | For (_, gs, os, v) ->
            (* NOTE:

               We are relying on peculiarities of the way we manage
               the environment in order to avoid having to
               augment it with the generator bindings here.

               In particular, we rely on the fact that if a variable
               is not found on a lookup then we return the eta
               expansion of that variable rather than complaining that
               it isn't bound in the environment.

            *)
            let tyv = type_of_expression v in
            reduce_for_body (gs, os, rs (v,tyv))
          | Table table
          | Dedup (Table table) ->
              let field_types = table_field_types table in
              (* we need to generate a fresh variable in order to
                correctly handle self joins *)
              let x = Var.fresh_raw_var () in
              (* Debug.print ("fresh variable: " ^ string_of_int x); *)
              reduce_for_body ([(x, source)], [], body (Var (x, field_types)))
          (* BUGBUG: what should we do when we have a Prom? *)
          | Prom _ -> 
              let x = Var.fresh_raw_var () in 
              let field_types = field_types_of_for_var source
              in reduce_for_body ([(x,source)], [], body (Var (x, field_types)))
          | v -> query_error "Bad source in for comprehension: %s" (string_of_t v)

  let rec reduce_if_body (c, t, e) =
    match t with
      | Record then_fields ->
        begin match e with
          | Record else_fields ->
            assert (StringMap.equal (fun _ _ -> true) then_fields else_fields);
            Record
              (StringMap.fold
                 (fun name t fields ->
                   let e = StringMap.find name else_fields in
                     StringMap.add name (reduce_if_body (c, t, e)) fields)
                 then_fields
                 StringMap.empty)
          (* NOTE: this relies on any record variables having
             been eta-expanded by this point *)
          | _ -> query_error "Mismatched fields"
        end
      | _ ->
        begin
          match t, e with
            | Constant (Constant.Bool true), _ ->
              reduce_or (c, e)
            | _, Constant (Constant.Bool false) ->
              reduce_and (c, t)
            | _ ->
              If (c, t, e)
        end

  let reduce_if_condition (c, t, e) =
    match c with
      | Constant (Constant.Bool true) -> t
      | Constant (Constant.Bool false) -> e
      | If (c', t', _) ->
        reduce_if_body
          (reduce_or (reduce_and (c', t'),
                      reduce_and (reduce_not c', t')),
           t,
           e)
      | _ ->
        if is_list t then
          if e = nil then
            reduce_where_then (c, t)
          else
            reduce_concat [reduce_where_then (c, t);
                           reduce_where_then (reduce_not c, e)]
        else
          reduce_if_body (c, t, e)
end

module Q = Lang

let _show_env = Q.show_env (* Generated by ppx_deriving show *)

(** Returns which database was used if any.

   Currently this assumes that at most one database is used.
*)
let used_database v : Value.database option =
  let rec traverse = function
    | [] -> None
    | x :: xs ->
        begin
          match used x with
            | None -> traverse xs
            | Some db -> Some db
        end
  and used =
    function
      | Q.Table ((db, _), _, _, _) -> Some db
      | Q.For (_, gs, _, _body) -> List.map snd gs |> traverse
      | Q.Singleton v -> used v
      | Q.Record v ->
          StringMap.to_alist v
          |> List.map snd
          |> traverse
      | Q.Apply (_, args) ->
          (* Functions will be normalised, so only need to traverse the args. *)
          traverse args
      | Q.If (i, t, e) -> traverse [i; t; e]
      | Q.Case (scrutinee, cases, default) ->
          let cases = StringMap.to_alist cases |> List.map (snd ->- snd) in
          let default = OptionUtils.opt_app (fun (_, x) -> [x]) [] default in
          traverse (scrutinee :: (cases @ default))
      | Q.Erase (x, _) -> used x
      | Q.Variant (_, x) -> used x
      | _ -> None in
  let rec comprehensions =
    function
      | [] -> None
      | v::vs ->
          begin
            match used v with
              | None -> comprehensions vs
              | Some db -> Some db
          end
  in
    match v with
      | Q.Concat vs -> comprehensions vs
      | v -> used v

let string_of_t = Q.string_of_t

<<<<<<< HEAD
=======
let labels_of_field_types field_types =
  StringMap.fold
    (fun name _ labels' ->
      StringSet.add name labels')
    field_types
    StringSet.empty

let record_field_types (t : Types.datatype) : Types.datatype StringMap.t =
  let (field_spec_map, _, _) = TypeUtils.extract_row_parts (TypeUtils.extract_row t) in
  StringMap.map (function
                  | Types.Present t -> t
                  | _ -> assert false) field_spec_map

>>>>>>> ce8e1ccb
module Eval =
struct
  let env_of_value_env policy value_env =
    let open Lang in
    { venv = value_env; qenv = Env.Int.empty; policy }

  let empty_env policy =
    let open Lang in
    { venv = Value.Env.empty; qenv = Env.Int.empty; policy }

  let query_bindings_of_env e =
    let open Lang in 
    Env.Int.bindings (e.qenv)

  let (++) e1 e2 =
    let open Lang in
    if (e1.policy <> e2.policy) then
      raise (internal_error "Trying to append environments with different query policies")
    else
      let venv = Value.Env.shadow e1.venv ~by:e2.venv in
      let qenv = Env.Int.extend e1.qenv e2.qenv in
      { policy = e1.policy; venv; qenv }

  let lookup_fun env (f, fvs) =
    let open Q in
    match Tables.lookup Tables.fun_defs f with
    | Some (finfo, (xs, body), z, location) ->
      Some
<<<<<<< HEAD
      begin
        match Var.name_of_binder (f, finfo) with
        | "dedup"
        | "distinct" ->
          Q.Primitive "Distinct"
=======
        begin
          (* TODO(dhil): This is a bit of a round-about way to obtain
             the binder name. *)
        match Var.(name_of_binder (make_binder f finfo)) with
>>>>>>> ce8e1ccb
        | "concatMap" ->
          Q.Primitive "ConcatMap"
        | "map" ->
          Q.Primitive "Map"
        | "empty" ->
          Q.Primitive "Empty"
        | "sortByBase" ->
          Q.Primitive "SortBy"
        | _ ->
          begin
            match location with
            | Location.Server | Location.Unknown ->
                let env' =
                  match z, fvs with
                  | None, None       -> Value.Env.empty
                  | Some z, Some fvs -> Value.Env.bind z (fvs, Scope.Local) Value.Env.empty
                  | _, _ -> assert false in
                Closure ((xs, body), env_of_value_env env.policy env')
            | Location.Client ->
              raise (Errors.runtime_error ("Attempt to use client function: " ^
                Js.var_name_binder (Var.make_binder f finfo) ^ " in query"))
          end
      end
    | None -> None

  let find_fun env (f, fvs) =
    match lookup_fun env (f, fvs) with
    | Some v -> v
    | None ->
      raise (internal_error ("Attempt to find undefined function: " ^
        string_of_int f))

  let rec expression_of_value : Lang.env -> Value.t -> Q.t = fun env v ->
    let open Q in
    match v with
      | `Bool b   -> Constant (Constant.Bool b)
      | `Int i    -> Constant (Constant.Int i)
      | `Char c   -> Constant (Constant.Char c)
      | `Float f  -> Constant (Constant.Float f)
      | `String s -> Constant (Constant.String s)
      | `Table t -> Table t
      | `Database db -> Database db
      | `List vs ->
          Concat (List.map (fun v -> Singleton (expression_of_value env v)) vs)
      | `Record fields ->
          Q.Record
            (List.fold_left
               (fun fields (name, v) -> StringMap.add name (expression_of_value env v) fields)
               StringMap.empty
               fields)
      | `Variant (name, v) -> Variant (name, expression_of_value env v)
      | `XML xmlitem -> XML xmlitem
      | `FunctionPtr (f, fvs) -> find_fun env (f, fvs)
      | `PrimitiveFunction (f,_) -> Primitive f
      | v ->
          raise (internal_error (Printf.sprintf
              "Cannot convert value %s to expression" (Value.string_of_value v)))


  let bind env (x, v) =
    let open Lang in
    { env with qenv = Env.Int.bind x v env.qenv }

    let lookup env var =
      let open Lang in
      let val_env = env.venv in
      let exp_env = env.qenv in
      match lookup_fun env (var, None) with
      | Some v -> v
      | None ->
        begin
          match Value.Env.lookup var val_env, Env.Int.find_opt var exp_env with
          | None, Some v -> v
          | Some v, None -> expression_of_value env v
          | Some _, Some v -> v (*query_error "Variable %d bound twice" var*)
          | None, None ->
            begin
              try expression_of_value env (Lib.primitive_stub (Lib.primitive_name var)) with
              | NotFound _ ->
                  raise (internal_error ("Variable " ^ string_of_int var ^ " not found"));
            end
        end
  
  let reduce_artifacts = function
  | Q.Apply (Q.Primitive "stringToXml", [u]) ->
    Q.Singleton (Q.XML (Value.Text (Q.unbox_string u)))
  | Q.Apply (Q.Primitive "AsList", [xs]) -> xs
  | Q.Apply (Q.Primitive "Distinct", [u]) -> Q.Prom (Q.Dedup u) 
  | u -> u

  let check_policies_compatible env_policy block_policy =
<<<<<<< HEAD
    let open QueryPolicy in
    let resolve = function
      | Flat -> `Flat
      | Nested -> `Nested
      | Mixing -> `Mixing
      | Default ->
          if (Settings.get Database.shredding) then `Nested else `Flat in
    let show = function | `Nested -> "nested" | `Flat -> "flat" | `Mixing -> "mixing" in
    let expected = resolve env_policy in
    let actual = resolve block_policy in
    if expected = actual then () else
=======
    if env_policy != block_policy
    then
>>>>>>> ce8e1ccb
      let error = Printf.sprintf
          "Incompatible query evaluation annotations. Expected %s, got %s."
          (QueryPolicy.show env_policy) (QueryPolicy.show block_policy) in
      raise (Errors.runtime_error error)

  let rec xlate env : Ir.value -> Q.t = let open Ir in function
    | Constant c -> Q.Constant c
    | Variable var ->
        begin
          match lookup env var with
            | Q.Var (x, field_types) ->
                (* eta-expand record variables *)
                Q.eta_expand_var (x, field_types)
            | Q.Primitive "Nil" -> Q.nil
            (* We could consider detecting and eta-expand tables here.
               The only other possible sources of table values would
               be `Special or built-in functions that return table
               values. (Currently there are no pure built-in functions
               that return table values.)

               Currently eta-expansion happens later, in the SQL
               module.

               On second thoughts, we *never* need to explicitly
               eta-expand tables, as it is not possible to call
               "AsList" directly. The "asList" function in the prelude
               is defined as:

               fun asList(t) server {for (x <-- t) [x]}
            *)
            | v ->
              (* In order to maintain the invariant that each
                 bound variable is unique we freshen all for-bound
                 variables in v here.

                 This is necessary in order to ensure that each
                 instance of a table in a self-join is given a
                 distinct alias, as the alias is generated from the
                 name of the variable binding the table.

                 We are assuming that any closure-bound variables will
                 be eliminated anyway.
              *)
              (* Debug.print ("env v: "^string_of_int var^" = "^string_of_t v); *)
              Q.freshen_for_bindings (Env.Int.empty) v
        end
    | Extend (ext_fields, r) ->
      begin
        match opt_app (xlate env) (Q.Record StringMap.empty) r with
          | Q.Record fields ->
            Q.Record (StringMap.fold
                       (fun label v fields ->
                         if StringMap.mem label fields then
                           query_error
                             "Error adding fields: label %s already present"
                             label
                         else
                           StringMap.add label (xlate env v) fields)
                       ext_fields
                       fields)
          | _ -> query_error "Error adding fields: non-record"
      end
    | Project (label, r) -> Q.Project (xlate env r, label)
    | Erase (labels, r) -> Q.Erase (xlate env r, labels)
    | Inject (label, v, _) -> Q.Variant (label, xlate env v)
    | TAbs (_, v) -> xlate env v
    | TApp (v, _) -> xlate env v

    | XmlNode (tag, attrs, children) ->
        (* TODO: deal with variables in XML *)
        let children =
          List.fold_right
            (fun v children ->
               let v = xlate env v in
               List.map Q.unbox_xml (Q.unbox_list v) @ children)
            children [] in
        let children =
          StringMap.fold
            (fun name v attrs ->
               Value.Attr (name, Q.unbox_string (xlate env v)) :: attrs)
            attrs children
        in
          Q.Singleton (Q.XML (Value.Node (tag, children)))

    | ApplyPure (f, ps) ->
        reduce_artifacts (Q.Apply (xlate env f, List.map (xlate env) ps))
    | Closure (f, _, v) ->
      let open Lang in
      let (_finfo, (xs, body), z_opt, _location) = Tables.find Tables.fun_defs f in
      let z = OptionUtils.val_of z_opt in
      (* Debug.print ("Converting evalir closure: " ^ Var.show_binder (f, _finfo) ^ " to query closure"); *)
      (* yuck! *)
      let env' = bind (empty_env env.policy) (z, xlate env v) in
      Q.Closure ((xs, body), env')
      (* (\* Debug.print("looking up query closure: "^string_of_int f); *\) *)
      (* begin *)
      (*   match value env (`Variable f) with *)
      (*   | `Closure ((z::xs, body), closure_env) -> *)
      (*     (\* Debug.print("binding query closure parameter: "^string_of_int z); *\) *)
      (*     (\* partially apply the closure to bind the closure *)
      (*        environment *\) *)
      (*     `Closure ((xs, body), bind closure_env (z, value env v)) *)
      (*   | _ -> *)
      (*     failwith "ill-formed closure in query compilation" *)
      (* end *)
    | Coerce (v, _) -> xlate env v

  and computation env (binders, tailcomp) : Q.t =
    let open Ir in
    match binders with
      | [] -> tail_computation env tailcomp
      | b::bs ->
          begin
            match b with
              | Let (xb, (_, tc)) ->
                  let x = Var.var_of_binder xb in
                    computation (bind env (x, tail_computation env tc)) (bs, tailcomp)
              | Fun {fn_location = Location.Client; _} ->
                  query_error "Client function"
              | Fun {fn_binder = b; _} ->
                 let f = Var.var_of_binder b in
                 (* This should never happen now that we have closure conversion*)
                 raise (internal_error
                          ("Function definition in query: " ^ string_of_int f ^
                             ". This should have been closure-converted."))
              | Rec _ ->
                  query_error "Recursive function"
              | Alien _ -> (* just skip it *)
                  computation env (bs, tailcomp)
              | Module _ -> raise (internal_error "Not implemented modules yet")
          end
  and tail_computation env : Ir.tail_computation -> Q.t = let open Ir in function
    | Return v -> xlate env v
    | Apply (f, args) ->
        reduce_artifacts (Q.Apply (xlate env f, List.map (xlate env) args))
    | Special (Ir.Query (None, policy, e, _)) ->
        let open Lang in
        check_policies_compatible env.policy policy;
        computation env e
    | Special (Ir.Table (db, name, keys, (readtype, _, _))) as _s ->
       (* WR: this case is because shredding needs to access the keys of tables
          but can we avoid it (issue #432)? *)
       (* Copied almost verbatim from evalir.ml, which seems wrong, we should probably call into that. *)
       begin
         match xlate env db, xlate env name, xlate env keys, (TypeUtils.concrete_type readtype) with
<<<<<<< HEAD
         | Q.Database (db, params), name, keys, `Record row ->
            let unboxed_keys =
              List.map
                (fun key -> List.map Q.unbox_string (Q.unbox_list key))
=======
         | Q.Database (db, params), name, keys, Types.Record (Types.Row row) ->
            let unboxed_keys =
              List.map
                (fun key ->
                  List.map Q.unbox_string (Q.unbox_list key))
>>>>>>> ce8e1ccb
                (Q.unbox_list keys)
            in
            Q.Table ((db, params), Q.unbox_string name, unboxed_keys, row)
         | _ -> query_error "Error evaluating table handle"
       end
    | Special _s ->
      (* FIXME:

         There's no particular reason why we can't allow
         database declarations in query blocks. (However, we do still
         have the problem that we currently have no way of enforcing
         that only one database be used inside a query block - see
         SML#.)  *)
      raise (Errors.runtime_error "special not allowed in query block")
    | Case (v, cases, default) ->
        let v' = xlate env v in
        let cases' = StringMap.map (fun (x,y) -> (x, computation env y)) cases in
        let default' = opt_app (fun (x,y) -> Some (x, computation env y)) None default in
        Q.Case (v', cases', default')
    | If (c, t, e) ->
      let c = xlate env c in
      let t = computation env t in
      let e = computation env e in
        Q.If (c, t, e)

  let expand_collection = function
    | Q.For (_, gs, os', body) -> gs, os', body
    | Q.Concat (_::_)
    | Q.Singleton _
    | Q.Table _ as xs ->
        (* I think we can omit the `Table case as it
            can never occur *)
        (* eta-expand *)
        Q.eta_expand_list xs
    | _ -> assert false

  let mk_for_term env (x,xs) body_f =
    let ftys = Q.query_field_types xs in
    (* let newx = Var.fresh_raw_var () in *)
    let vx = Q.Var (x, ftys) in
    let cenv = bind env (x, vx) in
    (* Debug.print ("mk_for_term: " ^ string_of_int newx ^ " for " ^ string_of_int x); *)
    Q.For (None, [x,xs], [], body_f cenv)

  let rec norm in_dedup env : Q.t -> Q.t =
    function
    (* XXX: this is a quick and dirty fix to implement substitution into a term via normalization:
       normally at this point free variables should already have been substituted (by xlate)
       but sometimes we use norm with open terms and a specially crafted env to perform substitution.
       It should be tested, and may be more complicated than required because it was ported from xlate *)
    | Q.Var (var, _) as orig ->
        begin
          try
            match lookup env var with
              (* XXX it should never be in_dedup, should it? *)
              | Q.Var (x, field_types) when not in_dedup ->
                  (* eta-expand record variables *)
                  Q.eta_expand_var (x, field_types)
              (* We could consider detecting and eta-expand tables here.
                The only other possible sources of table values would
                be `Special or built-in functions that return table
                values. (Currently there are no pure built-in functions
                that return table values.)
                Currently eta-expansion happens later, in the SQL
                module.
                On second thoughts, we *never* need to explicitly
                eta-expand tables, as it is not possible to call
                "AsList" directly. The "asList" function in the prelude
                is defined as:
                fun asList(t) server {for (x <-- t) [x]}
              *)
              | v ->
                (* In order to maintain the invariant that each
                  bound variable is unique we freshen all for-bound
                  variables in v here.
                  This is necessary in order to ensure that each
                  instance of a table in a self-join is given a
                  distinct alias, as the alias is generated from the
                  name of the variable binding the table.
                  We are assuming that any closure-bound variables will
                  be eliminated anyway.
                *)
                (* Debug.print ("env v: "^string_of_int var^" = "^string_of_t v); *)
                  (* Q.freshen_for_bindings Env.Int.empty (retn in_dedup v) *)
                  Q.freshen_for_bindings Env.Int.empty (norm in_dedup env v)
          with
          | InternalError _ -> retn in_dedup orig
        end
    | Q.Record fl -> Q.Record (StringMap.map (norm false env) fl)
    | Q.Singleton v -> Q.Singleton (norm false env v)
    | Q.Concat xs -> Q.reduce_concat (List.map (norm in_dedup env) xs)
    | Q.Project (r, label) ->
        let rec project (r, label) =
          match r with
            | Q.Record fields ->
              assert (StringMap.mem label fields);
              StringMap.find label fields
            | Q.If (c, t, e) ->
              Q.If (c, project (t, label), project (e, label))
            | Q.Var (_x, field_types) ->
              assert (StringMap.mem label field_types);
              Q.Project (r, label)
            | _ -> query_error ("Error projecting label %s from record: %s") label (string_of_t r)
        in
        retn in_dedup (project (norm false env r, label))
    | Q.Erase (r, labels) ->
        let rec erase (r, labels) =
          match r with
          | Q.Record fields ->
            assert (StringSet.for_all
                      (fun label -> StringMap.mem label fields) labels);
            Q.Record
              (StringMap.fold
                 (fun label v fields ->
                   if StringSet.mem label labels then
                     fields
                   else
                     StringMap.add label v fields)
                 fields
                 StringMap.empty)
          | Q.If (c, t, e) ->
            Q.If (c, erase (t, labels), erase (e, labels))
          | Q.Var (_x, field_types) ->
            assert (StringSet.subset labels (Q.labels_of_field_types field_types));
            Q.Erase (r, labels)
          | _ -> query_error "Error erasing from record"
        in
        erase (norm false env r, labels)
    | Q.Variant (label, v) -> Q.Variant (label, norm false env v)
    | Q.Apply (f, xs) -> apply in_dedup env (norm false env f, List.map (norm false env) xs)
    | Q.For (_, gs, os, u) as _orig -> 
        let rec reduce_gs env = function
        | [] -> 
          begin
            match norm in_dedup env u with
            (* this special case allows us to hoist a non-standard For body into a generator *)
            | Q.Prom _ as u' ->
                let z = Var.fresh_raw_var () in
                let tyz = Q.type_of_expression u' in
                let ftz = Q.recdty_field_types (Types.unwrap_list_type tyz) in
                let vz = Q.Var (z, ftz) in
                Q.reduce_for_source (u', tyz, fun v -> norm in_dedup (bind env (z,v)) (Q.Singleton vz))
            | u' -> u' 
          end
        | (x,g)::gs' -> (* equivalent to xs = For gs' u, body = g, but possibly the arguments aren't normalized *)
            let tyg = Q.type_of_expression g in
            Q.reduce_for_source (norm in_dedup env g, tyg, fun v -> reduce_gs (bind env (x,v)) gs')
        in
        Q.reduce_for_body ([], os, reduce_gs env gs)
    | Q.If (c, t, e) ->
        Q.reduce_if_condition (norm false env c, norm in_dedup env t, norm in_dedup env e)
    | Q.Case (v, cases, default) ->
      let rec reduce_case (v, cases, default) =
        match v with
<<<<<<< HEAD
          | Q.Variant (label, v) as w ->
            begin
              match StringMap.lookup label cases, default with
                | Some ((x, _), c), _ ->
                  norm in_dedup (bind env (x, v)) c
                | None, Some ((z, _), c) ->
                  norm in_dedup (bind env (z, w)) c
                | None, None -> query_error "Pattern matching failed"
            end
          | Q.If (c, t, e) ->
            Q.If
              (c,
               reduce_case (t, cases, default),
               reduce_case (e, cases, default))
          |  _ -> assert false
      in
        reduce_case (norm false env v, cases, default)
    | Q.Dedup v -> norm true env v
    | Q.Prom v when in_dedup -> norm false env v
    | Q.Prom v (* when not in_dedup *) -> 
        Q.Prom (norm false env v)
    | v -> retn in_dedup v

  and apply in_dedup env : Q.t * Q.t list -> Q.t = function
=======
        | Q.Variant (label, v) as w ->
           begin
             match StringMap.lookup label cases, default with
             | Some (b, c), _ ->
                let x = Var.var_of_binder b in
                norm (bind env (x, v)) c
             | None, Some (b, c) ->
                let z = Var.var_of_binder b in
                norm (bind env (z, w)) c
             | None, None -> query_error "Pattern matching failed"
           end
        | Q.If (c, t, e) ->
           Q.If
             (c,
              reduce_case (t, cases, default),
              reduce_case (e, cases, default))
        |  _ -> assert false
      in
      reduce_case (norm env v, cases, default)
    | v -> v

  and apply env : Q.t * Q.t list -> Q.t = function
>>>>>>> ce8e1ccb
    | Q.Closure ((xs, body), closure_env), args ->
      (* Debug.print ("Applying closure"); *)
      (* Debug.print ("body: " ^ Ir.show_computation body); *)
      (* Debug.print("Applying query closure: " ^ show_t (`Closure ((xs, body), closure_env))); *)
      (* Debug.print("args: " ^ mapstrcat ", " show_t args); *)
        let env = env ++ closure_env in
        let env = List.fold_right2 (fun x arg env ->
            bind env (x, arg)) xs args env in
        (* Debug.print("Applied"); *)
          norm_comp in_dedup env body
    | Q.Primitive "Cons", [x; xs] ->
        norm in_dedup env (Q.Concat [Q.Singleton x; xs])
    | Q.Primitive "Concat", ([_xs; _ys] as l) ->
        norm in_dedup env (Q.Concat l)
    | Q.Primitive "ConcatMap", [f; xs] ->
        begin
          match f with
            | Q.Closure (([x], body), closure_env) ->
                (fun cenv -> computation cenv body)
                |> mk_for_term (env ++ closure_env) (x,xs)
                |> norm in_dedup env
            | _ -> assert false
        end
    | Q.Primitive "Map", [f; xs] ->
        begin
          match f with
            | Q.Closure (([x], body), closure_env) ->
                (fun cenv -> Q.Singleton (computation cenv body))
                |> mk_for_term (env ++ closure_env) (x,xs)
                |> norm in_dedup env
            | _ -> assert false
        end
    | Q.Primitive "SortBy", [_f; xs] ->
        (* FIXME: we can't deal with ordering clauses correctly at this time, so we ignore SortBy *)
        norm in_dedup env xs
        (* begin
          match xs with
            | Q.Concat [] -> Q.Concat []
            | _ ->
                let gs, os', body = expand_collection xs in
                let xs = Q.For (None, gs, os', body) in
                begin
                  match f with
                  | Q.Closure (([x], os), closure_env) ->
                      let os =
                        let cenv = bind (env ++ closure_env) (x, Q.tail_of_t xs) in
                          
                          let o = norm_comp false cenv os in
                            match o with
                              | Q.Record fields ->
                                  List.rev (StringMap.fold (fun _ o os -> o::os) fields [])
                              | _ -> assert false
                      in
                      (* this is unsmart: everything is normalized here, but we have to potentially
                         propagate an external in_dedup, which requires to scan the full term again;
                         the easiest way to do that is to call again norm, but maybe we should use an
                         auxiliary do_dedup function *)
                      let out = Q.For (None, gs, os @ os', body) in
                      if in_dedup 
                        then norm true env out 
                        else out
                  | _ -> assert false
                end
        end *)
    | Q.Primitive "Distinct", [v] -> Q.Prom (norm true env v)
    | Q.Primitive "not", [v] ->
      Q.reduce_not (v)
    | Q.Primitive "&&", [v; w] ->
      Q.reduce_and (v, w)
    | Q.Primitive "||", [v; w] ->
      Q.reduce_or (v, w)
    | Q.Primitive "==", [v; w] ->
      Q.reduce_eq (v, w)
    | Q.Primitive f, args ->
        Q.Apply (Q.Primitive f, args)
    | Q.If (c, t, e), args ->
        Q.reduce_if_condition (c, apply in_dedup env (t, args), apply in_dedup env (e, args))
    | Q.Apply (f, args), args' ->
        apply in_dedup env (f, args @ args')
    | t, _ -> query_error "Application of non-function: %s" (string_of_t t)

  and norm_comp in_dedup env c = 
    computation env c
    |> norm in_dedup env
  and retn in_dedup u = if in_dedup then Q.Dedup u else u

  (* specialize norm_* with in_dedup = false at the start of normalization *)
  (* (norm is currently unused outside query.ml, so we comment the following) *)
  let norm = norm false
  let norm_comp = norm_comp false

  let eval policy env e =
    Debug.debug_time "Query.eval" (fun () ->
      norm_comp (env_of_value_env policy env) e)
end

(* convert a regexp to a like if possible *)
let rec likeify v =
  let open Q in
  let quote = Str.global_replace (Str.regexp_string "%") "\\%" in
    match v with
      | Variant ("Repeat", pair) ->
          begin
            match unbox_pair pair with
              | Variant ("Star", _), Variant ("Any", _) -> Some ("%")
              | _ -> None
          end
      | Variant ("Simply", Constant (Constant.String s)) -> Some (quote s)
      | Variant ("Quote", Variant ("Simply", v)) ->
          (* TODO:

             detect variables and convert to a concatenation operation
             (this needs to happen in RLIKE compilation as well)
          *)
         let rec string =
            function
              | Constant (Constant.String s) -> Some s
              | Singleton (Constant (Constant.Char c)) -> Some (string_of_char c)
              | Concat vs ->
                  let rec concat =
                    function
                      | [] -> Some ""
                      | v::vs ->
                          begin
                            match string v with
                              | None -> None
                              | Some s ->
                                  begin
                                    match concat vs with
                                      | None -> None
                                      | Some s' -> Some (s ^ s')
                                  end
                          end
                  in
                    concat vs
              | _ -> None
          in
            opt_map quote (string v)
      | Variant ("Seq", rs) ->
          let rec seq =
            function
              | [] -> Some ""
              | r::rs ->
                  begin
                    match likeify r with
                      | None -> None
                      | Some s ->
                          begin
                            match seq rs with
                              | None -> None
                              | Some s' -> Some (s^s')
                          end
                  end
          in
            seq (unbox_list rs)
      | Variant ("StartAnchor", _) -> Some ""
      | Variant ("EndAnchor", _) -> Some ""
      | _ -> assert false

let rec select_clause : Sql.index -> bool -> Q.t -> Sql.select_clause =
  fun index unit_query v ->
  (*  Debug.print ("select_clause: "^string_of_t v); *)
  let open Q in
  match v with
    | Concat _ -> assert false
    | For (_, [], _, body) ->
        select_clause index unit_query body
    | For (_, (x, Table (_db, table, _keys, _row))::gs, os, body) ->
        let body = select_clause index unit_query (For (None, gs, [], body)) in
        let os = List.map (base index) os in
          begin
            match body with
              | (fields, tables, condition, []) ->
<<<<<<< HEAD
                  (fields, (Sql.FromTable table, x)::tables, condition, os)
=======
                  (fields, Sql.TableRef(table, x)::tables, condition, os)
>>>>>>> ce8e1ccb
              | _ -> assert false
          end
    | If (c, body, Concat []) ->
      (* Turn conditionals into where clauses. We might want to do
         this earlier on.  *)
      let c = base index c in
      let (fields, tables, c', os) = select_clause index unit_query body in
      let c = Sql.smart_and c c' in
      (fields, tables, c, os)
    | Table (_db, table, _keys, (fields, _, _)) ->
      (* eta expand tables. We might want to do this earlier on.  *)
      (* In fact this should never be necessary as it is impossible
         to produce non-eta expanded tables. *)
      let var = Sql.fresh_table_var () in
      let fields =
        List.rev
          (StringMap.fold
             (fun name _ fields ->
               (Sql.Project (var, name), name)::fields)
             fields
             [])
      in
<<<<<<< HEAD
        (fields, [(Sql.FromTable table, var)], Sql.Constant (Constant.Bool true), [])
=======
        (fields, [Sql.TableRef(table, var)], Sql.Constant (Constant.Bool true), [])
>>>>>>> ce8e1ccb
    | Singleton _ when unit_query ->
      (* If we're inside an Sql.Empty or a Sql.Length it's safe to ignore
         any fields here. *)
      (* We currently detect this earlier, so the unit_query stuff here
         is redundant. *)
      ([], [], Sql.Constant (Constant.Bool true), [])
    | Singleton (Record fields) ->
      let fields =
        List.rev
          (StringMap.fold
             (fun name v fields ->
               (base index v, name)::fields)
             fields
             [])
      in
        (fields, [], Sql.Constant (Constant.Bool true), [])
    | _ -> assert false
and clause : Sql.index -> bool -> Q.t -> Sql.query =
  fun index unit_query v -> Sql.Select(false, select_clause index unit_query v)
and base : Sql.index -> Q.t -> Sql.base = fun index ->
  let open Q in
  function
    | If (c, t, e) ->
      Sql.Case (base index c, base index t, base index e)
    | Apply (Primitive "tilde", [s; r]) ->
      begin
        match likeify r with
          | Some r ->
            Sql.Apply ("LIKE", [base index s; Sql.Constant (Constant.String r)])
          | None ->
            let r =
                  (* HACK:

                     this only works if the regexp doesn't include any variables bound by the query
                  *)
                  Sql.Constant (Constant.String (Regex.string_of_regex (Linksregex.Regex.ofLinks (value_of_expression r))))
                in
                  Sql.Apply ("RLIKE", [base index s; r])
        end
    | Apply (Primitive "Empty", [v]) ->
        Sql.Empty (unit_query v)
    | Apply (Primitive "length", [v]) ->
        Sql.Length (unit_query v)
    | Apply (Primitive f, vs) ->
        Sql.Apply (f, List.map (base index) vs)
    | Project (Var (x, _field_types), name) ->
        Sql.Project (x, name)
    | Constant c -> Sql.Constant c
    | Primitive "index" ->
        (* This is the only place the index parameter is ever materially used. *)
        Sql.RowNumber index
    | e ->
      Debug.print ("Not a base expression: " ^ Q.show e);
      assert false

and unit_query v =
  let prepare_clauses : Q.t -> Q.t list =
    function
      | Q.Concat vs -> vs
      | v -> [v]
  in
  (* queries passed to Empty and Length
     (where we don't care about what data they return)
  *)
  Sql.Union (false, List.map (clause [] true) (prepare_clauses v), 0)
and sql_of_query v =
  clause [] false v

(* The following code is specific to nested queries *)
(* The index parameter is essentially a free variable in the query
   that can only be replaced by Sql.RowNumber index.
   It would be nice to be able to remove this parameter and just
   substitute the SQL RowNumber expression when we generate SQL.
   Then the following nesting-specific code could live somewhere else, such as
   evalNestedQuery. *)

type let_clause = Var.var * Q.t * Var.var * Q.t
type let_query = let_clause list


let gens_index (gs : (Var.var * Q.t) list)   =
  let all_fields t =
    let field_types = Q.table_field_types t in
    Q.labels_of_field_types field_types
  in
 (* Use keys if available *)
  let key_fields t =
    match t with
      (_, _, (ks::_), _) -> StringSet.from_list ks
    |    _ -> all_fields t
  in
  let table_index get_fields (x, source) =
    let t = match source with Q.Table t -> t | _ -> assert false in
    let labels = get_fields t in
      List.rev
        (StringSet.fold
           (fun name ps -> (x, name) :: ps)
           labels
           [])
  in concat_map (table_index key_fields) gs

let outer_index gs_out = gens_index gs_out
let inner_index z gs_in =
  (* it's just a dynamic index! *)
  (z, "2") :: gens_index gs_in

let extract_gens =
  function
    | Q.For (_, gs, _, _) -> gs
    | _ -> assert false

let let_clause : let_clause -> Sql.query =
  fun (q, outer, t, inner) ->
    let gs_out = extract_gens outer in
    let gs_in = extract_gens inner in
    let q_outer = clause (outer_index gs_out) false outer in
    let (result,tables,where,os) = select_clause (inner_index t gs_in) false inner in
    let tablename = Sql.string_of_subquery_var q in
    let q_inner = Sql.Select(result,Sql.TableRef(tablename,t)::tables,where,os) in
    Sql.With (tablename, q_outer, q_inner)

let sql_of_let_query : let_query -> Sql.query =
  fun cs ->
    Sql.Union (false, List.map (let_clause) cs, 0)

let update : ((Ir.var * string) * Q.t option * Q.t) -> Sql.query =
  fun ((_, table), where, body) ->
    let open Sql in
    let upd_where =
      OptionUtils.opt_map (base []) where in
    let upd_fields =
      Q.unbox_record body
      |> StringMap.map (base [])
      |> StringMap.to_alist in
    Update { upd_table = table; upd_fields; upd_where }

let delete : ((Ir.var * string) * Q.t option) -> Sql.query =
  fun ((_, table), where) ->
    let open Sql in
    let del_where = OptionUtils.opt_map (base []) where in
    Delete { del_table = table; del_where }

let compile_update : Value.database -> Value.env ->
  ((Ir.var * string * Types.datatype StringMap.t) * Ir.computation option * Ir.computation) -> Sql.query =
  fun db env ((x, table, field_types), where, body) ->
    let env = Eval.bind (Eval.env_of_value_env QueryPolicy.Flat env) (x, Q.Var (x, field_types)) in
(*      let () = opt_iter (fun where ->  Debug.print ("where: "^Ir.show_computation where)) where in*)
    let where = opt_map (Eval.norm_comp env) where in
(*       Debug.print ("body: "^Ir.show_computation body); *)
    let body = Eval.norm_comp env body in
    let q = update ((x, table), where, body) in
      Debug.print ("Generated update query: " ^ (db#string_of_query q));
      q

let compile_delete : Value.database -> Value.env ->
  ((Ir.var * string * Types.datatype StringMap.t) * Ir.computation option) -> Sql.query =
  fun db env ((x, table, field_types), where) ->
    let env = Eval.bind (Eval.env_of_value_env QueryPolicy.Flat env) (x, Q.Var (x, field_types)) in
    let where = opt_map (Eval.norm_comp env) where in
    let q = delete ((x, table), where) in
      Debug.print ("Generated update query: " ^ (db#string_of_query q));
      q

let insert table_name field_names rows =
  let rows = List.map (List.map (Q.expression_of_base_value ->- base [])) rows in
  Sql.(Insert {
      ins_table = table_name;
      ins_fields = field_names;
      ins_records = rows })

let is_list = Q.is_list
let value_of_expression = Q.value_of_expression
let default_of_base_type = Q.default_of_base_type
let type_of_expression = Q.type_of_expression
let unbox_xml = Q.unbox_xml<|MERGE_RESOLUTION|>--- conflicted
+++ resolved
@@ -140,9 +140,9 @@
 
   let table_field_types (_, _, _, (fields, _, _)) =
     StringMap.map (function
-                    | `Present t -> t
-                    | _ -> assert false) fields
-
+      | Types.Present t -> t
+      | _ -> assert false) fields
+                  
   let labels_of_field_types field_types =
     StringMap.fold
       (fun name _ labels' ->
@@ -151,9 +151,9 @@
       StringSet.empty
 
   let recdty_field_types (t : Types.datatype) : Types.datatype StringMap.t =
-    let (field_spec_map, _, _) = TypeUtils.extract_row t in
+    let (field_spec_map, _, _) = TypeUtils.extract_row_parts (TypeUtils.extract_row t) in
     StringMap.map (function
-                    | `Present t -> t
+                    | Types.Present t -> t
                     | _ -> assert false) field_spec_map
 
   (** Return the type associated with an expression *)
@@ -164,7 +164,6 @@
     let record fields : Types.datatype =
       Types.make_record_type (StringMap.map te fields)
     in
-<<<<<<< HEAD
     match v with
     | Var (_,ftys) -> Types.make_record_type ftys
     | Concat [] -> Types.make_list_type(Types.unit_type)
@@ -173,7 +172,7 @@
     | Singleton t -> Types.make_list_type (te t)
     | Record fields -> record fields
     | If (_, t, _) -> te t
-    | Table (_, _, _, row) -> Types.make_list_type (`Record row)
+    | Table (_, _, _, row) -> Types.Record (Types.Row row)
     | Dedup u
     | Prom u -> te u
     | Constant (Constant.Bool   _) -> Types.bool_type
@@ -184,7 +183,7 @@
     | Project (w, name) -> 
         begin 
           match te w with
-          | `Record _ as rty -> StringMap.find name (recdty_field_types rty)
+          | Types.Record _ as rty -> StringMap.find name (recdty_field_types rty)
           | ty -> 
               failwith 
                 (Printf.sprintf 
@@ -193,7 +192,9 @@
                     "has type:\n" ^^
                     "%s\n" ^^
                     "but it was expected to have a record type.") 
-                  (string_of_t w) (Types.show_typ ty))
+                  (* XXX: wR
+                  (string_of_t w) (Types.show_typ ty)) *)
+                  (string_of_t w) "FIXME use Types.pp_datatype")
         end
     | Apply (Primitive "Empty", _) -> Types.bool_type (* HACK *)
     | Apply (Primitive "Distinct", [q]) -> type_of_expression q
@@ -203,14 +204,22 @@
   let record_field_types =
     type_of_expression ->- recdty_field_types
 
+  (* CLEAN ME: this is the new version, I think it's semantically different because it doesn't take an expression  *)
+  let record_field_types' (t : Types.datatype) : Types.datatype StringMap.t =
+      let (field_spec_map, _, _) = TypeUtils.extract_row_parts (TypeUtils.extract_row t) in
+      StringMap.map (function
+                      | Types.Present t -> t
+                      | _ -> assert false) field_spec_map
+
   let query_field_types (q : t) =
     let (field_spec_map,_,_) = 
       type_of_expression q
       |> TypeUtils.element_type ~overstep_quantifiers:true
       |> TypeUtils.extract_row
+      |> TypeUtils.extract_row_parts
     in 
     StringMap.map (function
-                    | `Present t -> t
+                    | Types.Present t -> t
                     | _ -> assert false) field_spec_map
 
 
@@ -219,25 +228,6 @@
     |> Types.unwrap_list_type
     |> recdty_field_types
 
-=======
-      match v with
-        | Concat [] -> Types.make_list_type(Types.unit_type)
-        | Concat (v::_) -> te v
-        | For (_, _, _os, body) -> te body
-        | Singleton t -> Types.make_list_type (te t)
-        | Record fields -> record fields
-        | If (_, t, _) -> te t
-        | Table (_, _, _, row) -> Types.Record (Types.Row row)
-        | Constant (Constant.Bool   _) -> Types.bool_type
-        | Constant (Constant.Int    _) -> Types.int_type
-        | Constant (Constant.Char   _) -> Types.char_type
-        | Constant (Constant.Float  _) -> Types.float_type
-        | Constant (Constant.String _) -> Types.string_type
-        | Project (Var (_, field_types), name) -> StringMap.find name field_types
-        | Apply (Primitive "Empty", _) -> Types.bool_type (* HACK *)
-        | Apply (Primitive f, _) -> TypeUtils.return_type (Env.String.find f Lib.type_env)
-        | e -> Debug.print("Can't deduce type for: " ^ show e); assert false
->>>>>>> ce8e1ccb
 
   let default_of_base_type =
     function
@@ -351,7 +341,6 @@
         in Record out2
     | _ -> assert false
 
-<<<<<<< HEAD
   let flattened_pair_ft x y = 
     match x, y with
     | Var (_nx, ftx), Var (_ny, fty) -> 
@@ -360,12 +349,6 @@
         in 
         StringMap.fold (fun f t acc -> StringMap.add (flatfield "2" f) t acc) fty out1
     | _ -> assert false
-=======
-  let table_field_types (_, _, _, (fields, _, _)) =
-    StringMap.map (function
-                    | Types.Present t -> t
-                    | _ -> assert false) fields
->>>>>>> ce8e1ccb
 
   let unbox_xml =
     function
@@ -682,22 +665,6 @@
 
 let string_of_t = Q.string_of_t
 
-<<<<<<< HEAD
-=======
-let labels_of_field_types field_types =
-  StringMap.fold
-    (fun name _ labels' ->
-      StringSet.add name labels')
-    field_types
-    StringSet.empty
-
-let record_field_types (t : Types.datatype) : Types.datatype StringMap.t =
-  let (field_spec_map, _, _) = TypeUtils.extract_row_parts (TypeUtils.extract_row t) in
-  StringMap.map (function
-                  | Types.Present t -> t
-                  | _ -> assert false) field_spec_map
-
->>>>>>> ce8e1ccb
 module Eval =
 struct
   let env_of_value_env policy value_env =
@@ -726,18 +693,11 @@
     match Tables.lookup Tables.fun_defs f with
     | Some (finfo, (xs, body), z, location) ->
       Some
-<<<<<<< HEAD
       begin
-        match Var.name_of_binder (f, finfo) with
+        match Var.(name_of_binder (make_binder f finfo)) with
         | "dedup"
         | "distinct" ->
           Q.Primitive "Distinct"
-=======
-        begin
-          (* TODO(dhil): This is a bit of a round-about way to obtain
-             the binder name. *)
-        match Var.(name_of_binder (make_binder f finfo)) with
->>>>>>> ce8e1ccb
         | "concatMap" ->
           Q.Primitive "ConcatMap"
         | "map" ->
@@ -829,22 +789,8 @@
   | u -> u
 
   let check_policies_compatible env_policy block_policy =
-<<<<<<< HEAD
-    let open QueryPolicy in
-    let resolve = function
-      | Flat -> `Flat
-      | Nested -> `Nested
-      | Mixing -> `Mixing
-      | Default ->
-          if (Settings.get Database.shredding) then `Nested else `Flat in
-    let show = function | `Nested -> "nested" | `Flat -> "flat" | `Mixing -> "mixing" in
-    let expected = resolve env_policy in
-    let actual = resolve block_policy in
-    if expected = actual then () else
-=======
     if env_policy != block_policy
     then
->>>>>>> ce8e1ccb
       let error = Printf.sprintf
           "Incompatible query evaluation annotations. Expected %s, got %s."
           (QueryPolicy.show env_policy) (QueryPolicy.show block_policy) in
@@ -990,18 +936,11 @@
        (* Copied almost verbatim from evalir.ml, which seems wrong, we should probably call into that. *)
        begin
          match xlate env db, xlate env name, xlate env keys, (TypeUtils.concrete_type readtype) with
-<<<<<<< HEAD
-         | Q.Database (db, params), name, keys, `Record row ->
-            let unboxed_keys =
-              List.map
-                (fun key -> List.map Q.unbox_string (Q.unbox_list key))
-=======
          | Q.Database (db, params), name, keys, Types.Record (Types.Row row) ->
             let unboxed_keys =
               List.map
                 (fun key ->
                   List.map Q.unbox_string (Q.unbox_list key))
->>>>>>> ce8e1ccb
                 (Q.unbox_list keys)
             in
             Q.Table ((db, params), Q.unbox_string name, unboxed_keys, row)
@@ -1156,41 +1095,15 @@
     | Q.Case (v, cases, default) ->
       let rec reduce_case (v, cases, default) =
         match v with
-<<<<<<< HEAD
-          | Q.Variant (label, v) as w ->
-            begin
-              match StringMap.lookup label cases, default with
-                | Some ((x, _), c), _ ->
-                  norm in_dedup (bind env (x, v)) c
-                | None, Some ((z, _), c) ->
-                  norm in_dedup (bind env (z, w)) c
-                | None, None -> query_error "Pattern matching failed"
-            end
-          | Q.If (c, t, e) ->
-            Q.If
-              (c,
-               reduce_case (t, cases, default),
-               reduce_case (e, cases, default))
-          |  _ -> assert false
-      in
-        reduce_case (norm false env v, cases, default)
-    | Q.Dedup v -> norm true env v
-    | Q.Prom v when in_dedup -> norm false env v
-    | Q.Prom v (* when not in_dedup *) -> 
-        Q.Prom (norm false env v)
-    | v -> retn in_dedup v
-
-  and apply in_dedup env : Q.t * Q.t list -> Q.t = function
-=======
         | Q.Variant (label, v) as w ->
            begin
              match StringMap.lookup label cases, default with
              | Some (b, c), _ ->
                 let x = Var.var_of_binder b in
-                norm (bind env (x, v)) c
+                norm in_dedup (bind env (x, v)) c
              | None, Some (b, c) ->
                 let z = Var.var_of_binder b in
-                norm (bind env (z, w)) c
+                norm in_dedup (bind env (z, w)) c
              | None, None -> query_error "Pattern matching failed"
            end
         | Q.If (c, t, e) ->
@@ -1200,11 +1113,14 @@
               reduce_case (e, cases, default))
         |  _ -> assert false
       in
-      reduce_case (norm env v, cases, default)
-    | v -> v
-
-  and apply env : Q.t * Q.t list -> Q.t = function
->>>>>>> ce8e1ccb
+      reduce_case (norm false env v, cases, default)
+    | Q.Dedup v -> norm true env v
+    | Q.Prom v when in_dedup -> norm false env v
+    | Q.Prom v (* when not in_dedup *) ->
+        Q.Prom (norm false env v)
+    | v -> retn in_dedup v
+
+  and apply in_dedup env : Q.t * Q.t list -> Q.t = function
     | Q.Closure ((xs, body), closure_env), args ->
       (* Debug.print ("Applying closure"); *)
       (* Debug.print ("body: " ^ Ir.show_computation body); *)
@@ -1377,21 +1293,17 @@
         let os = List.map (base index) os in
           begin
             match body with
-              | (fields, tables, condition, []) ->
-<<<<<<< HEAD
-                  (fields, (Sql.FromTable table, x)::tables, condition, os)
-=======
-                  (fields, Sql.TableRef(table, x)::tables, condition, os)
->>>>>>> ce8e1ccb
+              | (_, fields, tables, condition, []) ->
+                  (false, fields, Sql.TableRef(table, x)::tables, condition, os)
               | _ -> assert false
           end
     | If (c, body, Concat []) ->
       (* Turn conditionals into where clauses. We might want to do
          this earlier on.  *)
       let c = base index c in
-      let (fields, tables, c', os) = select_clause index unit_query body in
+      let (_, fields, tables, c', os) = select_clause index unit_query body in
       let c = Sql.smart_and c c' in
-      (fields, tables, c, os)
+      (false, fields, tables, c, os)
     | Table (_db, table, _keys, (fields, _, _)) ->
       (* eta expand tables. We might want to do this earlier on.  *)
       (* In fact this should never be necessary as it is impossible
@@ -1405,17 +1317,13 @@
              fields
              [])
       in
-<<<<<<< HEAD
-        (fields, [(Sql.FromTable table, var)], Sql.Constant (Constant.Bool true), [])
-=======
-        (fields, [Sql.TableRef(table, var)], Sql.Constant (Constant.Bool true), [])
->>>>>>> ce8e1ccb
+        (false, fields, [Sql.TableRef(table, var)], Sql.Constant (Constant.Bool true), [])
     | Singleton _ when unit_query ->
       (* If we're inside an Sql.Empty or a Sql.Length it's safe to ignore
          any fields here. *)
       (* We currently detect this earlier, so the unit_query stuff here
          is redundant. *)
-      ([], [], Sql.Constant (Constant.Bool true), [])
+      (false, [], [], Sql.Constant (Constant.Bool true), [])
     | Singleton (Record fields) ->
       let fields =
         List.rev
@@ -1425,10 +1333,10 @@
              fields
              [])
       in
-        (fields, [], Sql.Constant (Constant.Bool true), [])
+        (false, fields, [], Sql.Constant (Constant.Bool true), [])
     | _ -> assert false
 and clause : Sql.index -> bool -> Q.t -> Sql.query =
-  fun index unit_query v -> Sql.Select(false, select_clause index unit_query v)
+  fun index unit_query v -> Sql.Select(select_clause index unit_query v)
 and base : Sql.index -> Q.t -> Sql.base = fun index ->
   let open Q in
   function
@@ -1526,9 +1434,9 @@
     let gs_out = extract_gens outer in
     let gs_in = extract_gens inner in
     let q_outer = clause (outer_index gs_out) false outer in
-    let (result,tables,where,os) = select_clause (inner_index t gs_in) false inner in
+    let (_fDist, result,tables,where,os) = select_clause (inner_index t gs_in) false inner in
     let tablename = Sql.string_of_subquery_var q in
-    let q_inner = Sql.Select(result,Sql.TableRef(tablename,t)::tables,where,os) in
+    let q_inner = Sql.Select(false,result,Sql.TableRef(tablename,t)::tables,where,os) in
     Sql.With (tablename, q_outer, q_inner)
 
 let sql_of_let_query : let_query -> Sql.query =
