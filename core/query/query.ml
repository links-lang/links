open Utility
open CommonTypes
open Var

exception DbEvaluationError of string

let internal_error message =
  Errors.internal_error ~filename:"query/query.ml" ~message

let runtime_type_error error =
  internal_error
    ("Runtime type error: " ^ error ^ ".\n" ^
     "This should not happen if the type system / checker is correct. " ^
     "Please file a bug report.")

<<<<<<< HEAD
let query_error fmt =
  let error msg = raise (DbEvaluationError msg) in
    Printf.kprintf error fmt
=======
let use_keys_in_shredding
  = Settings.(flag ~default:true "use_keys_in_shredding"
              |> synopsis "Use keys in query shredding"
              |> convert parse_bool
              |> sync)
>>>>>>> 58e789c0

module Lang =
struct

  type base_type = | Bool | Char | Float | Int | String

  type tag = int
      [@@deriving show]

  type t =
      | For       of tag option * (Var.var * t) list * t list * t
      | If        of t * t * t
      | Table     of Value.table
      | Database  of (Value.database * string)
      | Singleton of t
      | Concat    of t list
      | Record    of t StringMap.t
      | Project   of t * string
      | Erase     of t * StringSet.t
      | Variant   of string * t
      | XML       of Value.xmlitem
      | Apply     of t * t list
      | Closure   of (Ir.var list * Ir.computation) * env
      | Case      of t * (binder * t) StringMap.t * (binder * t) option
      | Primitive of string
      | Var       of Var.var * Types.datatype StringMap.t
      | Constant  of Constant.t
  and env = { venv: Value.env; qenv: t Env.Int.t; policy: QueryPolicy.t }
      [@@deriving show]

  let nil = Concat []

  module S =
  struct
    (** [pt]: A printable version of [t] *)
    type pt =
      | For       of (Var.var * pt) list * pt list * pt
      | If        of pt * pt * pt
      | Table     of Value.table
      | Singleton of pt
      | Concat    of pt list
      | Record    of pt StringMap.t
      | Project   of pt * string
      | Erase     of pt * StringSet.t
      | Variant   of string * pt
      | XML       of Value.xmlitem
      | Apply     of pt * pt list
      | Lam       of Ir.var list * Ir.computation
      | Case      of pt * (binder * pt) StringMap.t * (binder * pt) option
      | Primitive of string
      | Var       of (Var.var * Types.datatype StringMap.t)
      | Constant  of Constant.t
        [@@deriving show]
  end

  let rec pt_of_t : t -> S.pt = fun v ->
    let bt = pt_of_t in
      match (v : t) with
        | For (_, gs, os, b) ->
            S.For (List.map (fun (x, source) -> (x, bt source)) gs,
                  List.map bt os,
                  bt b)
        | If (c, t, e) -> S.If (bt c, bt t, bt e)
        | Table t -> S.Table t
        | Singleton v -> S.Singleton (bt v)
        | Concat vs -> S.Concat (List.map bt vs)
        | Record fields -> S.Record (StringMap.map bt fields)
        | Variant (name, v) -> S.Variant (name, bt v)
        | XML xmlitem -> S.XML xmlitem
        | Project (v, name) -> S.Project (bt v, name)
        | Erase (v, names) -> S.Erase (bt v, names)
        | Apply (u, vs) -> S.Apply (bt u, List.map bt vs)
        | Case (u, cl, d) -> S.Case (bt u, StringMap.map (fun (x,y) -> (x, bt y)) cl, opt_app (fun (x,y) -> Some (x, bt y)) None d)
        | Closure ((xs, e), _) -> S.Lam (xs, e)
        | Primitive f -> S.Primitive f
        | Var (v, t) -> S.Var (v, t)
        | Constant c -> S.Constant c
        | Database _ -> assert false

  let string_of_t = S.show_pt -<- pt_of_t

  let rec tail_of_t : t -> t = fun v ->
    let tt = tail_of_t in
      match v with
        | For (_, _gs, _os, Singleton (Record fields)) -> Record fields
        | For (_tag, _gs, _os, If (_, t, Concat [])) -> tt (For (_tag, _gs, _os, t))
        | _ -> (* Debug.print ("v: "^string_of_t v); *) assert false

  (** Return the type associated with an expression *)
  (* Inferring the type of an expression is straightforward because all
     variables are annotated with their types. *)
  let rec type_of_expression : t -> Types.datatype = fun v ->
    let te = type_of_expression in
    let record fields : Types.datatype =
      Types.make_record_type (StringMap.map te fields)
    in
      match v with
        | Concat [] -> Types.make_list_type(Types.unit_type)
        | Concat (v::_) -> te v
        | For (_, _, _os, body) -> te body
        | Singleton t -> Types.make_list_type (te t)
        | Record fields -> record fields
        | If (_, t, _) -> te t
        | Table (_, _, _, row) -> `Record row
        | Constant (Constant.Bool   _) -> Types.bool_type
        | Constant (Constant.Int    _) -> Types.int_type
        | Constant (Constant.Char   _) -> Types.char_type
        | Constant (Constant.Float  _) -> Types.float_type
        | Constant (Constant.String _) -> Types.string_type
        | Project (Var (_, field_types), name) -> StringMap.find name field_types
        | Apply (Primitive "Empty", _) -> Types.bool_type (* HACK *)
		| Apply (Primitive f, _) -> TypeUtils.return_type (Env.String.lookup Lib.type_env f)
        | e -> Debug.print("Can't deduce type for: " ^ show e); assert false

  let default_of_base_type =
    function
      | Primitive.Bool   -> Constant (Constant.Bool false)
      | Primitive.Int    -> Constant (Constant.Int 42)
      | Primitive.Char   -> Constant (Constant.Char '?')
      | Primitive.Float  -> Constant (Constant.Float 0.0)
      | Primitive.String -> Constant (Constant.String "")
      | _                -> assert false

  let rec value_of_expression = fun v ->
    let ve = value_of_expression in
    let value_of_singleton = fun s ->
      match s with
        | Singleton v -> ve v
        | _ -> assert false
    in
      match v with
        | Constant (Constant.Bool   b) -> `Bool b
        | Constant (Constant.Int    i) -> `Int i
        | Constant (Constant.Char   c) -> `Char c
        | Constant (Constant.Float  f) -> `Float f
        | Constant (Constant.String s) -> Value.box_string s
        | Table t -> `Table t
        | Concat vs -> `List (List.map value_of_singleton vs)
        | Variant (name, v) -> `Variant (name, ve v)
        | XML xmlitem -> `XML xmlitem
        | Record fields ->
            `Record (List.rev (StringMap.fold (fun name v fields ->
                                                 (name, ve v)::fields)
                                 fields []))
        | _ -> assert false

  let rec freshen_for_bindings : Var.var Env.Int.t -> t -> t =
    fun env v ->
      let ffb = freshen_for_bindings env in
        match v with
        | For (tag, gs, os, b) ->
          let gs', env' =
            List.fold_left
              (fun (gs', env') (x, source) ->
                let y = Var.fresh_raw_var () in
                  ((y, ffb source)::gs', Env.Int.bind env' (x, y)))
              ([], env)
              gs
          in
            For (tag, List.rev gs', List.map (freshen_for_bindings env') os, freshen_for_bindings env' b)
        | If (c, t, e) -> If (ffb c, ffb t, ffb e)
        | Table _ as t -> t
        | Singleton v -> Singleton (ffb v)
        | Database db -> Database db
        | Concat vs -> Concat (List.map ffb vs)
        | Record fields -> Record (StringMap.map ffb fields)
        | Variant (name, v) -> Variant (name, ffb v)
        | XML xmlitem -> XML xmlitem
        | Project (v, name) -> Project (ffb v, name)
        | Erase (v, names) -> Erase (ffb v, names)
        | Apply (u, vs) -> Apply (ffb u, List.map ffb vs)
        | Closure _ as c ->
          (* we don't attempt to freshen closure bindings *)
          c
        | Case (u, cl, d) -> Case (ffb u, StringMap.map (fun (x,y) -> (x, ffb y)) cl, opt_app (fun (x,y) -> Some (x, ffb y)) None d)
        | Primitive f -> Primitive f
        | Var (x, ts) as v ->
          begin
            match Env.Int.find env x with
            | None -> v (* Var (x, ts) *)
            | Some y -> Var (y, ts)
          end
        | Constant c -> Constant c

  let table_field_types (_, _, _, (fields, _, _)) =
    StringMap.map (function
                    | `Present t -> t
                    | _ -> assert false) fields

  let unbox_xml =
    function
      | XML xmlitem -> xmlitem
      | _ -> raise (runtime_type_error "failed to unbox XML")

  let unbox_pair =
    function
      | Record fields ->
          let x = StringMap.find "1" fields in
          let y = StringMap.find "2" fields in
            x, y
      | _ -> raise (runtime_type_error "failed to unbox pair")

  let rec unbox_list =
    function
      | Concat vs -> concat_map unbox_list vs
      | Singleton v -> [v]
      | _ -> raise (runtime_type_error "failed to unbox list")

  let unbox_string =
    function
      | Constant (Constant.String s) -> s
      | (Concat _ | Singleton _) as v ->
          implode
            (List.map
               (function
                  | Constant (Constant.Char c) -> c
                  | _ -> raise (runtime_type_error "failed to unbox string"))
               (unbox_list v))
      | _ -> raise (runtime_type_error "failed to unbox string")

  let rec field_types_of_list =
    function
      | Concat (v::_) -> field_types_of_list v
      | Singleton (Record fields) -> StringMap.map type_of_expression fields
      | Table table -> table_field_types table
      | _ -> assert false

  (* takes a normal form expression and returns true iff it has list type *)
  let is_list =
    function
      | For _
      | Table _
      | Singleton _
      | Concat _
      | If (_, _, Concat []) -> true
      | _ -> false


  (* simple optimisations *)
  let reduce_and (a, b) =
    match a, b with
      | Constant (Constant.Bool true), x
      | x, Constant (Constant.Bool true)
      | (Constant (Constant.Bool false) as x), _
      | _, (Constant (Constant.Bool false) as x) -> x
      | _ -> Apply  (Primitive "&&", [a; b])

  let reduce_or (a, b) =
    match a, b with
      | (Constant (Constant.Bool true) as x), _
      | _, (Constant (Constant.Bool true) as x)
      | Constant (Constant.Bool false), x
      | x, Constant (Constant.Bool false) -> x
      | _ -> Apply  (Primitive "||", [a; b])

  let reduce_not a =
    match a with
      | Constant (Constant.Bool false) -> Constant (Constant.Bool true)
      | Constant (Constant.Bool true)  -> Constant (Constant.Bool false)
      | _                       -> Apply  (Primitive "not", [a])

  let rec reduce_eq (a, b) =
    let bool x = Constant (Constant.Bool x) in
    let eq_constant =
      function
        | (Constant.Bool a  , Constant.Bool b)   -> bool (a = b)
        | (Constant.Int a   , Constant.Int b)    -> bool (a = b)
        | (Constant.Float a , Constant.Float b)  -> bool (a = b)
        | (Constant.Char a  , Constant.Char b)   -> bool (a = b)
        | (Constant.String a, Constant.String b) -> bool (a = b)
        | (a, b)                 -> Apply (Primitive "==", [Constant a; Constant b])
    in
      match a, b with
        | (Constant a, Constant b) -> eq_constant (a, b)
        | (Variant (s1, a), Variant (s2, b)) ->
          if s1 <> s2 then
            Constant (Constant.Bool false)
          else
            reduce_eq (a, b)
        | (Record lfields, Record rfields) ->
          List.fold_right2
            (fun (_, v1) (_, v2) e ->
              reduce_and (reduce_eq (v1, v2), e))
            (StringMap.to_alist lfields)
            (StringMap.to_alist rfields)
            (Constant (Constant.Bool true))
        | (a, b) -> Apply (Primitive "==", [a; b])

  let reduce_concat vs =
    let vs =
      concat_map
        (function
          | Concat vs -> vs
          | v -> [v])
        vs
    in
      match vs with
        | [v] -> v
        | vs -> Concat vs

  let rec reduce_where_then (c, t) =
    match t with
      (* optimisation *)
      | Constant (Constant.Bool true) -> t
      | Constant (Constant.Bool false) -> Concat []

      | Concat vs ->
        reduce_concat (List.map (fun v -> reduce_where_then (c, v)) vs)
      | For (_, gs, os, body) ->
        For (None, gs, os, reduce_where_then (c, body))
      | If (c', t', Concat []) ->
        reduce_where_then (reduce_and (c, c'), t')
      | _ ->
        If (c, t, Concat [])

  let reduce_for_body (gs, os, body) =
    match body with
      | For (_, gs', os', body') -> For (None, gs @ gs', os @ os', body')
      | _                         -> For (None, gs, os, body)

  let rec reduce_for_source : t * (t -> t) -> t =
    fun (source, body) ->
      let rs = fun source -> reduce_for_source (source, body) in
        match source with
          | Singleton v -> body v
          | Concat vs ->
            reduce_concat (List.map rs vs)
          | If (c, t, Concat []) ->
            reduce_for_source
              (t, fun v -> reduce_where_then (c, body v))
          | For (_, gs, os, v) ->
            (* NOTE:

               We are relying on peculiarities of the way we manage
               the environment in order to avoid having to
               augment it with the generator bindings here.

               In particular, we rely on the fact that if a variable
               is not found on a lookup then we return the eta
               expansion of that variable rather than complaining that
               it isn't bound in the environment.

            *)
            reduce_for_body (gs, os, rs v)
          | Table table ->
            let field_types = table_field_types table in
            (* we need to generate a fresh variable in order to
               correctly handle self joins *)
            let x = Var.fresh_raw_var () in
              (* Debug.print ("fresh variable: " ^ string_of_int x); *)
              reduce_for_body ([(x, source)], [], body (Var (x, field_types)))
          | v -> query_error "Bad source in for comprehension: %s" (string_of_t v)

  let rec reduce_if_body (c, t, e) =
    match t with
      | Record then_fields ->
        begin match e with
          | Record else_fields ->
            assert (StringMap.equal (fun _ _ -> true) then_fields else_fields);
            Record
              (StringMap.fold
                 (fun name t fields ->
                   let e = StringMap.find name else_fields in
                     StringMap.add name (reduce_if_body (c, t, e)) fields)
                 then_fields
                 StringMap.empty)
          (* NOTE: this relies on any record variables having
             been eta-expanded by this point *)
          | _ -> query_error "Mismatched fields"
        end
      | _ ->
        begin
          match t, e with
            | Constant (Constant.Bool true), _ ->
              reduce_or (c, e)
            | _, Constant (Constant.Bool false) ->
              reduce_and (c, t)
            | _ ->
              If (c, t, e)
        end

  let reduce_if_condition (c, t, e) =
    match c with
      | Constant (Constant.Bool true) -> t
      | Constant (Constant.Bool false) -> e
      | If (c', t', _) ->
        reduce_if_body
          (reduce_or (reduce_and (c', t'),
                      reduce_and (reduce_not c', t')),
           t,
           e)
      | _ ->
        if is_list t then
          if e = nil then
            reduce_where_then (c, t)
          else
            reduce_concat [reduce_where_then (c, t);
                           reduce_where_then (reduce_not c, e)]
        else
          reduce_if_body (c, t, e)
end

module Q = Lang

let _show_env = Q.show_env (* Generated by ppx_deriving show *)

(** Returns which database was used if any.

   Currently this assumes that at most one database is used.
*)
let used_database v : Value.database option =
  let rec generators =
    function
      | [] -> None
      | (_x, source)::gs ->
          begin
            match used source with
              | None -> generators gs
              | Some db -> Some db
          end
  and used =
    function
      | Q.For (_, gs, _, _body) -> generators gs
      | Q.Table ((db, _), _, _, _) -> Some db
      | _ -> None in
  let rec comprehensions =
    function
      | [] -> None
      | v::vs ->
          begin
            match used v with
              | None -> comprehensions vs
              | Some db -> Some db
          end
  in
    match v with
      | Q.Concat vs -> comprehensions vs
      | v -> used v

let string_of_t = Q.string_of_t

let labels_of_field_types field_types =
  StringMap.fold
    (fun name _ labels' ->
      StringSet.add name labels')
    field_types
    StringSet.empty

let record_field_types (t : Types.datatype) : Types.datatype StringMap.t =
  let (field_spec_map, _, _) = TypeUtils.extract_row t in
  StringMap.map (function
                  | `Present t -> t
                  | _ -> assert false) field_spec_map

module Eval =
struct
<<<<<<< HEAD
  let env_of_value_env value_env = (value_env, Env.Int.empty)
  let (++) (venv, eenv) (venv', eenv') =
    Value.Env.shadow venv ~by:venv', Env.Int.extend eenv eenv'

  let lookup_fun (f, fvs) : Q.t option =
=======
  exception DbEvaluationError of string

  let nil = Q.Concat []

  let eval_error fmt =
    let error msg = raise (DbEvaluationError msg) in
      Printf.kprintf error fmt

  let env_of_value_env policy value_env =
    let open Lang in
    { venv = value_env; qenv = Env.Int.empty; policy }

  let empty_env policy =
    let open Lang in
    { venv = Value.Env.empty; qenv = Env.Int.empty; policy }

  let (++) e1 e2 =
    let open Lang in
    if (e1.policy <> e2.policy) then
      raise (internal_error "Trying to append environments with different query policies")
    else
      let venv = Value.Env.shadow e1.venv ~by:e2.venv in
      let qenv = Env.Int.extend e1.qenv e2.qenv in
      { policy = e1.policy; venv; qenv }

  let lookup_fun env (f, fvs) =
    let open Q in
>>>>>>> 58e789c0
    match Tables.lookup Tables.fun_defs f with
    | Some (finfo, (xs, body), z, location) ->
      Some
      begin
        match Var.name_of_binder (f, finfo) with
        | "concatMap" ->
          Q.Primitive "ConcatMap"
        | "map" ->
          Q.Primitive "Map"
        | "empty" ->
          Q.Primitive "Empty"
        | "sortByBase" ->
          Q.Primitive "SortBy"
        | _ ->
          begin
            match location with
            | Location.Server | Location.Unknown ->
                let env' =
                  match z, fvs with
                  | None, None       -> Value.Env.empty
                  | Some z, Some fvs -> Value.Env.bind z (fvs, Scope.Local) Value.Env.empty
                  | _, _ -> assert false in
<<<<<<< HEAD
                 Q.Closure ((xs, body), env_of_value_env env)
=======
                Closure ((xs, body), env_of_value_env env.policy env')
>>>>>>> 58e789c0
            | Location.Client ->
              raise (Errors.runtime_error ("Attempt to use client function: " ^
                Js.var_name_binder (f, finfo) ^ " in query"))
            | Location.Native ->
              raise (Errors.runtime_error ("Attempt to use native function: " ^
                Var.show_binder (f, finfo) ^ " in query"))
          end
      end
    | None -> None

  let find_fun env (f, fvs) =
    match lookup_fun env (f, fvs) with
    | Some v -> v
    | None ->
      raise (internal_error ("Attempt to find undefined function: " ^
        string_of_int f))

<<<<<<< HEAD
  let rec expression_of_value : Value.t -> Q.t =
    function
      | `Bool b   -> Q.Constant (Constant.Bool b)
      | `Int i    -> Q.Constant (Constant.Int i)
      | `Char c   -> Q.Constant (Constant.Char c)
      | `Float f  -> Q.Constant (Constant.Float f)
      | `String s -> Q.Constant (Constant.String s)
      | `Table t -> Q.Table t
      | `Database db -> Q.Database db
      | `List vs ->
          Q.Concat (List.map (fun v -> Q.Singleton (expression_of_value v)) vs)
=======
  let rec expression_of_value : Lang.env -> Value.t -> Q.t = fun env v ->
    let open Q in
    match v with
      | `Bool b   -> Constant (Constant.Bool b)
      | `Int i    -> Constant (Constant.Int i)
      | `Char c   -> Constant (Constant.Char c)
      | `Float f  -> Constant (Constant.Float f)
      | `String s -> Constant (Constant.String s)
      | `Table t -> Table t
      | `Database db -> Database db
      | `List vs ->
          Concat (List.map (fun v -> Singleton (expression_of_value env v)) vs)
>>>>>>> 58e789c0
      | `Record fields ->
          Q.Record
            (List.fold_left
               (fun fields (name, v) -> StringMap.add name (expression_of_value env v) fields)
               StringMap.empty
               fields)
<<<<<<< HEAD
      | `Variant (name, v) -> Q.Variant (name, expression_of_value v)
      | `XML xmlitem -> Q.XML xmlitem
      | `FunctionPtr (f, fvs) -> find_fun (f, fvs)
      | `PrimitiveFunction (f,_) -> Q.Primitive f
=======
      | `Variant (name, v) -> Variant (name, expression_of_value env v)
      | `XML xmlitem -> XML xmlitem
      | `FunctionPtr (f, fvs) -> find_fun env (f, fvs)
      | `PrimitiveFunction (f,_) -> Primitive f
>>>>>>> 58e789c0
      | v ->
          raise (internal_error (Printf.sprintf
              "Cannot convert value %s to expression" (Value.string_of_value v)))


  let bind env (x, v) =
    let open Lang in
    { env with qenv = Env.Int.bind env.qenv (x, v) }

  let lookup env var =
    let open Lang in
    let val_env = env.venv in
    let exp_env = env.qenv in
    match lookup_fun env (var, None) with
    | Some v -> v
    | None ->
      begin
        match Value.Env.lookup var val_env, Env.Int.find exp_env var with
        | None, Some v -> v
<<<<<<< HEAD
        | Some v, None -> expression_of_value v
        | Some _, Some v -> v (*query_error "Variable %d bound twice" var*)
=======
        | Some v, None -> expression_of_value env v
        | Some _, Some v -> v (*eval_error "Variable %d bound twice" var*)
>>>>>>> 58e789c0
        | None, None ->
          begin
            try expression_of_value env (Lib.primitive_stub (Lib.primitive_name var)) with
            | NotFound _ ->
                raise (internal_error ("Variable " ^ string_of_int var ^ " not found"));
          end
      end

  let eta_expand_var (x, field_types) =
    Q.Record
      (StringMap.fold
         (fun name _t fields ->
            StringMap.add name (Q.Project (Q.Var (x, field_types), name)) fields)
         field_types
         StringMap.empty)

  let eta_expand_list xs =
    let x = Var.fresh_raw_var () in
    let field_types = Q.field_types_of_list xs in
      ([x, xs], [], Q.Singleton (eta_expand_var (x, field_types)))

<<<<<<< HEAD
  let reduce_artifacts = function
  | Q.Apply (Q.Primitive "stringToXml", [u]) ->
    Q.Singleton (Q.XML (Value.Text (Q.unbox_string u)))
  | Q.Apply (Q.Primitive "AsList", [xs]) -> xs
  | u -> u

  let rec xlate env : Ir.value -> Q.t = let open Ir in function
=======
  let check_policies_compatible env_policy block_policy =
    let open QueryPolicy in
    let resolve = function
      | Flat -> `Flat
      | Nested -> `Nested
      | Default ->
          if (Settings.get Database.shredding) then `Nested else `Flat in
    let show = function | `Nested -> "nested" | `Flat -> "flat" in
    let expected = resolve env_policy in
    let actual = resolve block_policy in
    if expected = actual then () else
      let error = Printf.sprintf
        "Incompatible query evaluation annotations. Expected %s, got %s."
        (show expected) (show actual) in
      raise (Errors.runtime_error error)

  let rec value env : Ir.value -> Q.t = let open Ir in function
>>>>>>> 58e789c0
    | Constant c -> Q.Constant c
    | Variable var ->
        begin
          match lookup env var with
            | Q.Var (x, field_types) ->
                (* eta-expand record variables *)
                eta_expand_var (x, field_types)
            | Q.Primitive "Nil" -> Q.nil
            (* We could consider detecting and eta-expand tables here.
               The only other possible sources of table values would
               be `Special or built-in functions that return table
               values. (Currently there are no pure built-in functions
               that return table values.)

               Currently eta-expansion happens later, in the SQL
               module.

               On second thoughts, we *never* need to explicitly
               eta-expand tables, as it is not possible to call
               "AsList" directly. The "asList" function in the prelude
               is defined as:

               fun asList(t) server {for (x <-- t) [x]}
            *)
            | v ->
              (* In order to maintain the invariant that each
                 bound variable is unique we freshen all for-bound
                 variables in v here.

                 This is necessary in order to ensure that each
                 instance of a table in a self-join is given a
                 distinct alias, as the alias is generated from the
                 name of the variable binding the table.

                 We are assuming that any closure-bound variables will
                 be eliminated anyway.
              *)
              (* Debug.print ("env v: "^string_of_int var^" = "^string_of_t v); *)
              Q.freshen_for_bindings (Env.Int.empty) v
        end
    | Extend (ext_fields, r) ->
      begin
        match opt_app (xlate env) (Q.Record StringMap.empty) r with
          | Q.Record fields ->
            Q.Record (StringMap.fold
                       (fun label v fields ->
                         if StringMap.mem label fields then
                           query_error
                             "Error adding fields: label %s already present"
                             label
                         else
                           StringMap.add label (xlate env v) fields)
                       ext_fields
                       fields)
          | _ -> query_error "Error adding fields: non-record"
      end
    | Project (label, r) -> Q.Project (xlate env r, label)
    | Erase (labels, r) -> Q.Erase (xlate env r, labels)
    | Inject (label, v, _) -> Q.Variant (label, xlate env v)
    | TAbs (_, v) -> xlate env v
    | TApp (v, _) -> xlate env v

    | XmlNode (tag, attrs, children) ->
        (* TODO: deal with variables in XML *)
        let children =
          List.fold_right
            (fun v children ->
               let v = xlate env v in
               List.map Q.unbox_xml (Q.unbox_list v) @ children)
            children [] in
        let children =
          StringMap.fold
            (fun name v attrs ->
               Value.Attr (name, Q.unbox_string (xlate env v)) :: attrs)
            attrs children
        in
          Q.Singleton (Q.XML (Value.Node (tag, children)))

    | ApplyPure (f, ps) ->
        reduce_artifacts (Q.Apply (xlate env f, List.map (xlate env) ps))
    | Closure (f, _, v) ->
      let open Lang in
      let (_finfo, (xs, body), z_opt, _location) = Tables.find Tables.fun_defs f in
      let z = OptionUtils.val_of z_opt in
      (* Debug.print ("Converting evalir closure: " ^ Var.show_binder (f, _finfo) ^ " to query closure"); *)
      (* yuck! *)
<<<<<<< HEAD
      let env' = bind (Value.Env.empty, Env.Int.empty) (z, xlate env v) in
=======
      let env' = bind (empty_env env.policy) (z, value env v) in
>>>>>>> 58e789c0
      Q.Closure ((xs, body), env')
      (* (\* Debug.print("looking up query closure: "^string_of_int f); *\) *)
      (* begin *)
      (*   match value env (`Variable f) with *)
      (*   | `Closure ((z::xs, body), closure_env) -> *)
      (*     (\* Debug.print("binding query closure parameter: "^string_of_int z); *\) *)
      (*     (\* partially apply the closure to bind the closure *)
      (*        environment *\) *)
      (*     `Closure ((xs, body), bind closure_env (z, value env v)) *)
      (*   | _ -> *)
      (*     failwith "ill-formed closure in query compilation" *)
      (* end *)
    | Coerce (v, _) -> xlate env v

  and computation env (binders, tailcomp) : Q.t =
    let open Ir in
    match binders with
      | [] -> tail_computation env tailcomp
      | b::bs ->
          begin
            match b with
              | Let (xb, (_, tc)) ->
                  let x = Var.var_of_binder xb in
                    computation (bind env (x, tail_computation env tc)) (bs, tailcomp)
              | Fun (_, _, _, (Location.Client | Location.Native)) ->
                  query_error "Client function"
              | Fun ((f, _), _, _, _) ->
                (* This should never happen now that we have closure conversion*)
                raise (internal_error
                  ("Function definition in query: " ^ string_of_int f ^
                   ". This should have been closure-converted."))
              | Rec _ ->
                  query_error "Recursive function"
              | Alien _ -> (* just skip it *)
                  computation env (bs, tailcomp)
              | Module _ -> raise (internal_error "Not implemented modules yet")
          end
  and tail_computation env : Ir.tail_computation -> Q.t = let open Ir in function
    | Return v -> xlate env v
    | Apply (f, args) ->
<<<<<<< HEAD
        reduce_artifacts (Q.Apply (xlate env f, List.map (xlate env) args))
    | Special (Ir.Query (None, e, _)) -> computation env e
=======
        apply env (value env f, List.map (value env) args)
    | Special (Ir.Query (None, policy, e, _)) ->
        let open Lang in
        check_policies_compatible env.policy policy;
        computation env e
>>>>>>> 58e789c0
    | Special (Ir.Table (db, name, keys, (readtype, _, _))) as _s ->
       (** WR: this case is because shredding needs to access the keys of tables
           but can we avoid it (issue #432)? *)
       (* Copied almost verbatim from evalir.ml, which seems wrong, we should probably call into that. *)
       begin
         match xlate env db, xlate env name, xlate env keys, (TypeUtils.concrete_type readtype) with
         | Q.Database (db, params), name, keys, `Record row ->
        let unboxed_keys =
          List.map
        (fun key ->
         List.map Q.unbox_string (Q.unbox_list key))
        (Q.unbox_list keys)
        in
            Q.Table ((db, params), Q.unbox_string name, unboxed_keys, row)
         | _ -> query_error "Error evaluating table handle"
       end
    | Special _s ->
      (* FIXME:

         There's no particular reason why we can't allow
         database declarations in query blocks. (However, we do still
         have the problem that we currently have no way of enforcing
         that only one database be used inside a query block - see
         SML#.)  *)
      raise (Errors.runtime_error "special not allowed in query block")
    | Case (v, cases, default) ->
        let v' = xlate env v in
        let cases' = StringMap.map (fun (x,y) -> (x, computation env y)) cases in
        let default' = opt_app (fun (x,y) -> Some (x, computation env y)) None default in
        Q.Case (v', cases', default')
    | If (c, t, e) ->
      let c = xlate env c in
      let t = computation env t in
      let e = computation env e in
        Q.If (c, t, e)

  let rec norm env : Q.t -> Q.t =
    function
    | Q.Record fl -> Q.Record (StringMap.map (norm env) fl)
    | Q.Concat xs -> Q.reduce_concat (List.map (norm env) xs)
    | Q.Project (r, label) ->
      let rec project (r, label) =
        match r with
          | Q.Record fields ->
            assert (StringMap.mem label fields);
            StringMap.find label fields
          | Q.If (c, t, e) ->
            Q.If (c, project (t, label), project (e, label))
          | Q.Var (_x, field_types) ->
            assert (StringMap.mem label field_types);
            Q.Project (r, label)
          | _ -> query_error ("Error projecting from record: %s") (string_of_t r)
      in
        project (norm env r, label)
    | Q.Erase (r, labels) ->
	let rec erase (r, labels) =
          match r with
          | Q.Record fields ->
            assert (StringSet.for_all
                      (fun label -> StringMap.mem label fields) labels);
            Q.Record
              (StringMap.fold
                 (fun label v fields ->
                   if StringSet.mem label labels then
                     fields
                   else
                     StringMap.add label v fields)
                 fields
                 StringMap.empty)
          | Q.If (c, t, e) ->
            Q.If (c, erase (t, labels), erase (e, labels))
          | Q.Var (_x, field_types) ->
            assert (StringSet.subset labels (labels_of_field_types field_types));
            Q.Erase (r, labels)
          | _ -> query_error "Error erasing from record"
      in
        erase (norm env r, labels)
    | Q.Variant (label, v) -> Q.Variant (label, norm env v)
    | Q.Apply (f, xs) -> apply env (norm env f, List.map (norm env) xs)
    | Q.If (c, t, e) ->
        Q.reduce_if_condition (norm env c, norm env t, norm env e)
    | Q.Case (v, cases, default) ->
      let rec reduce_case (v, cases, default) =
        match v with
          | Q.Variant (label, v) as w ->
            begin
              match StringMap.lookup label cases, default with
                | Some ((x, _), c), _ ->
                  norm (bind env (x, v)) c
                | None, Some ((z, _), c) ->
                  norm (bind env (z, w)) c
                | None, None -> query_error "Pattern matching failed"
            end
          | Q.If (c, t, e) ->
            Q.If
              (c,
               reduce_case (t, cases, default),
               reduce_case (e, cases, default))
          |  _ -> assert false
      in
        reduce_case (norm env v, cases, default)
    | v -> v

  and apply env : Q.t * Q.t list -> Q.t = function
    | Q.Closure ((xs, body), closure_env), args ->
      (* Debug.print ("Applying closure"); *)
      (* Debug.print ("body: " ^ Ir.show_computation body); *)
      (* Debug.print("Applying query closure: " ^ show_t (`Closure ((xs, body), closure_env))); *)
      (* Debug.print("args: " ^ mapstrcat ", " show_t args); *)
        let env = env ++ closure_env in
        let env = List.fold_right2 (fun x arg env ->
            bind env (x, arg)) xs args env in
        (* Debug.print("Applied"); *)
          norm_comp env body
    | Q.Primitive "Cons", [x; xs] ->
        Q.reduce_concat [Q.Singleton x; xs]
    | Q.Primitive "Concat", ([_xs; _ys] as l) ->
        Q.reduce_concat l
    | Q.Primitive "ConcatMap", [f; xs] ->
        begin
          match f with
            | Q.Closure (([x], body), closure_env) ->
                let env = env ++ closure_env in
                  Q.reduce_for_source
                    (xs, fun v -> norm_comp (bind env (x, v)) body)
            | _ -> assert false
        end
    | Q.Primitive "Map", [f; xs] ->
        begin
          match f with
            | Q.Closure (([x], body), closure_env) ->
                let env = env ++ closure_env in
                  Q.reduce_for_source
                    (xs, fun v -> Q.Singleton (norm_comp (bind env (x, v)) body))
            | _ -> assert false
        end
    | Q.Primitive "SortBy", [f; xs] ->
        begin
          match xs with
            | Q.Concat [] -> Q.Concat []
            | _ ->
                let gs, os', body =
                  match xs with
                    | Q.For (_, gs, os', body) -> gs, os', body
                    | Q.Concat (_::_)
                    | Q.Singleton _
                    | Q.Table _ ->
                        (* I think we can omit the `Table case as it
                           can never occur *)
                        (* eta-expand *)
                        eta_expand_list xs
                    | _ -> assert false in
                let xs = Q.For (None, gs, os', body) in
                  begin
                    match f with
                      | Q.Closure (([x], os), closure_env) ->
                          let os =
                            let env = bind (env ++ closure_env) (x, Q.tail_of_t xs) in
                              let o = norm_comp env os in
                                match o with
                                  | Q.Record fields ->
                                      List.rev (StringMap.fold (fun _ o os -> o::os) fields [])
                                  | _ -> assert false
                          in
                            Q.For (None, gs, os @ os', body)
                      | _ -> assert false
                  end
        end
    | Q.Primitive "not", [v] ->
      Q.reduce_not (v)
    | Q.Primitive "&&", [v; w] ->
      Q.reduce_and (v, w)
    | Q.Primitive "||", [v; w] ->
      Q.reduce_or (v, w)
    | Q.Primitive "==", [v; w] ->
      Q.reduce_eq (v, w)
    | Q.Primitive f, args ->
        Q.Apply (Q.Primitive f, args)
    | Q.If (c, t, e), args ->
        Q.reduce_if_condition (c, apply env (t, args), apply env (e, args))
    | Q.Apply (f, args), args' ->
        apply env (f, args @ args')
    | t, _ -> query_error "Application of non-function: %s" (string_of_t t)

  and norm_comp env c = norm env (computation env c)

<<<<<<< HEAD
  let eval env e =
(*    Debug.print ("Query.eval e: "^Ir.show_computation e); *)
    Debug.debug_time "Query.eval" (fun () ->
      norm_comp (env_of_value_env env) e)
=======
  let eval policy env e =
(*    Debug.print ("e: "^Ir.show_computation e); *)
    computation (env_of_value_env policy env) e
end
>>>>>>> 58e789c0

end

(* convert a regexp to a like if possible *)
let rec likeify v =
  let open Q in
  let quote = Str.global_replace (Str.regexp_string "%") "\\%" in
    match v with
      | Variant ("Repeat", pair) ->
          begin
            match unbox_pair pair with
              | Variant ("Star", _), Variant ("Any", _) -> Some ("%")
              | _ -> None
          end
      | Variant ("Simply", Constant (Constant.String s)) -> Some (quote s)
      | Variant ("Quote", Variant ("Simply", v)) ->
          (* TODO:

             detect variables and convert to a concatenation operation
             (this needs to happen in RLIKE compilation as well)
          *)
         let rec string =
            function
              | Constant (Constant.String s) -> Some s
              | Singleton (Constant (Constant.Char c)) -> Some (string_of_char c)
              | Concat vs ->
                  let rec concat =
                    function
                      | [] -> Some ""
                      | v::vs ->
                          begin
                            match string v with
                              | None -> None
                              | Some s ->
                                  begin
                                    match concat vs with
                                      | None -> None
                                      | Some s' -> Some (s ^ s')
                                  end
                          end
                  in
                    concat vs
              | _ -> None
          in
            opt_map quote (string v)
      | Variant ("Seq", rs) ->
          let rec seq =
            function
              | [] -> Some ""
              | r::rs ->
                  begin
                    match likeify r with
                      | None -> None
                      | Some s ->
                          begin
                            match seq rs with
                              | None -> None
                              | Some s' -> Some (s^s')
                          end
                  end
          in
            seq (unbox_list rs)
      | Variant ("StartAnchor", _) -> Some ""
      | Variant ("EndAnchor", _) -> Some ""
      | _ -> assert false

let rec select_clause : Sql.index -> bool -> Q.t -> Sql.select_clause =
  fun index unit_query v ->
  (*  Debug.print ("select_clause: "^string_of_t v); *)
  let open Q in
  match v with
    | Concat _ -> assert false
    | For (_, [], _, body) ->
        select_clause index unit_query body
    | For (_, (x, Table (_db, table, _keys, _row))::gs, os, body) ->
        let body = select_clause index unit_query (For (None, gs, [], body)) in
        let os = List.map (base index) os in
          begin
            match body with
              | (fields, tables, condition, []) ->
                  (fields, (table, x)::tables, condition, os)
              | _ -> assert false
          end
    | If (c, body, Concat []) ->
      (* Turn conditionals into where clauses. We might want to do
         this earlier on.  *)
      let c = base index c in
      let (fields, tables, c', os) = select_clause index unit_query body in
      let c = Sql.smart_and c c' in
      (fields, tables, c, os)
    | Table (_db, table, _keys, (fields, _, _)) ->
      (* eta expand tables. We might want to do this earlier on.  *)
      (* In fact this should never be necessary as it is impossible
         to produce non-eta expanded tables. *)
      let var = Sql.fresh_table_var () in
      let fields =
        List.rev
          (StringMap.fold
             (fun name _ fields ->
               (Sql.Project (var, name), name)::fields)
             fields
             [])
      in
        (fields, [(table, var)], Sql.Constant (Constant.Bool true), [])
    | Singleton _ when unit_query ->
      (* If we're inside an Sql.Empty or a Sql.Length it's safe to ignore
         any fields here. *)
      (* We currently detect this earlier, so the unit_query stuff here
         is redundant. *)
      ([], [], Sql.Constant (Constant.Bool true), [])
    | Singleton (Record fields) ->
      let fields =
        List.rev
          (StringMap.fold
             (fun name v fields ->
               (base index v, name)::fields)
             fields
             [])
      in
        (fields, [], Sql.Constant (Constant.Bool true), [])
    | _ -> assert false
and clause : Sql.index -> bool -> Q.t -> Sql.query =
  fun index unit_query v -> Sql.Select(select_clause index unit_query v)
and base : Sql.index -> Q.t -> Sql.base = fun index ->
  let open Q in
  function
    | If (c, t, e) ->
      Sql.Case (base index c, base index t, base index e)
    | Apply (Primitive "tilde", [s; r]) ->
      begin
        match likeify r with
          | Some r ->
            Sql.Apply ("LIKE", [base index s; Sql.Constant (Constant.String r)])
          | None ->
            let r =
                  (* HACK:

                     this only works if the regexp doesn't include any variables bound by the query
                  *)
                  Sql.Constant (Constant.String (Regex.string_of_regex (Linksregex.Regex.ofLinks (value_of_expression r))))
                in
                  Sql.Apply ("RLIKE", [base index s; r])
        end
    | Apply (Primitive "Empty", [v]) ->
        Sql.Empty (unit_query v)
    | Apply (Primitive "length", [v]) ->
        Sql.Length (unit_query v)
    | Apply (Primitive f, vs) ->
        Sql.Apply (f, List.map (base index) vs)
    | Project (Var (x, _field_types), name) ->
        Sql.Project (x, name)
    | Constant c -> Sql.Constant c
    | Primitive "index" ->
        (* This is the only place the index parameter is ever materially used. *)
        Sql.RowNumber index
    | e ->
      Debug.print ("Not a base expression: " ^ Q.show e);
      assert false

and unit_query v =
  let prepare_clauses : Q.t -> Q.t list =
    function
      | Q.Concat vs -> vs
      | v -> [v]
  in
  (* queries passed to Empty and Length
     (where we don't care about what data they return)
  *)
  Sql.UnionAll (List.map (clause [] true) (prepare_clauses v), 0)
and sql_of_query v =
  clause [] false v

(* The following code is specific to nested queries *)
(* The index parameter is essentially a free variable in the query
   that can only be replaced by Sql.RowNumber index.
   It would be nice to be able to remove this parameter and just
   substitute the SQL RowNumber expression when we generate SQL.
   Then the following nesting-specific code could live somewhere else, such as
   evalNestedQuery. *)

type let_clause = Var.var * Q.t * Var.var * Q.t
type let_query = let_clause list


let gens_index (gs : (Var.var * Q.t) list)   =
  let all_fields t =
    let field_types = Q.table_field_types t in
    labels_of_field_types field_types
  in
 (* Use keys if available *)
  let key_fields t =
    match t with
      (_, _, (ks::_), _) -> StringSet.from_list ks
    |    _ -> all_fields t
  in
  let table_index get_fields (x, source) =
    let t = match source with Q.Table t -> t | _ -> assert false in
    let labels = get_fields t in
      List.rev
        (StringSet.fold
           (fun name ps -> (x, name) :: ps)
           labels
           [])
  in
  let get_fields = if Settings.get use_keys_in_shredding
                   then key_fields
                   else all_fields
  in concat_map (table_index get_fields) gs

let outer_index gs_out = gens_index gs_out
let inner_index z gs_in =
  (* it's just a dynamic index! *)
  (z, "2") :: gens_index gs_in

let extract_gens =
  function
    | Q.For (_, gs, _, _) -> gs
    | _ -> assert false

let let_clause : let_clause -> Sql.query =
  fun (q, outer, z, inner) ->
    let gs_out = extract_gens outer in
    let gs_in = extract_gens inner in
      Sql.With (q,
             clause (outer_index gs_out) false outer,
             z,
             clause (inner_index z gs_in) false inner)

let sql_of_let_query : let_query -> Sql.query =
  fun cs ->
    Sql.UnionAll (List.map (let_clause) cs, 0)

let update : Value.database -> ((Ir.var * string) * Q.t option * Q.t) -> string =
  fun db ((_, table), where, body) ->
    Sql.reset_dummy_counter ();
    let base = (base []) ->- (Sql.string_of_base db true) in
    let where =
      match where with
        | None -> ""
        | Some where ->
            " where (" ^ base where ^ ")" in
    let fields =
      match body with
        | Q.Record fields ->
            String.concat ","
              (List.map
                (fun (label, v) -> db#quote_field label ^ " = " ^ base v)
                (StringMap.to_alist fields))
        | _ -> assert false
    in
      "update "^table^" set "^fields^where

let delete : Value.database -> ((Ir.var * string) * Q.t option) -> string =
  fun db ((_, table), where) ->
  Sql.reset_dummy_counter ();
  let base = base [] ->- (Sql.string_of_base db true) in
  let where =
    match where with
      | None -> ""
      | Some where ->
          " where (" ^ base where ^ ")"
  in
    "delete from "^table^where

let compile_update : Value.database -> Value.env ->
  ((Ir.var * string * Types.datatype StringMap.t) * Ir.computation option * Ir.computation) -> string =
  fun db env ((x, table, field_types), where, body) ->
    let env = Eval.bind (Eval.env_of_value_env QueryPolicy.Default env) (x, Q.Var (x, field_types)) in
(*      let () = opt_iter (fun where ->  Debug.print ("where: "^Ir.show_computation where)) where in*)
    let where = opt_map (Eval.norm_comp env) where in
(*       Debug.print ("body: "^Ir.show_computation body); *)
    let body = Eval.norm_comp env body in
    let q = update db ((x, table), where, body) in
      Debug.print ("Generated update query: "^q);
      q

let compile_delete : Value.database -> Value.env ->
  ((Ir.var * string * Types.datatype StringMap.t) * Ir.computation option) -> string =
  fun db env ((x, table, field_types), where) ->
<<<<<<< HEAD
    let env = Eval.bind (Eval.env_of_value_env env) (x, Q.Var (x, field_types)) in
    let where = opt_map (Eval.norm_comp env) where in
=======
    let env = Eval.bind (Eval.env_of_value_env QueryPolicy.Default env) (x, Q.Var (x, field_types)) in
    let where = opt_map (Eval.computation env) where in
>>>>>>> 58e789c0
    let q = delete db ((x, table), where) in
      Debug.print ("Generated update query: "^q);
      q

let is_list = Q.is_list
let table_field_types = Q.table_field_types
let value_of_expression = Q.value_of_expression
let default_of_base_type = Q.default_of_base_type
let type_of_expression = Q.type_of_expression
let unbox_xml = Q.unbox_xml<|MERGE_RESOLUTION|>--- conflicted
+++ resolved
@@ -13,17 +13,15 @@
      "This should not happen if the type system / checker is correct. " ^
      "Please file a bug report.")
 
-<<<<<<< HEAD
 let query_error fmt =
   let error msg = raise (DbEvaluationError msg) in
     Printf.kprintf error fmt
-=======
+
 let use_keys_in_shredding
   = Settings.(flag ~default:true "use_keys_in_shredding"
               |> synopsis "Use keys in query shredding"
               |> convert parse_bool
               |> sync)
->>>>>>> 58e789c0
 
 module Lang =
 struct
@@ -480,21 +478,6 @@
 
 module Eval =
 struct
-<<<<<<< HEAD
-  let env_of_value_env value_env = (value_env, Env.Int.empty)
-  let (++) (venv, eenv) (venv', eenv') =
-    Value.Env.shadow venv ~by:venv', Env.Int.extend eenv eenv'
-
-  let lookup_fun (f, fvs) : Q.t option =
-=======
-  exception DbEvaluationError of string
-
-  let nil = Q.Concat []
-
-  let eval_error fmt =
-    let error msg = raise (DbEvaluationError msg) in
-      Printf.kprintf error fmt
-
   let env_of_value_env policy value_env =
     let open Lang in
     { venv = value_env; qenv = Env.Int.empty; policy }
@@ -514,7 +497,6 @@
 
   let lookup_fun env (f, fvs) =
     let open Q in
->>>>>>> 58e789c0
     match Tables.lookup Tables.fun_defs f with
     | Some (finfo, (xs, body), z, location) ->
       Some
@@ -537,11 +519,7 @@
                   | None, None       -> Value.Env.empty
                   | Some z, Some fvs -> Value.Env.bind z (fvs, Scope.Local) Value.Env.empty
                   | _, _ -> assert false in
-<<<<<<< HEAD
-                 Q.Closure ((xs, body), env_of_value_env env)
-=======
                 Closure ((xs, body), env_of_value_env env.policy env')
->>>>>>> 58e789c0
             | Location.Client ->
               raise (Errors.runtime_error ("Attempt to use client function: " ^
                 Js.var_name_binder (f, finfo) ^ " in query"))
@@ -559,19 +537,6 @@
       raise (internal_error ("Attempt to find undefined function: " ^
         string_of_int f))
 
-<<<<<<< HEAD
-  let rec expression_of_value : Value.t -> Q.t =
-    function
-      | `Bool b   -> Q.Constant (Constant.Bool b)
-      | `Int i    -> Q.Constant (Constant.Int i)
-      | `Char c   -> Q.Constant (Constant.Char c)
-      | `Float f  -> Q.Constant (Constant.Float f)
-      | `String s -> Q.Constant (Constant.String s)
-      | `Table t -> Q.Table t
-      | `Database db -> Q.Database db
-      | `List vs ->
-          Q.Concat (List.map (fun v -> Q.Singleton (expression_of_value v)) vs)
-=======
   let rec expression_of_value : Lang.env -> Value.t -> Q.t = fun env v ->
     let open Q in
     match v with
@@ -584,24 +549,16 @@
       | `Database db -> Database db
       | `List vs ->
           Concat (List.map (fun v -> Singleton (expression_of_value env v)) vs)
->>>>>>> 58e789c0
       | `Record fields ->
           Q.Record
             (List.fold_left
                (fun fields (name, v) -> StringMap.add name (expression_of_value env v) fields)
                StringMap.empty
                fields)
-<<<<<<< HEAD
-      | `Variant (name, v) -> Q.Variant (name, expression_of_value v)
-      | `XML xmlitem -> Q.XML xmlitem
-      | `FunctionPtr (f, fvs) -> find_fun (f, fvs)
-      | `PrimitiveFunction (f,_) -> Q.Primitive f
-=======
       | `Variant (name, v) -> Variant (name, expression_of_value env v)
       | `XML xmlitem -> XML xmlitem
       | `FunctionPtr (f, fvs) -> find_fun env (f, fvs)
       | `PrimitiveFunction (f,_) -> Primitive f
->>>>>>> 58e789c0
       | v ->
           raise (internal_error (Printf.sprintf
               "Cannot convert value %s to expression" (Value.string_of_value v)))
@@ -621,13 +578,8 @@
       begin
         match Value.Env.lookup var val_env, Env.Int.find exp_env var with
         | None, Some v -> v
-<<<<<<< HEAD
-        | Some v, None -> expression_of_value v
+        | Some v, None -> expression_of_value env v
         | Some _, Some v -> v (*query_error "Variable %d bound twice" var*)
-=======
-        | Some v, None -> expression_of_value env v
-        | Some _, Some v -> v (*eval_error "Variable %d bound twice" var*)
->>>>>>> 58e789c0
         | None, None ->
           begin
             try expression_of_value env (Lib.primitive_stub (Lib.primitive_name var)) with
@@ -649,15 +601,12 @@
     let field_types = Q.field_types_of_list xs in
       ([x, xs], [], Q.Singleton (eta_expand_var (x, field_types)))
 
-<<<<<<< HEAD
   let reduce_artifacts = function
   | Q.Apply (Q.Primitive "stringToXml", [u]) ->
     Q.Singleton (Q.XML (Value.Text (Q.unbox_string u)))
   | Q.Apply (Q.Primitive "AsList", [xs]) -> xs
   | u -> u
 
-  let rec xlate env : Ir.value -> Q.t = let open Ir in function
-=======
   let check_policies_compatible env_policy block_policy =
     let open QueryPolicy in
     let resolve = function
@@ -674,8 +623,7 @@
         (show expected) (show actual) in
       raise (Errors.runtime_error error)
 
-  let rec value env : Ir.value -> Q.t = let open Ir in function
->>>>>>> 58e789c0
+  let rec xlate env : Ir.value -> Q.t = let open Ir in function
     | Constant c -> Q.Constant c
     | Variable var ->
         begin
@@ -762,11 +710,7 @@
       let z = OptionUtils.val_of z_opt in
       (* Debug.print ("Converting evalir closure: " ^ Var.show_binder (f, _finfo) ^ " to query closure"); *)
       (* yuck! *)
-<<<<<<< HEAD
-      let env' = bind (Value.Env.empty, Env.Int.empty) (z, xlate env v) in
-=======
-      let env' = bind (empty_env env.policy) (z, value env v) in
->>>>>>> 58e789c0
+      let env' = bind (empty_env env.policy) (z, xlate env v) in
       Q.Closure ((xs, body), env')
       (* (\* Debug.print("looking up query closure: "^string_of_int f); *\) *)
       (* begin *)
@@ -807,16 +751,11 @@
   and tail_computation env : Ir.tail_computation -> Q.t = let open Ir in function
     | Return v -> xlate env v
     | Apply (f, args) ->
-<<<<<<< HEAD
         reduce_artifacts (Q.Apply (xlate env f, List.map (xlate env) args))
-    | Special (Ir.Query (None, e, _)) -> computation env e
-=======
-        apply env (value env f, List.map (value env) args)
     | Special (Ir.Query (None, policy, e, _)) ->
         let open Lang in
         check_policies_compatible env.policy policy;
         computation env e
->>>>>>> 58e789c0
     | Special (Ir.Table (db, name, keys, (readtype, _, _))) as _s ->
        (** WR: this case is because shredding needs to access the keys of tables
            but can we avoid it (issue #432)? *)
@@ -1003,18 +942,10 @@
 
   and norm_comp env c = norm env (computation env c)
 
-<<<<<<< HEAD
-  let eval env e =
-(*    Debug.print ("Query.eval e: "^Ir.show_computation e); *)
-    Debug.debug_time "Query.eval" (fun () ->
-      norm_comp (env_of_value_env env) e)
-=======
   let eval policy env e =
 (*    Debug.print ("e: "^Ir.show_computation e); *)
-    computation (env_of_value_env policy env) e
-end
->>>>>>> 58e789c0
-
+    Debug.debug_time "Query.eval" (fun () ->
+      norm_comp (env_of_value_env policy env) e)
 end
 
 (* convert a regexp to a like if possible *)
@@ -1293,13 +1224,8 @@
 let compile_delete : Value.database -> Value.env ->
   ((Ir.var * string * Types.datatype StringMap.t) * Ir.computation option) -> string =
   fun db env ((x, table, field_types), where) ->
-<<<<<<< HEAD
-    let env = Eval.bind (Eval.env_of_value_env env) (x, Q.Var (x, field_types)) in
-    let where = opt_map (Eval.norm_comp env) where in
-=======
     let env = Eval.bind (Eval.env_of_value_env QueryPolicy.Default env) (x, Q.Var (x, field_types)) in
     let where = opt_map (Eval.computation env) where in
->>>>>>> 58e789c0
     let q = delete db ((x, table), where) in
       Debug.print ("Generated update query: "^q);
       q
