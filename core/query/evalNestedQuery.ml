--- conflicted
+++ resolved
@@ -377,15 +377,10 @@
 
   let rec lins_inner (z, tyz) ys : QL.t -> QL.t =
     let open QL in
-    let li x = lins_inner (z, z_fields) ys x in
-    let liq = lins_inner_query (z, z_fields) ys in
-    function
-<<<<<<< HEAD
+    let li x = lins_inner (z, tyz) ys x in
+    let liq = lins_inner_query (z, tyz) ys in
+    function
       | Project (Var (x, tyx), l) ->
-=======
-      (* Need to make sure this happens on the regex, too. *)
-      | Project (Var (x, fields), l) ->
->>>>>>> ed762101
         begin
           match position_of x ys with
             | None -> Project (Var (x, tyx), l)
@@ -395,17 +390,6 @@
                 (Project
                     (Project (Var (z, tyz), "1"), string_of_int i), l)
         end
-<<<<<<< HEAD
-      | Apply (Primitive "Empty", [e]) -> Apply (Primitive "Empty", [lins_inner_query (z, tyz) ys e])
-      | Apply (Primitive "length", [e]) -> Apply (Primitive "length", [lins_inner_query (z, tyz) ys e])
-      | Apply (Primitive "tilde", [s; r]) as e ->
-          Debug.print ("Applying lins_inner to tilde expression: " ^ QL.show e);
-          Apply (Primitive "tilde", [lins_inner (z, tyz) ys s; r])
-      | Apply (Primitive f, es) ->
-        Apply (Primitive f, List.map (lins_inner (z, tyz) ys) es)
-      | Record fields ->
-        Record (StringMap.map (lins_inner (z, tyz) ys) fields)
-=======
       | Apply (Primitive "Empty", [e]) -> Apply (Primitive "Empty", [liq e])
       | Apply (Primitive "length", [e]) -> Apply (Primitive "length", [liq e])
       | Apply (Primitive "tilde", [s; r]) as e ->
@@ -415,7 +399,6 @@
         Apply (Primitive f, List.map li es)
       | Record fields ->
         Record (StringMap.map li fields)
->>>>>>> ed762101
       | Primitive "out" ->
         (* z.2 *)
         Project (Var (z, tyz), "2")
