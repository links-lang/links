open Utility
open CommonTypes

type index = (Var.var * string) list
type range = int * int

type table_name = string (* FIXME: allow variables? *)
    [@@deriving show]

type query =
<<<<<<< HEAD
  | Union     of bool * query list * int  (* not is_set = UnionAll *)
  | Select    of bool * select_clause     (* is_set = SelectDistinct *)
  | With      of Var.var * query * Var.var * query
and select_clause = (base * string) list * (from_clause * Var.var) list * base * base list
and from_clause =
  | FromQuery      of bool * query      (* is_lateral? *)
  | FromTable      of string
  | FromDedupTable of string 
=======
  | UnionAll  of query list * int
  | Select    of select_clause
  | Insert    of {
      ins_table: table_name;
      ins_fields: string list;
      ins_records: base list list
    }
  | Update    of {
      upd_table: table_name;
      upd_fields: (string * base) list;
      upd_where: base option
    }
  | Delete    of { del_table: table_name; del_where: base option }
  | With      of table_name * query * query
and select_clause = (base * string) list * from_clause list * base * base list
and from_clause =
  | TableRef of table_name * Var.var
  | Subquery of query * Var.var
>>>>>>> ce8e1ccb
and base =
  | Case      of base * base * base
  | Constant  of Constant.t
  | Project   of Var.var * string
  | Apply     of string * base list
  | Empty     of query
  | Length    of query
  | RowNumber of (Var.var * string) list
    [@@deriving show]

(* optimizing smart constructor for && *)
let smart_and c c' =
  let open Constant in
  match c, c' with
  (* optimisations *)
  | Constant (Bool true), c
  | c, Constant (Bool true) -> c
  | Constant (Bool false), _
  | _, Constant (Bool false) ->
    Constant (Bool false)
  (* default case *)
  | c, c' -> Apply ("&&", [c; c'])

(* Table variables that are actually used are always bound in a for
   comprehension. In this case the IR variable from the for
   comprehension is used to generate the table variable.

   e.g. if the IR variable is 1485 then the table variable is t1485
*)
let fresh_table_var : unit -> Var.var = Var.fresh_raw_var
let string_of_table_var var = "t" ^ string_of_int var
let string_of_subquery_var var = "q" ^ string_of_int var

(* Because of limitations of SQL we sometimes need to generate dummy
   table variables. These have the prefix "dummy" and have their own
   name source. *)
let dummy_counter = ref 0
let reset_dummy_counter () = dummy_counter := 0
let fresh_dummy_var () =
  incr dummy_counter;
  "dummy" ^ string_of_int (!dummy_counter)

let string_of_label label =
  if Str.string_match (Str.regexp "[0-9]+") label 0 then
    "\"" ^ label ^ "\""     (* The SQL-standard way to quote an identifier;
                               works in MySQL and PostgreSQL *)
  else
    label

module Arithmetic :
sig
  val is : string -> bool
  val gen : (string * string * string) -> string
  val sql_name : string -> string
end =
struct
  let builtin_ops =
    StringMap.from_alist
      [ "+",   Some "+"  ;
        "+.",  Some "+"  ;
        "-",   Some "-"  ;
        "-.",  Some "-"  ;
        "*",   Some "*"  ;
        "*.",  Some "*"  ;
        "/",   None      ;
        "^",   None      ;
        "^.",  None      ;
        "/.",  Some "/"  ;
        "mod", Some "%"  ;
        (* FIXME: The SQL99 || operator is supported in PostgreSQL and
           SQLite but not in MySQL, where it denotes the logical or
           operator *)
        "^^",  Some "||" ]

  let is x = StringMap.mem x builtin_ops
  let sql_name op = val_of (StringMap.find op builtin_ops)
  let gen (l, op, r) =
    match op with
      | "/" -> "floor("^l^"/"^r^")"
      | "^" -> "floor(pow("^l^","^r^"))"
      | "^." -> "pow("^l^","^r^")"
      | _ -> "("^l^sql_name op^r^")"
end

module SqlFuns :
sig
  val is : string -> bool
  val name : string -> string
end =
struct
  let funs =
    StringMap.from_alist
      [ "toUpper",  "upper";
        "toLower",  "lower";
        "ord",      "ord";
        "chr",      "char";
        "random",   "rand" ]

  let is f = StringMap.mem f funs
  let name f = StringMap.find f funs
end

let order_by_clause n =
  if n == 0 then
    ""
  else
    let rec order i n =
      if i > n then
        []
      else
        ("order_" ^ string_of_int i) :: order (i+1) n
    in
      " order by " ^ String.concat "," (order 1 n)

(* For Empty and Length we don't care about the actual data
   returned. This allows these operators to take lists that have any
   element type at all. *)

let pp_comma ppf () = Format.pp_print_string ppf ","
let pp_comma_separated pp_item = Format.pp_print_list ~pp_sep:pp_comma pp_item

let rec pr_query quote ignore_fields ppf q =
  let pp_quote ppf q = Format.pp_print_string ppf (quote q) in

  let pr_q = pr_query quote ignore_fields in
  let pr_b = pr_base quote false in
  let pr_b_ignore_fields = pr_base quote true in

  let gen_pp_pair ppf fmt_str fl fr (l, r) = Format.fprintf ppf fmt_str fl l fr r in
  let gen_pp_option ppf fmt_str f option = OptionUtils.opt_iter (Format.fprintf ppf fmt_str f) option in

  let pr_fields ppf fields =
    let pp_field ppf (b, l) = gen_pp_pair ppf "(%a) as %a" pr_b pp_quote (b, l) in
    if ignore_fields then
      Format.pp_print_string ppf "0 as \"@unit@\"" (* SQL doesn't support empty records! *)
    else
      match fields with
        | [] -> Format.pp_print_string ppf "0 as \"@unit@\"" (* SQL doesn't support empty records! *)
        | fields -> (pp_comma_separated pp_field) ppf fields
  in
<<<<<<< HEAD
  let selectstr is_set = 
      if is_set then "select distinct " else "select " 
  in
  let unionstr is_set = 
      if is_set then " union " else " union all " 
  in
  let lateralstr is_lat =
    if is_lat then "lateral " else ""
  in
  let string_of_select is_set fields tables condition os =
    let tables = String.concat "," tables in
    let fields = string_of_fields fields in
    let orderby =
      match os with
      | [] -> ""
      | _ -> " order by " ^ mapstrcat "," sb os in
    let where =
      match condition with
      | Constant (Constant.Bool true) -> ""
      | _ ->  " where " ^ sb condition
    in
    selectstr is_set ^ fields ^ " from " ^ tables ^ where ^ orderby
  in
  let string_of_from_clause (t, v) = 
    let st = 
      match t with
      | FromTable n -> db#quote_field n
      | FromDedupTable n -> "(select distinct * from " ^ db#quote_field n ^ ")"
      | FromQuery (is_lat, q) -> lateralstr is_lat ^ "(" ^ sq q ^ ")"
    in st ^ " as " ^ (string_of_table_var v)
  in
  match q with
  (* is_set is only meaningful for proper Unions of two or more clauses *)
  | Union (_is_set, [], _) -> "select 42 as \"@unit@\" where false"
  | Union (_is_set, [q], n) -> sq q ^ order_by_clause n
  | Union (is_set, qs, n) ->
      mapstrcat (unionstr is_set) (fun q -> "(" ^ sq q ^ ")") qs ^ order_by_clause n
  | Select (is_set, (fields, [], Constant (Constant.Bool true), _os)) ->
      let fields = string_of_fields fields in
      selectstr is_set ^ fields
  | Select (is_set, (fields, [], condition, _os)) ->
      let fields = string_of_fields fields in
      selectstr is_set ^ "* from (select " ^ fields ^ ") as " ^ fresh_dummy_var () ^ " where " ^ sb condition
  | Select (is_set, (fields, tables, condition, os)) ->
      let tables = tables |> List.map string_of_from_clause in
      string_of_select is_set fields tables condition os
  | With (_, q, z, q') ->
      match q' with
      | Select (is_set, (fields, tables, condition, os)) ->
          (* Inline the query *)
          let tables = tables |> List.map string_of_from_clause in
          let q = "(" ^ sq q ^ ") as " ^ string_of_table_var z in
          string_of_select is_set fields (q::tables) condition os
      | _ -> assert false

and string_of_base db one_table b =
  let sb = string_of_base db one_table in
  match b with
  | Case (c, t, e) ->
      "case when " ^ sb c ^ " then " ^sb t ^ " else "^ sb e ^ " end"
  | Constant c -> Constant.to_string c
  | Project (var, label) -> string_of_projection db one_table (var, label)
  | Apply (op, [l; r]) when Arithmetic.is op
      -> Arithmetic.gen (sb l, op, sb r)
  | Apply (("intToString" | "stringToInt" | "intToFloat" | "floatToString"
            | "stringToFloat"), [v]) -> sb v
  | Apply ("floatToInt", [v]) -> "floor("^sb v^")"

  (* optimisation *)
  | Apply ("not", [Empty q]) -> "exists (" ^ string_of_query db true q ^ ")"

  | Apply ("not", [v]) -> "not (" ^ sb v ^ ")"
  | Apply (("negate" | "negatef"), [v]) -> "-(" ^ sb v ^ ")"
  | Apply ("&&", [v; w]) -> "(" ^ sb v ^ ")" ^ " and " ^ "(" ^ sb w ^ ")"
  | Apply ("||", [v; w]) -> "(" ^ sb v ^ ")" ^ " or " ^ "(" ^ sb w ^ ")"
  | Apply ("==", [v; w]) -> "(" ^ sb v ^ ")" ^ " = " ^ "(" ^ sb w ^ ")"
  | Apply ("<>", [v; w]) -> "(" ^ sb v ^ ")" ^ " <> " ^ "(" ^ sb w ^ ")"
  | Apply ("<", [v; w]) -> "(" ^ sb v ^ ")" ^ " < " ^ "(" ^ sb w ^ ")"
  | Apply (">", [v; w]) -> "(" ^ sb v ^ ")" ^ " > " ^ "(" ^ sb w ^ ")"
  | Apply ("<=", [v; w]) -> "(" ^ sb v ^ ")" ^ " <= " ^ "(" ^ sb w ^ ")"
  | Apply (">=", [v; w]) -> "(" ^ sb v ^ ")" ^ " >= " ^ "(" ^ sb w ^ ")"
  | Apply ("RLIKE", [v; w]) -> "(" ^ sb v ^ ")" ^ " RLIKE " ^ "(" ^ sb w ^ ")"
  | Apply ("LIKE", [v; w]) -> "(" ^ sb v ^ ")" ^ " LIKE " ^ "(" ^ sb w ^ ")"
  | Apply (f, args) when SqlFuns.is f -> SqlFuns.name f ^ "(" ^ String.concat "," (List.map sb args) ^ ")"
  | Apply (f, args) -> f ^ "(" ^ String.concat "," (List.map sb args) ^ ")"
  | Empty q -> "not exists (" ^ string_of_query db true q ^ ")"
  | Length q -> "select count(*) from (" ^ string_of_query db true q ^ ") as " ^ fresh_dummy_var ()
  | RowNumber [] -> "1"
  | RowNumber ps ->
      "row_number() over (order by " ^ String.concat "," (List.map (string_of_projection db one_table) ps) ^ ")"

and string_of_projection db one_table (var, label) =
  if one_table then
    db#quote_field label
  else
    string_of_table_var var ^ "." ^ (db#quote_field label)
=======

  let pr_select ppf fields tables condition os =
    let pp_os_condition ppf a = Format.fprintf ppf "%a" pr_b a in
    let pp_orderby ppf os =
      match os with
        | [] -> ()
        | _ -> Format.fprintf ppf "\norder by %a" (pp_comma_separated pp_os_condition) os in
    let pp_from_clause ppf fc =
      match fc with
        | TableRef (t, x) -> Format.fprintf ppf "%a as %s" pp_quote t (string_of_table_var x)
        | Subquery (q, x) -> Format.fprintf ppf "(%a) as %s" pr_q q (string_of_table_var x) in
    let pp_where ppf condition =
      match condition with
        | Constant (Constant.Bool true) -> ()
        | _ -> Format.fprintf ppf "\nwhere %a" pp_os_condition condition in
    Format.fprintf ppf "select %a\nfrom %a%a%a"
      pr_fields fields
      (pp_comma_separated pp_from_clause) tables
      pp_where condition
      pp_orderby os
  in
  let pp_opt_where ppf where = gen_pp_option ppf "where (%a)" pr_b_ignore_fields where in
  let pr_delete ppf table where =
    Format.fprintf ppf "delete from %a %a"
      Format.pp_print_string table
      pp_opt_where where
  in
  let pr_update ppf table fields where =
    let pp_field ppf (k, v) = gen_pp_pair ppf "%a = %a" pp_quote pr_b_ignore_fields (k, v) in
    Format.fprintf ppf "update %a\nset %a %a"
      Format.pp_print_string table
      (pp_comma_separated pp_field) fields
      pp_opt_where where
  in
  let pr_insert ppf table fields values =
    let pp_value ppf x =
      Format.fprintf ppf "(%a)"
        (pp_comma_separated pr_b_ignore_fields) x in
    Format.fprintf ppf "insert into %a (%a)\nvalues %a"
      Format.pp_print_string table
      (pp_comma_separated Format.pp_print_string) fields
      (pp_comma_separated pp_value) values
  in
  match q with
    | UnionAll ([], _) -> Format.pp_print_string ppf "select 42 as \"@unit@\" from (select 42) x where 1=0"
    | UnionAll ([q], n) ->
        Format.fprintf ppf "%a%a"
          pr_q q
          Format.pp_print_string (order_by_clause n)
    | UnionAll (qs, n) ->
      let pp_sep_union ppf () = Format.fprintf ppf "\nunion all\n" in
      let pp_value ppf x = Format.fprintf ppf "(%a)" pr_q x in
      Format.fprintf ppf "%a%a"
        (Format.pp_print_list ~pp_sep:pp_sep_union pp_value) qs
        Format.pp_print_string (order_by_clause n)
    | Select (fields, [], Constant (Constant.Bool true), _os) ->
      Format.fprintf ppf "select %a" pr_fields fields
    | Select (fields, [], condition, _os) ->
      Format.fprintf ppf "select * from (select %a) as %a where %a"
        pr_fields fields
        Format.pp_print_string (fresh_dummy_var ())
        pr_b condition
    | Select (fields, tables, condition, os) ->
        pr_select ppf fields tables condition os
    | Delete { del_table; del_where } ->
        pr_delete ppf del_table del_where
    | Update { upd_table; upd_fields; upd_where } ->
        pr_update ppf upd_table upd_fields upd_where
    | Insert { ins_table; ins_fields; ins_records } ->
        pr_insert ppf ins_table ins_fields ins_records
    | With (z, q, q') ->
        Format.fprintf ppf "with %s as (@[<v>%a@])\n%a"
          z
          pr_q q
          pr_q q'

and pr_base quote one_table ppf b =
  let pp_projection quote one_table ppf (var, label) =
  if one_table then
    Format.pp_print_string ppf (quote label)
  else
    Format.fprintf ppf "%s.%s" (string_of_table_var var) (quote label)
  in
  let pr_b_one_table = pr_base quote one_table in
  let pr_q_true = pr_query quote true in
  let unary_ops =
    StringSet.of_list ["intToString"; "stringToInt"; "intToFloat";
                       "floatToString"; "stringToFloat"; "floatToInt";
                       "not"; "negate"; "negatef"] in
  let binary_ops =
    StringSet.of_list ["&&"; "||"; "=="; "<>"; "<"; ">"; "<="; ">="; "RLIKE"; "LIKE"] in
  let binary_map op =
    match op with
      | "&&" -> "and"
      | "||" -> "or"
      | "==" -> "="
      | _    -> op
  in
  let unary_map op =
    match op with
      | "floatToInt"    -> "floor"
      | "not"           -> "not "
      | "negate"
      | "negatef"       -> "-"
      | "intToString"
      | "stringToInt"
      | "intToFloat"
      | "floatToString"
      | "stringToFloat" -> ""
      | _               -> assert false
  in
  let pp_sql_arithmetic ppf (l, op, r) =
    match op with
      | "/" -> Format.fprintf ppf "floor(%a/%a)"
            pr_b_one_table l
            pr_b_one_table r
      | "^" -> Format.fprintf ppf "floor(pow(%a,%a))"
            pr_b_one_table l
            pr_b_one_table r
      | "^." -> Format.fprintf ppf "pow(%a,%a)"
            pr_b_one_table l
            pr_b_one_table r
      | _ -> Format.fprintf ppf "(%a%s%a)"
            pr_b_one_table l
            (Arithmetic.sql_name op)
            pr_b_one_table r
  in
    match b with
      | Case (c, t, e) ->
          Format.fprintf ppf "case when %a then %a else %a end"
            pr_b_one_table c
            pr_b_one_table t
            pr_b_one_table e
      | Constant c ->
          Format.pp_print_string ppf (Constant.to_string c)
      | Project (var, label) ->
          pp_projection quote one_table ppf (var, label)
      | Apply (op, [l; r]) when Arithmetic.is op ->
          pp_sql_arithmetic ppf (l, op, r)
            (* special case: not empty is translated to exists *)
      | Apply ("not", [Empty q]) ->
          Format.fprintf ppf "exists (%a)"
            pr_q_true q
      | Apply (uop, [v]) when StringSet.mem uop unary_ops ->
          Format.fprintf ppf "%s(%a)"
            (unary_map uop)
            pr_b_one_table v
      | Apply (op, [v; w]) when StringSet.mem op binary_ops ->
          Format.fprintf ppf "(%a) %s (%a)"
            pr_b_one_table v
            (binary_map op)
            pr_b_one_table w
      | Apply (f, args) when SqlFuns.is f ->
          Format.fprintf ppf "%a(%a)"
            Format.pp_print_string (SqlFuns.name f)
            (pp_comma_separated pr_b_one_table) args
      | Apply (f, args) ->
          Format.fprintf ppf "%a(%a)"
            Format.pp_print_string f
            (pp_comma_separated pr_b_one_table) args
      | Empty q ->
          Format.fprintf ppf "not exists (%a)"
            pr_q_true q
      | Length q ->
          Format.fprintf ppf "select count(*) from (%a) as %a"
            pr_q_true q
            Format.pp_print_string (fresh_dummy_var ())
      | RowNumber [] ->
          Format.fprintf ppf "%a" Format.pp_print_string "1"
      | RowNumber ps ->
        Format.fprintf ppf "row_number() over (order by %a)"
            (pp_comma_separated (pp_projection quote one_table)) ps


(* NOTE: Inlines a WITH common table expression if it is the toplevel
 * constructor of a union of queries and is used immediately in a SELECT query.
 * This handles the common case where WITH is generated solely as an
 * abbreviation by shredding.  This is a very limited case of inlining WITH bindings. *)

let rec inline_outer_with q =
  let replace_subquery z q = function
    | TableRef(y,x) when y = z -> Subquery(q,x)
    | fromclause -> fromclause
  in
  match q with
    | With (z, q, Select (fields, tables, condition, os)) ->
        Select(fields, List.map (replace_subquery z q) tables, condition, os)
    | UnionAll(qs,n) -> UnionAll(List.map inline_outer_with qs,n)
    | q -> q


let string_of_base quote one_table b =
  Format.asprintf "%a" (pr_base quote one_table) b
>>>>>>> ce8e1ccb

let string_of_query ?(range=None) quote q =
  let pr_range ppf range =
    match range with
<<<<<<< HEAD
    | None -> ""
    | Some (limit, offset) -> " limit " ^ string_of_int limit ^ " offset " ^ string_of_int offset
  in
  string_of_query db false q ^ range
=======
      | None -> ()
      | Some (limit, offset) -> Format.fprintf ppf " limit %i offset %i" limit offset
  in
  Format.asprintf "%a%a" (pr_query quote false) q pr_range range
>>>>>>> ce8e1ccb
<|MERGE_RESOLUTION|>--- conflicted
+++ resolved
@@ -8,17 +8,7 @@
     [@@deriving show]
 
 type query =
-<<<<<<< HEAD
-  | Union     of bool * query list * int  (* not is_set = UnionAll *)
-  | Select    of bool * select_clause     (* is_set = SelectDistinct *)
-  | With      of Var.var * query * Var.var * query
-and select_clause = (base * string) list * (from_clause * Var.var) list * base * base list
-and from_clause =
-  | FromQuery      of bool * query      (* is_lateral? *)
-  | FromTable      of string
-  | FromDedupTable of string 
-=======
-  | UnionAll  of query list * int
+  | Union     of bool * query list * int  (* bool = ALL? *)
   | Select    of select_clause
   | Insert    of {
       ins_table: table_name;
@@ -32,11 +22,11 @@
     }
   | Delete    of { del_table: table_name; del_where: base option }
   | With      of table_name * query * query
-and select_clause = (base * string) list * from_clause list * base * base list
+and select_clause = 
+    bool * (base * string) list * from_clause list * base * base list  (* bool = DISTINCT? *)
 and from_clause =
   | TableRef of table_name * Var.var
-  | Subquery of query * Var.var
->>>>>>> ce8e1ccb
+  | Subquery of bool * query * Var.var  (* bool = LATERAL? *)
 and base =
   | Case      of base * base * base
   | Constant  of Constant.t
@@ -177,106 +167,8 @@
         | [] -> Format.pp_print_string ppf "0 as \"@unit@\"" (* SQL doesn't support empty records! *)
         | fields -> (pp_comma_separated pp_field) ppf fields
   in
-<<<<<<< HEAD
-  let selectstr is_set = 
-      if is_set then "select distinct " else "select " 
-  in
-  let unionstr is_set = 
-      if is_set then " union " else " union all " 
-  in
-  let lateralstr is_lat =
-    if is_lat then "lateral " else ""
-  in
-  let string_of_select is_set fields tables condition os =
-    let tables = String.concat "," tables in
-    let fields = string_of_fields fields in
-    let orderby =
-      match os with
-      | [] -> ""
-      | _ -> " order by " ^ mapstrcat "," sb os in
-    let where =
-      match condition with
-      | Constant (Constant.Bool true) -> ""
-      | _ ->  " where " ^ sb condition
-    in
-    selectstr is_set ^ fields ^ " from " ^ tables ^ where ^ orderby
-  in
-  let string_of_from_clause (t, v) = 
-    let st = 
-      match t with
-      | FromTable n -> db#quote_field n
-      | FromDedupTable n -> "(select distinct * from " ^ db#quote_field n ^ ")"
-      | FromQuery (is_lat, q) -> lateralstr is_lat ^ "(" ^ sq q ^ ")"
-    in st ^ " as " ^ (string_of_table_var v)
-  in
-  match q with
-  (* is_set is only meaningful for proper Unions of two or more clauses *)
-  | Union (_is_set, [], _) -> "select 42 as \"@unit@\" where false"
-  | Union (_is_set, [q], n) -> sq q ^ order_by_clause n
-  | Union (is_set, qs, n) ->
-      mapstrcat (unionstr is_set) (fun q -> "(" ^ sq q ^ ")") qs ^ order_by_clause n
-  | Select (is_set, (fields, [], Constant (Constant.Bool true), _os)) ->
-      let fields = string_of_fields fields in
-      selectstr is_set ^ fields
-  | Select (is_set, (fields, [], condition, _os)) ->
-      let fields = string_of_fields fields in
-      selectstr is_set ^ "* from (select " ^ fields ^ ") as " ^ fresh_dummy_var () ^ " where " ^ sb condition
-  | Select (is_set, (fields, tables, condition, os)) ->
-      let tables = tables |> List.map string_of_from_clause in
-      string_of_select is_set fields tables condition os
-  | With (_, q, z, q') ->
-      match q' with
-      | Select (is_set, (fields, tables, condition, os)) ->
-          (* Inline the query *)
-          let tables = tables |> List.map string_of_from_clause in
-          let q = "(" ^ sq q ^ ") as " ^ string_of_table_var z in
-          string_of_select is_set fields (q::tables) condition os
-      | _ -> assert false
-
-and string_of_base db one_table b =
-  let sb = string_of_base db one_table in
-  match b with
-  | Case (c, t, e) ->
-      "case when " ^ sb c ^ " then " ^sb t ^ " else "^ sb e ^ " end"
-  | Constant c -> Constant.to_string c
-  | Project (var, label) -> string_of_projection db one_table (var, label)
-  | Apply (op, [l; r]) when Arithmetic.is op
-      -> Arithmetic.gen (sb l, op, sb r)
-  | Apply (("intToString" | "stringToInt" | "intToFloat" | "floatToString"
-            | "stringToFloat"), [v]) -> sb v
-  | Apply ("floatToInt", [v]) -> "floor("^sb v^")"
-
-  (* optimisation *)
-  | Apply ("not", [Empty q]) -> "exists (" ^ string_of_query db true q ^ ")"
-
-  | Apply ("not", [v]) -> "not (" ^ sb v ^ ")"
-  | Apply (("negate" | "negatef"), [v]) -> "-(" ^ sb v ^ ")"
-  | Apply ("&&", [v; w]) -> "(" ^ sb v ^ ")" ^ " and " ^ "(" ^ sb w ^ ")"
-  | Apply ("||", [v; w]) -> "(" ^ sb v ^ ")" ^ " or " ^ "(" ^ sb w ^ ")"
-  | Apply ("==", [v; w]) -> "(" ^ sb v ^ ")" ^ " = " ^ "(" ^ sb w ^ ")"
-  | Apply ("<>", [v; w]) -> "(" ^ sb v ^ ")" ^ " <> " ^ "(" ^ sb w ^ ")"
-  | Apply ("<", [v; w]) -> "(" ^ sb v ^ ")" ^ " < " ^ "(" ^ sb w ^ ")"
-  | Apply (">", [v; w]) -> "(" ^ sb v ^ ")" ^ " > " ^ "(" ^ sb w ^ ")"
-  | Apply ("<=", [v; w]) -> "(" ^ sb v ^ ")" ^ " <= " ^ "(" ^ sb w ^ ")"
-  | Apply (">=", [v; w]) -> "(" ^ sb v ^ ")" ^ " >= " ^ "(" ^ sb w ^ ")"
-  | Apply ("RLIKE", [v; w]) -> "(" ^ sb v ^ ")" ^ " RLIKE " ^ "(" ^ sb w ^ ")"
-  | Apply ("LIKE", [v; w]) -> "(" ^ sb v ^ ")" ^ " LIKE " ^ "(" ^ sb w ^ ")"
-  | Apply (f, args) when SqlFuns.is f -> SqlFuns.name f ^ "(" ^ String.concat "," (List.map sb args) ^ ")"
-  | Apply (f, args) -> f ^ "(" ^ String.concat "," (List.map sb args) ^ ")"
-  | Empty q -> "not exists (" ^ string_of_query db true q ^ ")"
-  | Length q -> "select count(*) from (" ^ string_of_query db true q ^ ") as " ^ fresh_dummy_var ()
-  | RowNumber [] -> "1"
-  | RowNumber ps ->
-      "row_number() over (order by " ^ String.concat "," (List.map (string_of_projection db one_table) ps) ^ ")"
-
-and string_of_projection db one_table (var, label) =
-  if one_table then
-    db#quote_field label
-  else
-    string_of_table_var var ^ "." ^ (db#quote_field label)
-=======
-
-  let pr_select ppf fields tables condition os =
+
+  let pr_select ppf fDistinct fields tables condition os =
     let pp_os_condition ppf a = Format.fprintf ppf "%a" pr_b a in
     let pp_orderby ppf os =
       match os with
@@ -285,16 +177,29 @@
     let pp_from_clause ppf fc =
       match fc with
         | TableRef (t, x) -> Format.fprintf ppf "%a as %s" pp_quote t (string_of_table_var x)
-        | Subquery (q, x) -> Format.fprintf ppf "(%a) as %s" pr_q q (string_of_table_var x) in
+        | Subquery (fLateral, q, x) -> 
+            if fLateral then
+              (Format.fprintf ppf "lateral (%a) as %s" pr_q q (string_of_table_var x))
+            else 
+              (Format.fprintf ppf "(%a) as %s" pr_q q (string_of_table_var x)) 
+    in
     let pp_where ppf condition =
       match condition with
         | Constant (Constant.Bool true) -> ()
-        | _ -> Format.fprintf ppf "\nwhere %a" pp_os_condition condition in
-    Format.fprintf ppf "select %a\nfrom %a%a%a"
-      pr_fields fields
-      (pp_comma_separated pp_from_clause) tables
-      pp_where condition
-      pp_orderby os
+        | _ -> Format.fprintf ppf "\nwhere %a" pp_os_condition condition 
+    in
+    if fDistinct then
+      Format.fprintf ppf "select distinct %a\nfrom %a%a%a"
+        pr_fields fields
+        (pp_comma_separated pp_from_clause) tables
+        pp_where condition
+        pp_orderby os
+    else
+      Format.fprintf ppf "select %a\nfrom %a%a%a"
+        pr_fields fields
+        (pp_comma_separated pp_from_clause) tables
+        pp_where condition
+        pp_orderby os
   in
   let pp_opt_where ppf where = gen_pp_option ppf "where (%a)" pr_b_ignore_fields where in
   let pr_delete ppf table where =
@@ -319,26 +224,31 @@
       (pp_comma_separated pp_value) values
   in
   match q with
-    | UnionAll ([], _) -> Format.pp_print_string ppf "select 42 as \"@unit@\" from (select 42) x where 1=0"
-    | UnionAll ([q], n) ->
+    | Union (_, [], _) -> Format.pp_print_string ppf "select 42 as \"@unit@\" from (select 42) x where 1=0"
+    | Union (_, [q], n) ->
         Format.fprintf ppf "%a%a"
           pr_q q
           Format.pp_print_string (order_by_clause n)
-    | UnionAll (qs, n) ->
-      let pp_sep_union ppf () = Format.fprintf ppf "\nunion all\n" in
+    | Union (fAll, qs, n) ->
+      let pp_sep_union ppf () = 
+        if fAll then
+          Format.fprintf ppf "\nunion all\n"
+        else
+          Format.fprintf ppf "\nunion\n"
+        in
       let pp_value ppf x = Format.fprintf ppf "(%a)" pr_q x in
       Format.fprintf ppf "%a%a"
         (Format.pp_print_list ~pp_sep:pp_sep_union pp_value) qs
         Format.pp_print_string (order_by_clause n)
-    | Select (fields, [], Constant (Constant.Bool true), _os) ->
+    | Select (_, fields, [], Constant (Constant.Bool true), _os) ->
       Format.fprintf ppf "select %a" pr_fields fields
-    | Select (fields, [], condition, _os) ->
+    | Select (_, fields, [], condition, _os) ->
       Format.fprintf ppf "select * from (select %a) as %a where %a"
         pr_fields fields
         Format.pp_print_string (fresh_dummy_var ())
         pr_b condition
-    | Select (fields, tables, condition, os) ->
-        pr_select ppf fields tables condition os
+    | Select (fDistinct, fields, tables, condition, os) ->
+        pr_select ppf fDistinct fields tables condition os
     | Delete { del_table; del_where } ->
         pr_delete ppf del_table del_where
     | Update { upd_table; upd_fields; upd_where } ->
@@ -456,31 +366,23 @@
 
 let rec inline_outer_with q =
   let replace_subquery z q = function
-    | TableRef(y,x) when y = z -> Subquery(q,x)
+    | TableRef(y,x) when y = z -> Subquery(false, q,x)
     | fromclause -> fromclause
   in
   match q with
-    | With (z, q, Select (fields, tables, condition, os)) ->
-        Select(fields, List.map (replace_subquery z q) tables, condition, os)
-    | UnionAll(qs,n) -> UnionAll(List.map inline_outer_with qs,n)
+    | With (z, q, Select (fDistinct, fields, tables, condition, os)) ->
+        Select(fDistinct, fields, List.map (replace_subquery z q) tables, condition, os)
+    | Union (fAll, qs,n) -> Union (fAll, List.map inline_outer_with qs,n)
     | q -> q
 
 
 let string_of_base quote one_table b =
   Format.asprintf "%a" (pr_base quote one_table) b
->>>>>>> ce8e1ccb
 
 let string_of_query ?(range=None) quote q =
   let pr_range ppf range =
     match range with
-<<<<<<< HEAD
-    | None -> ""
-    | Some (limit, offset) -> " limit " ^ string_of_int limit ^ " offset " ^ string_of_int offset
-  in
-  string_of_query db false q ^ range
-=======
       | None -> ()
       | Some (limit, offset) -> Format.fprintf ppf " limit %i offset %i" limit offset
   in
-  Format.asprintf "%a%a" (pr_query quote false) q pr_range range
->>>>>>> ce8e1ccb
+  Format.asprintf "%a%a" (pr_query quote false) q pr_range range