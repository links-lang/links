--- conflicted
+++ resolved
@@ -157,21 +157,6 @@
      * I guess? *)
     Format.pp_print_string ppf (self#quote_field q)
 
-<<<<<<< HEAD
-  let pr_fields ppf fields =
-    let pp_field ppf (b, l) = gen_pp_pair ppf "(%a) as %a" pr_b pp_quote (b, l) in
-    if ignore_fields then
-      Format.pp_print_string ppf "0 as \"@unit@\"" (* SQL doesn't support empty records! *)
-    else
-      match fields with
-        | Star -> Format.pp_print_string ppf "*"
-        | Fields [] -> Format.pp_print_string ppf "0 as \"@unit@\"" (* SQL doesn't support empty records! *)
-        | Fields fields -> (pp_comma_separated pp_field) ppf fields
-  in
-
-  let pr_select ppf fDistinct fields tables condition os =
-    let pp_os_condition ppf a = Format.fprintf ppf "%a" pr_b a in
-=======
   method private gen_pp_option ppf fmt_str f option =
     OptionUtils.opt_iter (Format.fprintf ppf fmt_str f) option
 
@@ -179,11 +164,10 @@
     (* SQL doesn't support empty records, so this is a hack. *)
     Format.pp_print_string ppf "0 as \"@unit@\""
 
-  method pp_select ppf fields tables condition os ignore_fields =
+  method pp_select ppf fDistinct fields tables condition os ignore_fields =
     let pp_os_condition ppf a =
       Format.fprintf ppf "%a" (self#pp_base false) a in
     let pr_q = self#pp_query ignore_fields in
->>>>>>> ed762101
     let pp_orderby ppf os =
       match os with
         | [] -> ()
@@ -192,43 +176,26 @@
             (self#pp_comma_separated pp_os_condition) os in
     let pp_from_clause ppf fc =
       match fc with
-<<<<<<< HEAD
-        | TableRef (t, x) -> Format.fprintf ppf "%a as %s" pp_quote t (string_of_table_var x)
+        | TableRef (t, x) -> Format.fprintf ppf "%a as %s" self#pp_quote t (string_of_table_var x)
         | Subquery (false, q, x) -> Format.fprintf ppf "(%a) as %s" pr_q q (string_of_table_var x) 
-        | Subquery (true, q, x) -> Format.fprintf ppf "lateral (%a) as %s" pr_q q (string_of_table_var x) 
-    in
+        | Subquery (true, q, x) -> Format.fprintf ppf "lateral (%a) as %s" pr_q q (string_of_table_var x) in
     let pp_where ppf condition =
       match condition with
         | Constant (Constant.Bool true) -> ()
         | _ -> Format.fprintf ppf "\nwhere %a" pp_os_condition condition 
-    in
-    if fDistinct then
-      Format.fprintf ppf "select distinct %a\nfrom %a%a%a"
-        pr_fields fields
-        (pp_comma_separated pp_from_clause) tables
+      in
+      if fDistinct then
+        Format.fprintf ppf "select %a\nfrom %a%a%a"
+        self#pp_fields fields
+        (self#pp_comma_separated pp_from_clause) tables
         pp_where condition
         pp_orderby os
-    else
-      Format.fprintf ppf "select %a\nfrom %a%a%a"
-        pr_fields fields
-        (pp_comma_separated pp_from_clause) tables
+      else
+        Format.fprintf ppf "select distinct %a\nfrom %a%a%a"
+        self#pp_fields fields
+        (self#pp_comma_separated pp_from_clause) tables
         pp_where condition
         pp_orderby os
-  in
-  let pp_opt_where ppf where = gen_pp_option ppf "where (%a)" pr_b_ignore_fields where in
-  let pr_delete ppf table where =
-=======
-        | TableRef (t, x) -> Format.fprintf ppf "%a as %s" self#pp_quote t (string_of_table_var x)
-        | Subquery (q, x) -> Format.fprintf ppf "(%a) as %s" pr_q q (string_of_table_var x) in
-    let pp_where ppf condition =
-      match condition with
-        | Constant (Constant.Bool true) -> ()
-        | _ -> Format.fprintf ppf "\nwhere %a" pp_os_condition condition in
-    Format.fprintf ppf "select %a\nfrom %a%a%a"
-      self#pp_fields fields
-      (self#pp_comma_separated pp_from_clause) tables
-      pp_where condition
-      pp_orderby os
 
   method private pr_b_ignore_fields = self#pp_base true
 
@@ -236,7 +203,6 @@
     self#gen_pp_option ppf "where (%a)" self#pr_b_ignore_fields where
 
   method pp_delete ppf table where =
->>>>>>> ed762101
     Format.fprintf ppf "delete from %a %a"
       Format.pp_print_string table
       self#pp_opt_where where
@@ -254,8 +220,9 @@
       Format.fprintf ppf
         "(%a) as %a" (self#pp_base false) b self#pp_quote l in
       match fields with
-        | [] -> self#pp_empty_record ppf
-        | fields -> (self#pp_comma_separated pp_field) ppf fields
+        | Star -> Format.pp_print_string ppf "*"
+        | Fields [] -> self#pp_empty_record ppf
+        | Fields fields -> (self#pp_comma_separated pp_field) ppf fields
 
   method pp_insert ppf table fields values =
     let pp_value ppf x =
@@ -263,91 +230,11 @@
         (self#pp_comma_separated self#pr_b_ignore_fields) x in
     Format.fprintf ppf "insert into %a (%a)\nvalues %a"
       Format.pp_print_string table
-<<<<<<< HEAD
-      (pp_comma_separated Format.pp_print_string) fields
-      (pp_comma_separated pp_value) values
-  in
-  match q with
-    | Union (_, [], _) -> Format.pp_print_string ppf "select 42 as \"@unit@\" from (select 42) x where 1=0"
-    | Union (_, [q], n) ->
-        Format.fprintf ppf "%a%a"
-          pr_q q
-          Format.pp_print_string (order_by_clause n)
-    | Union (fAll, qs, n) ->
-      let pp_sep_union ppf () = 
-        if fAll then
-          Format.fprintf ppf "\nunion all\n"
-        else
-          Format.fprintf ppf "\nunion\n"
-        in
-      let pp_value ppf x = Format.fprintf ppf "(%a)" pr_q x in
-      Format.fprintf ppf "%a%a"
-        (Format.pp_print_list ~pp_sep:pp_sep_union pp_value) qs
-        Format.pp_print_string (order_by_clause n)
-    | Select (_, fields, [], Constant (Constant.Bool true), _os) ->
-      Format.fprintf ppf "select %a" pr_fields fields
-    | Select (_, fields, [], condition, _os) ->
-      Format.fprintf ppf "select * from (select %a) as %a where %a"
-        pr_fields fields
-        Format.pp_print_string (fresh_dummy_var ())
-        pr_b condition
-    | Select (fDistinct, fields, tables, condition, os) ->
-        pr_select ppf fDistinct fields tables condition os
-    | Delete { del_table; del_where } ->
-        pr_delete ppf del_table del_where
-    | Update { upd_table; upd_fields; upd_where } ->
-        pr_update ppf upd_table upd_fields upd_where
-    | Insert { ins_table; ins_fields; ins_records } ->
-        pr_insert ppf ins_table ins_fields ins_records
-    | With (z, q, q') ->
-        Format.fprintf ppf "with %s as (@[<v>%a@])\n%a"
-          z
-          pr_q q
-          pr_q q'
-
-and pr_base quote one_table ppf b =
-  let pp_projection quote one_table ppf (var, label) =
-  if one_table then
-    Format.pp_print_string ppf (quote label)
-  else
-    Format.fprintf ppf "%s.%s" (string_of_table_var var) (quote label)
-  in
-  let pr_b_one_table = pr_base quote one_table in
-  let pr_q_true = pr_query quote true in
-  let unary_ops =
-    StringSet.of_list ["intToString"; "stringToInt"; "intToFloat";
-                       "floatToString"; "stringToFloat"; "floatToInt";
-                       "not"; "negate"; "negatef"] in
-  let binary_ops =
-    StringSet.of_list ["&&"; "||"; "=="; "<>"; "<"; ">"; "<="; ">="; "RLIKE"; "LIKE"] in
-  let binary_map op =
-    match op with
-      | "&&" -> "and"
-      | "||" -> "or"
-      | "==" -> "="
-      | _    -> op
-  in
-  let unary_map op =
-    match op with
-      | "floatToInt"    -> "floor"
-      | "not"           -> "not "
-      | "negate"
-      | "negatef"       -> "-"
-      | "intToString"
-      | "stringToInt"
-      | "intToFloat"
-      | "floatToString"
-      | "stringToFloat" -> ""
-      | _               -> assert false
-  in
-  let pp_sql_arithmetic ppf (l, op, r) =
-=======
       (self#pp_comma_separated Format.pp_print_string) fields
       (self#pp_comma_separated pp_value) values
 
   method pp_sql_arithmetic ppf one_table (l, op, r) =
     let pr_b_one_table = self#pp_base one_table in
->>>>>>> ed762101
     match op with
       | "/" -> Format.fprintf ppf "floor(%a/%a)"
             pr_b_one_table l
@@ -362,7 +249,19 @@
             pr_b_one_table l
             (Arithmetic.sql_name op)
             pr_b_one_table r
-
+(*
+    | Delete { del_table; del_where } ->
+        pr_delete ppf del_table del_where
+    | Update { upd_table; upd_fields; upd_where } ->
+        pr_update ppf upd_table upd_fields upd_where
+    | Insert { ins_table; ins_fields; ins_records } ->
+        pr_insert ppf ins_table ins_fields ins_records
+    | With (z, q, q') ->
+        Format.fprintf ppf "with %s as (@[<v>%a@])\n%a"
+          z
+          pr_q q
+          pr_q q'
+*)
   method pp_query ignore_fields ppf q =
     let pr_q = self#pp_query ignore_fields in
     let pr_b = self#pp_base false in
@@ -374,28 +273,33 @@
         self#pp_fields ppf fields in
 
     match q with
-      | UnionAll ([], _) ->
+      | Union (_, [], _) ->
           Format.pp_print_string ppf
             "select 42 as \"@unit@\" from (select 42) x where 1=0"
-      | UnionAll ([q], n) ->
+      | Union (_, [q], n) ->
           Format.fprintf ppf "%a%a"
             pr_q q
             Format.pp_print_string (order_by_clause n)
-      | UnionAll (qs, n) ->
-        let pp_sep_union ppf () = Format.fprintf ppf "\nunion all\n" in
+      | Union (fAll, qs, n) ->
+        let pp_sep_union ppf () = 
+          if fAll then
+            Format.fprintf ppf "\nunion all\n"
+          else
+            Format.fprintf ppf "\nunion\n"
+          in
         let pp_value ppf x = Format.fprintf ppf "(%a)" pr_q x in
         Format.fprintf ppf "%a%a"
           (Format.pp_print_list ~pp_sep:pp_sep_union pp_value) qs
           Format.pp_print_string (order_by_clause n)
-      | Select (fields, [], Constant (Constant.Bool true), _os) ->
+      | Select (_, fields, [], Constant (Constant.Bool true), _os) ->
         Format.fprintf ppf "select %a" pp_fields fields
-      | Select (fields, [], condition, _os) ->
+      | Select (_, fields, [], condition, _os) ->
         Format.fprintf ppf "select * from (select %a) as %a where %a"
           pp_fields fields
           Format.pp_print_string (fresh_dummy_var ())
           pr_b condition
-      | Select (fields, tables, condition, os) ->
-          self#pp_select ppf fields tables condition os ignore_fields
+      | Select (fDistinct, fields, tables, condition, os) ->
+          self#pp_select ppf fDistinct fields tables condition os ignore_fields
       | Delete { del_table; del_where } ->
           self#pp_delete ppf del_table del_where
       | Update { upd_table; upd_fields; upd_where } ->
@@ -520,26 +424,7 @@
     | fromclause -> fromclause
   in
   match q with
-<<<<<<< HEAD
     | With (z, q, Select (fDistinct, fields, tables, condition, os)) ->
         Select(fDistinct, fields, List.map (replace_subquery z q) tables, condition, os)
     | Union (fAll, qs,n) -> Union (fAll, List.map inline_outer_with qs,n)
-    | q -> q
-
-
-let string_of_base quote one_table b =
-  Format.asprintf "%a" (pr_base quote one_table) b
-
-let string_of_query ?(range=None) quote q =
-  let pr_range ppf range =
-    match range with
-      | None -> ()
-      | Some (limit, offset) -> Format.fprintf ppf " limit %i offset %i" limit offset
-  in
-  Format.asprintf "%a%a" (pr_query quote false) q pr_range range
-=======
-    | With (z, q, Select (fields, tables, condition, os)) ->
-        Select(fields, List.map (replace_subquery z q) tables, condition, os)
-    | UnionAll(qs,n) -> UnionAll(List.map inline_outer_with qs,n)
-    | q -> q
->>>>>>> ed762101
+    | q -> q