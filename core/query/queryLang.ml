--- conflicted
+++ resolved
@@ -383,13 +383,9 @@
         end
   and used_item =
     function
-<<<<<<< HEAD
-      | Table Value.{ database = (db, _); _ } -> Some db
-=======
       | Prom q -> used q
       | Dedup q -> used_item q
-      | Table ((db, _), _, _, _) -> Some db
->>>>>>> 66f76240
+      | Table Value.{ database = (db, _); _ } -> Some db
       | For (_, gs, _, _body) -> List.map snd gs |> traverse
       | Singleton v -> used v
       | Record v ->
