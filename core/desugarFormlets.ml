open CommonTypes
open Utility
open SourceCode
open SourceCode.WithPos
open Sugartypes
open SugarConstructors.SugartypesPositions

let rec is_raw phrase =
  match WithPos.node phrase with
  | TextNode _ -> true
  | Block _    -> true
  | FormBinding _ -> false
  | Xml (_, _, _, children) ->
      List.for_all is_raw children
  | _ ->
      let open Errors in
      raise (desugaring_error
        ~pos:phrase.pos
        ~stage:DesugarFormlets
        ~message:"Invalid element in formlet literal")

let xml_str           = "xml"
let pure_str          = "pure"
let plug_str          = "plug"
let atatat_str        = "@@@"

class desugar_formlets env =
object (o : 'self_type)
  inherit (TransformSugar.transform env) as super

  (*
    extract a list of (pattern, constructor, type) triples
    from a formlet body

    (this roughly corresponds to the dagger transformation)
  *)
  method formlet_patterns : Sugartypes.phrase -> (Sugartypes.Pattern.with_pos list * Sugartypes.phrase list * Types.datatype list) =
    fun ph ->
      match WithPos.node ph with
        | _ when is_raw ph -> [], [], []
        | FormBinding (f, p) ->
            let (_o, _f, ft) = o#phrase f in
            let t = Types.fresh_type_variable (lin_any, res_any) in
            let () =
              Unify.datatypes
                (ft, Instantiate.alias "Formlet" [(PrimaryKind.Type, t)] tycon_env) in
            let name = Utility.gensym ~prefix:"_formlet_" () in
            let (xb, x) = (binder name ~ty:t, var name) in
              [with_dummy_pos (Pattern.As (xb, p))], [x], [t]
        | Xml (_, _, _, [node]) ->
            o#formlet_patterns node
        | Xml (_, _, _, contents) ->
            let ps, vs, ts =
              List.fold_left
                (fun (ps, vs, ts) e ->
                     match o#formlet_patterns e with
                       | [p], [v], [t] -> p::ps, v::vs, t::ts
                       | ps', vs', ts' ->
                           (tuple_pat ps')::ps, (tuple vs')::vs, (Types.make_tuple_type ts')::ts)
                ([], [], []) contents
            in
              List.rev ps, List.rev vs, List.rev ts
        | _ ->
            assert false

  (* desugar a formlet body (the ^o transformation) *)
  method formlet_body : Sugartypes.phrase -> ('self_type * Sugartypes.phrase * Types.datatype) =
    fun e ->
        let ppos = WithPos.pos e in
        match WithPos.node e with
          | _ when is_raw e ->
             let e = fn_appl ~ppos xml_str [(PrimaryKind.Row, o#lookup_effects)] [e]
             in (o, e, Types.xml_type)
          | FormBinding (f, _) ->
              let (o, f, ft) = o#phrase f
              in (o, f, ft)
          | Xml ("#", [], None, contents) ->
              (* pure (fun ps -> vs) <*> e1 <*> ... <*> ek *)
              let pss', vs', ts' =
                List.fold_left
                  (fun (pss, vs, ts) node ->
                       match o#formlet_patterns node with
                         | [p], [v], [t] ->
                             (* grrr... n-ary arguments are messy!
                                this type has to be a 1-tuple!
                             *)
                             [p]::pss, v::vs, t::ts
                         | ps', vs', ts' ->
                             [tuple_pat ps']::pss, tuple vs'::vs, (Types.make_tuple_type ts')::ts)
                  ([], [], []) contents
              in
              let vs, ts = List.rev vs', List.rev ts' in

              (* Given (f1 -> v1 : t1) ... (fn -> vn : tn), we generate a term of the form
                 (@@@)(f1, ... (@@@)(fn)(pure (fun(pn : tn)...(p1 : t1) { (p1, ..., pn) }))).

                 Thus we generate a function with the arguments in reverse, but the variables
                 in the original order.
               *)
              let ft =
                List.fold_right
<<<<<<< HEAD
                  (fun t ft -> Types.Function (Types.make_tuple_type [t], closed_wild, ft))
                  ts' (TypeUtils.pack_types ts) in
=======
                  (fun t ft -> Types.Function (Types.make_tuple_type [t], Types.closed_wild_row, ft))
                  ts' (tt ts) in
>>>>>>> 1e196d2c
              let open PrimaryKind in
              begin
                  match vs with
                    | [] ->
                        let (o, e, _) = super#phrasenode (Xml ("#", [], None, contents)) in
                        (o,
                         fn_appl ~ppos xml_str [Row, o#lookup_effects] [with_dummy_pos e],
                         Types.unit_type)
                    | _ ->
                        let args = List.map (fun t -> (Types.make_tuple_type [t], Types.closed_wild_row)) ts' in
                        let (o, es, _) = TransformSugar.list o (fun o -> o#formlet_body) contents in
                        let eff = o#lookup_effects in
                        let base : phrase =
                          fn_appl pure_str
                            [(Type, ft); (Row, eff)]
                            [fun_lit ~ppos ~args:args dl_unl pss' (tuple vs)]
                        in
                        let p, et =
                          List.fold_right
                            (fun arg (base, ft) ->
                               let arg_type = List.hd (TypeUtils.arg_types ft) in
                               let ft = TypeUtils.return_type ft in
                               let base : phrase =
                                 fn_appl ~ppos atatat_str
                                   [(Type, arg_type); (Type, ft); (Row, o#lookup_effects)]
                                   [arg; base]
                               in base, ft)
                            es (base, ft)
                        in
                          (o, p, et)
                end
          | Xml(tag, attrs, attrexp, contents) ->
              (* plug (fun x -> (<tag attrs>{x}</tag>)) (<#>contents</#>)^o*)
              let (o, attrexp, _) = TransformSugar.option o (fun o -> o#phrase) attrexp in
              let eff = o#lookup_effects in
              let context : phrase =
                let name = Utility.gensym ~prefix:"_formlet_" () in
                fun_lit ~ppos
                        ~args:[Types.make_tuple_type [Types.xml_type], Types.closed_wild_row]
                        dl_unl
                        [[variable_pat ~ty:(Types.xml_type) name]]
                        (xml tag attrs attrexp [block ([], var name)]) in
              let open PrimaryKind in
              let (o, e, t) = o#formlet_body (xml "#" [] None contents) in
              (o, fn_appl ~ppos plug_str [(Type, t); (Row, eff)] [context; e], t)
          | _ -> assert false

  method! phrasenode  : phrasenode -> ('self_type * phrasenode * Types.datatype) = function
    | Formlet (body, yields) ->
        (* pure (fun q^ -> [[e]]* ) <*> q^o *)
        (* let e_in = `Formlet (body, yields) in *)

        let eff = o#lookup_effects in
        let (ps, _, ts) = o#formlet_patterns body in
        let (o, body, _body_type) = o#formlet_body body in
        let (o, ps) = TransformSugar.listu o (fun o -> o#pattern) ps in
        let o = o#with_effects Types.closed_wild_row in
        let (o, yields, yields_type) = o#phrase yields in
        let o = o#with_effects eff in

        let pss =
          match ps with
            | [p] -> [[p]]
            | _ -> [[tuple_pat ps]] in

        let arg_type = TypeUtils.pack_types ts in
        let open PrimaryKind in
        let e =
          fn_appl_node atatat_str
             [(Type, arg_type); (Type, yields_type); (Row, eff)]
             [body; fn_appl pure_str
                      [(Type, Types.Function (Types.make_tuple_type [arg_type], Types.closed_wild_row, yields_type));
                       (Row, eff)]
                    [fun_lit ~args:[Types.make_tuple_type [arg_type], Types.closed_wild_row] dl_unl pss yields]] in
        (o, e, Instantiate.alias "Formlet" [(Type, yields_type)] tycon_env)
    | e -> super#phrasenode e
end

let desugar_formlets env = ((new desugar_formlets env) : desugar_formlets :> TransformSugar.transform)

let has_no_formlets =
object
  inherit SugarTraversals.predicate as super

  val has_no_formlets = true
  method satisfied = has_no_formlets

  method! phrasenode = function
    | Formlet _ -> {< has_no_formlets = false >}
    | e -> super#phrasenode e
end

module Typeable
  = Transform.Typeable.Make(struct
        let name = "formlets"
        let obj env = (desugar_formlets env : TransformSugar.transform :> Transform.Typeable.sugar_transformer)
      end)<|MERGE_RESOLUTION|>--- conflicted
+++ resolved
@@ -99,13 +99,8 @@
                *)
               let ft =
                 List.fold_right
-<<<<<<< HEAD
-                  (fun t ft -> Types.Function (Types.make_tuple_type [t], closed_wild, ft))
+                  (fun t ft -> Types.Function (Types.make_tuple_type [t], Types.closed_wild_row, ft))
                   ts' (TypeUtils.pack_types ts) in
-=======
-                  (fun t ft -> Types.Function (Types.make_tuple_type [t], Types.closed_wild_row, ft))
-                  ts' (tt ts) in
->>>>>>> 1e196d2c
               let open PrimaryKind in
               begin
                   match vs with
