open CommonTypes
open Operators
open SourceCode
open Utility

(** The syntax tree created by the parser. *)

type name = string [@@deriving show]

module Binder: sig
  type t
  and with_pos = t WithPos.t
  [@@deriving show]

  val make : ?name:name -> ?ty:Types.datatype -> unit -> t

  val to_name : with_pos -> string
  val to_type : with_pos -> Types.datatype

  val set_name : with_pos -> name -> with_pos
  val set_type : with_pos -> Types.datatype -> with_pos

  val erase_type : with_pos -> with_pos
  val has_type : with_pos -> bool

  val traverse_map : with_pos -> o:'o
                     -> f_pos:('o -> Position.t -> 'a * Position.t)
                     -> f_name:('a -> name -> 'b * name)
                     -> f_ty:('b -> Types.datatype -> 'c * Types.datatype)
                     -> 'c * with_pos
end = struct
  type t = name * Types.datatype
  and with_pos = t WithPos.t
  [@@deriving show]

  let make ?(name="") ?(ty=`Not_typed) () = (name, ty)

  let to_name b = let (n, _ ) = WithPos.node b in n
  let to_type b = let (_, ty) = WithPos.node b in ty

  let set_name b name = WithPos.map ~f:(fun (_   , ty) -> name, ty ) b
  let set_type b typ  = WithPos.map ~f:(fun (name, _ ) -> name, typ) b

  let erase_type b = WithPos.map ~f:(fun (name, _) -> name, `Not_typed) b
  let has_type   b = match to_type b with `Not_typed -> false | _ -> true

  let traverse_map : with_pos -> o:'o
            -> f_pos:('o -> Position.t -> 'a * Position.t)
            -> f_name:('a -> name -> 'b * name)
            -> f_ty:('b -> Types.datatype -> 'c * Types.datatype)
            -> 'c * with_pos = fun b ~o ~f_pos ~f_name ~f_ty ->
    WithPos.traverse_map b ~o ~f_pos ~f_node:(fun o (n, ty) ->
        let o, name = f_name o n  in
        let o, typ  = f_ty   o ty in
        o, (name, typ)
      )
end

(* type variables *)
type tyvar = Types.quantifier
  [@@deriving show]
type tyarg = Types.type_arg
  [@@deriving show]

(*
   NOTE: tyvar lists represent big-lambda binders.

   Currently they are only supported at HM generalisation points,
   i.e. in let-bindings.
*)

let default_subkind : subkind = (lin_unl, res_any)

type kind = PrimaryKind.t option * subkind option
    [@@deriving show]

type type_variable = name * kind * freedom
    [@@deriving show]

(* type variable of primary kind Type? *)
type known_type_variable = name * subkind option * freedom
    [@@deriving show]

type quantifier = type_variable
  [@@deriving show]

let rigidify (name, kind, _) = (name, kind, `Rigid)

let string_of_type_variable ((var, (kind, subkind), _) : type_variable) =
  match kind with
  | None -> var
  | Some kind ->
     let subkind = OptionUtils.opt_app string_of_subkind "" subkind in
     var ^ "::" ^ PrimaryKind.to_string kind ^ subkind

type fieldconstraint = Readonly | Default
    [@@deriving show]

module Datatype = struct
  type t =
    | TypeVar         of known_type_variable
    | QualifiedTypeApplication of name list * type_arg list
    | Function        of with_pos list * row * with_pos
    | Lolli           of with_pos list * row * with_pos
    | Mu              of name * with_pos
    | Forall          of quantifier list * with_pos
    | Unit
    | Tuple           of with_pos list
    | Record          of row
    | Variant         of row
    | Effect          of row
    | Table           of with_pos * with_pos * with_pos
    | List            of with_pos
    | TypeApplication of string * type_arg list
    | Primitive       of Primitive.t
    | DB
    | Input           of with_pos * with_pos
    | Output          of with_pos * with_pos
    | Select          of row
    | Choice          of row
    | Dual            of with_pos
    | End
  and with_pos = t WithPos.t
  and row = (string * fieldspec) list * row_var
  and row_var =
    | Closed
    | Open of known_type_variable
    | Recursive of name * row
  and fieldspec =
    | Present of with_pos
    | Absent
    | Var of known_type_variable
  and type_arg =
    | Type of with_pos
    | Row of row
    | Presence of fieldspec
      [@@deriving show]
end

(* Store the denotation along with the notation once it's computed *)
type datatype' = Datatype.with_pos * Types.datatype option
    [@@deriving show]

module Pattern = struct
  type t =
    | Any
    | Nil
    | Cons     of with_pos * with_pos
    | List     of with_pos list
    | Variant  of name * with_pos option
    | Effect   of name * with_pos list * with_pos
    | Negative of name list
    | Record   of (name * with_pos) list * with_pos option
    | Tuple    of with_pos list
    | Constant of Constant.t
    | Variable of Binder.with_pos
    | As       of Binder.with_pos * with_pos
    | HasType  of with_pos * datatype'
  and with_pos = t WithPos.t
   [@@deriving show]
end

type spawn_kind = Angel | Demon | Wait
    [@@deriving show]

type fn_dep = string * string
    [@@deriving show]

type handler_depth = Deep | Shallow
    [@@deriving show]

type replace_rhs =
  | Literal     of string
  | SpliceExpr  of phrase
and given_spawn_location =
  | ExplicitSpawnLocation of phrase (* spawnAt function *)
  | SpawnClient (* spawnClient function *)
  | NoSpawnLocation (* spawn function *)
and regex =
  | Range     of char * char
  | Simply    of string
  | Quote     of regex
  | Any
  | StartAnchor
  | EndAnchor
  | Seq       of regex list
  | Alternate of regex * regex
  | Group     of regex
  | Repeat    of Regex.repeat * regex
  | Splice    of phrase
  | Replace   of regex * replace_rhs
and clause = Pattern.with_pos * phrase
and funlit = Pattern.with_pos list list * phrase
and handler =
  { sh_expr         : phrase
  ; sh_effect_cases : clause list
  ; sh_value_cases  : clause list
  ; sh_descr        : handler_descriptor
  }
and handler_descriptor =
  { shd_depth   : handler_depth
  ; shd_types   : Types.row * Types.datatype * Types.row * Types.datatype
  ; shd_raw_row : Types.row
  ; shd_params  : handler_parameterisation option
  }
and handler_parameterisation =
  { shp_bindings : (Pattern.with_pos * phrase) list
  ; shp_types    : Types.datatype list
  }
and iterpatt =
  | List  of Pattern.with_pos * phrase
  | Table of Pattern.with_pos * phrase
and phrasenode =
  | Constant         of Constant.t
  | Var              of name
  | FreezeVar        of name
  | QualifiedVar     of name list
  | FunLit           of ((Types.datatype * Types.row) list) option *
                          DeclaredLinearity.t * funlit * Location.t
  (* Spawn kind, expression referring to spawn location (client n, server...),
      spawn block, row opt *)
  | Spawn            of spawn_kind * given_spawn_location * phrase *
                          Types.row option
  | Query            of (phrase * phrase) option * phrase *
                          Types.datatype option
  | RangeLit         of phrase * phrase
  | ListLit          of phrase list * Types.datatype option
  | Iteration        of iterpatt list * phrase
                        * (*where:*)   phrase option
                        * (*orderby:*) phrase option
  | Escape           of Binder.with_pos * phrase
  | Section          of Section.t
  | Conditional      of phrase * phrase * phrase
  | Block            of block_body
  | InfixAppl        of (tyarg list * BinaryOp.t) * phrase * phrase
  | Regex            of regex
  | UnaryAppl        of (tyarg list * UnaryOp.t) * phrase
  | FnAppl           of phrase * phrase list
  | TAbstr           of tyvar list * phrase
  | TAppl            of phrase * tyarg list
  | TupleLit         of phrase list
  | RecordLit        of (name * phrase) list * phrase option
  | Projection       of phrase * name
  | With             of phrase * (name * phrase) list
  | TypeAnnotation   of phrase * datatype'
  | Upcast           of phrase * datatype' * datatype'
  | ConstructorLit   of name * phrase option * Types.datatype option
  | DoOperation      of name * phrase list * Types.datatype option
  | Handle           of handler
  | Switch           of phrase * (Pattern.with_pos * phrase) list *
                          Types.datatype option
  | Receive          of (Pattern.with_pos * phrase) list * Types.datatype option
  | DatabaseLit      of phrase * (phrase option * phrase option)
  | TableLit         of phrase * (Datatype.with_pos * (Types.datatype *
                           Types.datatype * Types.datatype) option) *
                          (name * fieldconstraint list) list * phrase * phrase
  | DBDelete         of Pattern.with_pos * phrase * phrase option
  | DBInsert         of phrase * name list * phrase * phrase option
  | DBUpdate         of Pattern.with_pos * phrase * phrase option *
                          (name * phrase) list
  | LensLit          of phrase * Lens.Sort.t option
  (* the lens keys lit is a literal that takes an expression and is converted
     into a LensLit with the corresponding table keys marked in the lens_sort *)
  | LensKeysLit      of phrase * phrase * Lens.Sort.t option
  | LensFunDepsLit   of phrase * (string list * string list) list *
                          Lens.Sort.t option
  | LensDropLit      of phrase * string * string * phrase *
                          Lens.Sort.t option
  | LensSelectLit    of phrase * phrase * Lens.Sort.t option
  | LensJoinLit      of phrase * phrase * phrase * phrase * phrase *
                          Lens.Sort.t option
  | LensGetLit       of phrase * Types.datatype option
  | LensPutLit       of phrase * phrase * Types.datatype option
  | Xml              of name * (name * (phrase list)) list * phrase option *
                          phrase list
  | TextNode         of string
  | Formlet          of phrase * phrase
  | Page             of phrase
  | FormletPlacement of phrase * phrase * phrase
  | PagePlacement    of phrase
  | FormBinding      of phrase * Pattern.with_pos
  (* choose *)
  | Select           of name * phrase
  (* choice *)
  | Offer            of phrase * (Pattern.with_pos * phrase) list *
                          Types.datatype option
  | CP               of cp_phrase
  | TryInOtherwise   of phrase * Pattern.with_pos * phrase * phrase *
                          Types.datatype option
  | Raise
and phrase = phrasenode WithPos.t
and bindingnode =
  | Val     of Pattern.with_pos * (tyvar list * phrase) * Location.t *
                 datatype' option
  | Fun     of function_definition
  | Funs    of recursive_function list
  | Foreign of Binder.with_pos * name * name * name * datatype'
               (* Binder, raw function name, language, external file, type *)
  | Import of { pollute: bool; path : name list }
  | Open of name list
  | Typenames of typename list
  | Infix
  | Exp     of phrase
  | Module  of { binder: Binder.with_pos; members: binding list }
  | AlienBlock of name * name * ((Binder.with_pos * datatype') list)
and binding = bindingnode WithPos.t
and block_body = binding list * phrase
and cp_phrasenode =
  | CPUnquote     of binding list * phrase
  | CPGrab        of (string * (Types.datatype * tyarg list) option) *
                       Binder.with_pos option * cp_phrase
  | CPGive        of (string * (Types.datatype * tyarg list) option) *
                       phrase option * cp_phrase
  | CPGiveNothing of Binder.with_pos
  | CPSelect      of Binder.with_pos * string * cp_phrase
  | CPOffer       of Binder.with_pos * (string * cp_phrase) list
  | CPLink        of Binder.with_pos * Binder.with_pos
  | CPComp        of Binder.with_pos * cp_phrase * cp_phrase
and cp_phrase = cp_phrasenode WithPos.t
and typename = (name * (quantifier * tyvar option) list * datatype' * Position.t)
<<<<<<< HEAD
(* SJF: It would be nice to make these records at some point. *)
and function_definition =
  Binder.with_pos * DeclaredLinearity.t * (tyvar list * funlit) *
                   Location.t * datatype' option
and recursive_function =
  (Binder.with_pos * DeclaredLinearity.t *
    ((tyvar list *
      (Types.datatype * int option list) option)
      * funlit) * Location.t * datatype' option * Position.t)
=======
and function_definition = {
    fun_binder: Binder.with_pos;
    fun_linearity: DeclaredLinearity.t;
    fun_definition: tyvar list * funlit;
    fun_location: Location.t;
    fun_signature: datatype' option;
    fun_unsafe_signature: bool;
  }
and recursive_function = {
    rec_binder: Binder.with_pos;
    rec_linearity: DeclaredLinearity.t;
    rec_definition: (tyvar list * (Types.datatype * Types.quantifier option list) option) * funlit;
    rec_location: Location.t;
    rec_signature: datatype' option;
    rec_unsafe_signature: bool;
    rec_pos: Position.t
  }
>>>>>>> 70887bea
  [@@deriving show]

type directive = string * string list
                            [@@deriving show]

type sentence =
  | Definitions of binding list
  | Expression  of phrase
  | Directive   of directive

    [@@deriving show]

type program = binding list * phrase option
  [@@deriving show]

exception ConcreteSyntaxError       of (Position.t * string)

let tabstr : tyvar list * phrasenode -> phrasenode = fun (tyvars, e) ->
  match tyvars with
    | [] -> e
    | _  -> TAbstr (tyvars, WithPos.make e)

let tappl : phrasenode * tyarg list -> phrasenode = fun (e, tys) ->
  match tys with
    | [] -> e
    | _  -> TAppl (WithPos.make e, tys)

module Freevars =
struct
  open Utility
  open StringSet

  let union_map f = union_all -<- List.map f
  let option_map f = opt_app f empty

  let rec pattern (phrase : Pattern.with_pos) : StringSet.t =
    let open Pattern in
    match WithPos.node phrase with
    | Any
    | Nil
    | Constant _
    | Negative _            -> empty
    | Tuple ps
    | List ps               -> union_map pattern ps
    | Cons (p1, p2)         -> union (pattern p1) (pattern p2)
    | Variant (_, popt)     -> option_map pattern popt
    | Effect (_, ps, kopt)  -> union (union_map pattern ps) (pattern kopt)
    | Record (fields, popt) ->
       union (option_map pattern popt)
         (union_map (snd ->- pattern) fields)
    | Variable bndr         -> singleton (Binder.to_name bndr)
    | As (bndr, pat)        -> add (Binder.to_name bndr) (pattern pat)
    | HasType (pat, _)      -> pattern pat


  let rec formlet_bound (phrase : phrase) : StringSet.t = match WithPos.node phrase with
    | Xml (_, _, _, children) -> union_map formlet_bound children
    | FormBinding (_, pat) -> pattern pat
    | _ -> empty

  let rec phrase (p : phrase) : StringSet.t =
    let p = WithPos.node p in
    match p with
    | Var v -> singleton v
    | FreezeVar v -> singleton v
    | Section (Section.Name n) -> singleton n

    | Constant _
    | TextNode _
    | Section (Section.Minus|Section.FloatMinus|Section.Project _) -> empty

    | Spawn (_, _, p, _)
    | TAbstr (_, p)
    | TAppl (p, _)
    | FormBinding (p, _)
    | Projection (p, _)
    | Page p
    | PagePlacement p
    | Upcast (p, _, _)
    | Select (_, p)
    | TypeAnnotation (p, _) -> phrase p

    | ListLit (ps, _)
    | TupleLit ps -> union_map phrase ps

    | LensLit (l, _) -> phrase l
    | LensFunDepsLit (l, _, _) -> phrase l
    | LensKeysLit (l, _, _) -> phrase l
    | LensSelectLit (l, _, _) -> phrase l
    | LensDropLit (l, _, _, _, _) -> phrase l
    | LensJoinLit (l1, l2, _, _, _, _) -> union_all [phrase l1; phrase l2]

    | LensGetLit (l, _) -> phrase l
    | LensPutLit (l, data, _) -> union_all [phrase l; phrase data]

    | Query (None, p, _) -> phrase p
    | Query (Some (limit, offset), p, _) ->
       union_all [phrase limit; phrase offset; phrase p]

    | Escape (v, p) -> diff (phrase p) (singleton (Binder.to_name v))
    | FormletPlacement (p1, p2, p3)
    | Conditional (p1, p2, p3) -> union_map phrase [p1;p2;p3]
    | Block b -> block b
    | InfixAppl ((_, BinaryOp.Name n), p1, p2) ->
       union (singleton n) (union_map phrase [p1;p2])
    | InfixAppl (_, p1, p2) -> union_map phrase [p1;p2]
    | RangeLit (p1, p2) -> union_map phrase [p1;p2]
    | Regex r -> regex r
    | UnaryAppl (_, p) -> phrase p
    | FnAppl (p, ps) -> union_map phrase (p::ps)
    | RecordLit (fields, p) ->
        union (union_map (snd ->- phrase) fields)
          (option_map phrase p)
    | With (p, fields) ->
        union (union_map (snd ->- phrase) fields)
          (phrase p)
    | ConstructorLit (_, popt, _) -> option_map phrase popt
    | DatabaseLit (p, (popt1, popt2)) ->
        union_all [phrase p; option_map phrase popt1; option_map phrase popt2]
    | DBInsert (p1, _labels, p2, popt) ->
        union_all [phrase p1; phrase p2; option_map phrase popt]
    | TableLit (p1, _, _, _, p2) -> union (phrase p1) (phrase p2)
    | Xml (_, attrs, attrexp, children) ->
        union_all
          [union_map (snd ->- union_map phrase) attrs;
           option_map phrase attrexp;
           union_map phrase children]
    | Formlet (xml, yields) ->
        let binds = formlet_bound xml in
          union (phrase xml) (diff (phrase yields) binds)
    | FunLit (_, _, fnlit, _) -> funlit fnlit
    | Iteration (generators, body, where, orderby) ->
        let xs = union_map (function
                             | List (_, source)
                             | Table (_, source) -> phrase source) generators in
        let pat_bound = union_map (function
                                  | List (pat, _)
                                  | Table (pat, _) -> pattern pat) generators in
          union_all [xs;
                     diff (phrase body) pat_bound;
                     diff (option_map phrase where) pat_bound;
                     diff (option_map phrase orderby) pat_bound]
    | Handle { sh_expr = e; sh_effect_cases = eff_cases;
               sh_value_cases = val_cases; sh_descr = descr } ->
       let params_bound =
         option_map
           (fun params -> union_map (fst ->- pattern) params.shp_bindings)
           descr.shd_params
       in
       union_all [phrase e;
                  union_map case eff_cases;
                  union_map case val_cases;
                  diff (option_map (fun params -> union_map (snd ->- phrase)
                                                    params.shp_bindings)
                          descr.shd_params) params_bound]
    | Switch (p, cases, _)
    | Offer (p, cases, _) -> union (phrase p) (union_map case cases)
    | CP cp -> cp_phrase cp
    | Receive (cases, _) -> union_map case cases
    | DBDelete (pat, p, where) ->
        union (phrase p)
          (diff (option_map phrase where)
             (pattern pat))
    | DBUpdate (pat, from, where, fields) ->
        let pat_bound = pattern pat in
          union_all [phrase from;
                     diff (option_map phrase where) pat_bound;
                     diff (union_map (snd ->- phrase) fields) pat_bound]
    | DoOperation (_, ps, _) -> union_map phrase ps
    | QualifiedVar _ -> empty
    | TryInOtherwise (p1, pat, p2, p3, _ty) ->
       union (union_map phrase [p1; p2; p3]) (pattern pat)
    | Raise -> empty
  and binding (binding': binding)
      : StringSet.t (* vars bound in the pattern *)
      * StringSet.t (* free vars in the rhs *) =
    match WithPos.node binding' with
    | Val (pat, (_, rhs), _, _) -> pattern pat, phrase rhs
    | Fun { fun_binder = bndr; fun_definition = (_, fn); _} ->
       let name = singleton (Binder.to_name bndr) in
       name, (diff (funlit fn) name)
    | Funs funs ->
        let names, rhss =
          List.fold_right
            (fun { rec_binder = bndr; rec_definition = (_, rhs); _ } (names, rhss) ->
               (add (Binder.to_name bndr) names, rhs::rhss))
            funs
            (empty, []) in
          names, union_map (fun rhs -> diff (funlit rhs) names) rhss
    | Foreign (bndr, _, _, _, _) -> singleton (Binder.to_name bndr), empty
    | Import _
    | Open _
    | Typenames _
    | Infix -> empty, empty
    | Exp p -> empty, phrase p
    | AlienBlock (_, _, decls) ->
        let bound_foreigns =
          List.fold_left (fun acc (bndr, _) ->
              StringSet.add (Binder.to_name bndr) acc)
            (StringSet.empty) decls in
        bound_foreigns, empty
    | Module { members; _ } ->
       List.fold_left
         (fun (bnd, fvs) b ->
           let bnd', fvs' = binding b in
           let fvs'' = diff fvs' bnd in
           union bnd bnd', union fvs fvs'')
         (empty, empty) members
  and funlit (args, body : funlit) : StringSet.t =
    diff (phrase body) (union_map (union_map pattern) args)
  and block (binds, expr : binding list * phrase) : StringSet.t =
    ListLabels.fold_right binds ~init:(phrase expr)
      ~f:(fun bind bodyfree ->
            let patbound, exprfree = binding bind in
              union exprfree (diff bodyfree patbound))
  and case (pat, body) : StringSet.t = diff (phrase body) (pattern pat)
  and regex = function
    | Range _
    | Simply _
    | Any
    | StartAnchor
    | EndAnchor
    | Quote _ -> empty
    | Seq rs -> union_map regex rs
    | Alternate (r1, r2) -> union (regex r1) (regex r2)
    | Group r
    | Repeat (_, r) -> regex r
    | Splice p -> phrase p
    | Replace (r, Literal _) -> regex r
    | Replace (r, SpliceExpr p) -> union (regex r) (phrase p)
  and cp_phrase p = match WithPos.node p with
    | CPUnquote (binds, expr) -> block (binds, expr)
    | CPGrab ((c, _t), Some bndr, p) ->
      union (singleton c) (diff (cp_phrase p) (singleton (Binder.to_name bndr)))
    | CPGrab ((c, _t), None, p) -> union (singleton c) (cp_phrase p)
    | CPGive ((c, _t), e, p) -> union (singleton c) (union (option_map phrase e)
                                                           (cp_phrase p))
    | CPGiveNothing bndr -> singleton (Binder.to_name bndr)
    | CPSelect (bndr, _label, p) ->
      union (singleton (Binder.to_name bndr)) (cp_phrase p)
    | CPOffer (bndr, cases) ->
      union (singleton (Binder.to_name bndr))
            (union_map (fun (_label, p) -> cp_phrase p) cases)
    | CPLink (bndr1, bndr2) ->
      union (singleton (Binder.to_name bndr1))
            (singleton (Binder.to_name bndr2))
    | CPComp (bndr, left, right) ->
       diff (union (cp_phrase left) (cp_phrase right))
            (singleton (Binder.to_name bndr))
end<|MERGE_RESOLUTION|>--- conflicted
+++ resolved
@@ -318,17 +318,6 @@
   | CPComp        of Binder.with_pos * cp_phrase * cp_phrase
 and cp_phrase = cp_phrasenode WithPos.t
 and typename = (name * (quantifier * tyvar option) list * datatype' * Position.t)
-<<<<<<< HEAD
-(* SJF: It would be nice to make these records at some point. *)
-and function_definition =
-  Binder.with_pos * DeclaredLinearity.t * (tyvar list * funlit) *
-                   Location.t * datatype' option
-and recursive_function =
-  (Binder.with_pos * DeclaredLinearity.t *
-    ((tyvar list *
-      (Types.datatype * int option list) option)
-      * funlit) * Location.t * datatype' option * Position.t)
-=======
 and function_definition = {
     fun_binder: Binder.with_pos;
     fun_linearity: DeclaredLinearity.t;
@@ -340,13 +329,12 @@
 and recursive_function = {
     rec_binder: Binder.with_pos;
     rec_linearity: DeclaredLinearity.t;
-    rec_definition: (tyvar list * (Types.datatype * Types.quantifier option list) option) * funlit;
+    rec_definition: (tyvar list * (Types.datatype * int option list) option) * funlit;
     rec_location: Location.t;
     rec_signature: datatype' option;
     rec_unsafe_signature: bool;
     rec_pos: Position.t
   }
->>>>>>> 70887bea
   [@@deriving show]
 
 type directive = string * string list
