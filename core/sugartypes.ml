open CommonTypes
open Operators
open SourceCode
open Utility

(** The syntax tree created by the parser. *)

type name = string [@@deriving show]



module Binder = struct
  type t = (name * Types.datatype option) WithPos.t
  [@@deriving show]

  let name b = let (n, _) = WithPos.node b in n
  let typ b = let (_, ty) = WithPos.node b in ty

  let typ_exn b = typ b |> OptionUtils.val_of

  let set_name b name = WithPos.map ~f:(fun (_, ty) -> name, ty) b
  let set_type b typ = WithPos.map ~f:(fun (name, _) -> name, Some typ) b

  let erase_type b = set_type b None
  let has_type b = typ b |> OptionUtils.is_some
end

(* type variables *)
type tyvar = Types.quantifier
  [@@deriving show]
type tyarg = Types.type_arg
  [@@deriving show]

(*
   NOTE: tyvar lists represent big-lambda binders.

   Currently they are only supported at HM generalisation points,
   i.e. in let-bindings.
*)

let default_subkind : subkind = (lin_unl, res_any)

type kind = PrimaryKind.t * subkind option
    [@@deriving show]

type type_variable = name * kind * freedom
    [@@deriving show]

(* type variable of primary kind Type? *)
type known_type_variable = name * subkind option * freedom
    [@@deriving show]

type quantifier = type_variable
  [@@deriving show]

let rigidify (name, kind, _) = (name, kind, `Rigid)

type fieldconstraint = Readonly | Default
    [@@deriving show]

module Datatype = struct
  type t =
    | TypeVar         of known_type_variable
    | QualifiedTypeApplication of (name list * type_arg list)
    | Function        of with_pos list * row * with_pos
    | Lolli           of with_pos list * row * with_pos
    | Mu              of name * with_pos
    | Forall          of quantifier list * with_pos
    | Unit
    | Tuple           of with_pos list
    | Record          of row
    | Variant         of row
    | Effect          of row
    | Table           of with_pos * with_pos * with_pos
    | List            of with_pos
    | TypeApplication of (string * type_arg list)
    | Primitive       of Primitive.t
    | DB
    | Input           of with_pos * with_pos
    | Output          of with_pos * with_pos
    | Select          of row
    | Choice          of row
    | Dual            of with_pos
    | End
  and with_pos = t WithPos.t
  and row = (string * fieldspec) list * row_var
  and row_var =
    | Closed
    | Open of known_type_variable
    | Recursive of name * row
  and fieldspec =
    | Present of with_pos
    | Absent
    | Var of known_type_variable
  and type_arg =
    | Type of with_pos
    | Row of row
    | Presence of fieldspec
      [@@deriving show]
end

(* Store the denotation along with the notation once it's computed *)
type datatype' = Datatype.with_pos * Types.datatype option
    [@@deriving show]

module Pattern = struct
  type t =
    | Any
    | Nil
    | Cons     of with_pos * with_pos
    | List     of with_pos list
    | Variant  of name * with_pos option
    | Effect   of name * with_pos list * with_pos
    | Negative of name list
    | Record   of (name * with_pos) list * with_pos option
    | Tuple    of with_pos list
<<<<<<< HEAD
    | Constant of constant
    | Variable of Binder.t
    | As       of Binder.t * with_pos
=======
    | Constant of Constant.t
    | Variable of binder
    | As       of binder * with_pos
>>>>>>> 40d4b407
    | HasType  of with_pos * datatype'
  and with_pos = t WithPos.t
   [@@deriving show]
end

type spawn_kind = Angel | Demon | Wait
    [@@deriving show]

type fn_dep = string * string
    [@@deriving show]

type handler_depth = Deep | Shallow
    [@@deriving show]

type replace_rhs =
  | Literal     of string
  | SpliceExpr  of phrase
and given_spawn_location =
  | ExplicitSpawnLocation of phrase (* spawnAt function *)
  | SpawnClient (* spawnClient function *)
  | NoSpawnLocation (* spawn function *)
and regex =
  | Range     of (char * char)
  | Simply    of string
  | Quote     of regex
  | Any
  | StartAnchor
  | EndAnchor
  | Seq       of regex list
  | Alternate of (regex * regex)
  | Group     of regex
  | Repeat    of (Regex.repeat * regex)
  | Splice    of phrase
  | Replace   of (regex * replace_rhs)
and clause = Pattern.with_pos * phrase
and funlit = Pattern.with_pos list list * phrase
and handlerlit =
  handler_depth * Pattern.with_pos * clause list *
    Pattern.with_pos list list option (* computation arg, cases, parameters *)
and handler = {
  sh_expr: phrase;
  sh_effect_cases: clause list;
  sh_value_cases: clause list;
  sh_descr: handler_descriptor
}
and handler_descriptor = {
  shd_depth: handler_depth;
  shd_types: Types.row * Types.datatype * Types.row * Types.datatype;
  shd_raw_row: Types.row;
  shd_params: handler_parameterisation option
}
and handler_parameterisation = {
  shp_bindings: (phrase * Pattern.with_pos) list;
  shp_types: Types.datatype list
}
and iterpatt =
  | List  of (Pattern.with_pos * phrase)
  | Table of (Pattern.with_pos * phrase)
and phrasenode =
  | Constant         of Constant.t
  | Var              of name
  | QualifiedVar     of name list
  | FunLit           of ((Types.datatype * Types.row) list) option *
                          DeclaredLinearity.t * funlit * Location.t
  | HandlerLit       of handlerlit
  (* Spawn kind, expression referring to spawn location (client n, server...),
      spawn block, row opt *)
  | Spawn            of spawn_kind * given_spawn_location * phrase *
                          Types.row option
  | Query            of (phrase * phrase) option * phrase *
                          Types.datatype option
  | RangeLit         of (phrase * phrase)
  | ListLit          of phrase list * Types.datatype option
  | Iteration        of iterpatt list * phrase
                        * (*where:*)   phrase option
                        * (*orderby:*) phrase option
  | Escape           of Binder.t * phrase
  | Section          of Section.t
  | Conditional      of phrase * phrase * phrase
  | Block            of block_body
  | InfixAppl        of (tyarg list * BinaryOp.t) * phrase * phrase
  | Regex            of regex
  | UnaryAppl        of (tyarg list * UnaryOp.t) * phrase
  | FnAppl           of phrase * phrase list
  | TAbstr           of tyvar list ref * phrase
  | TAppl            of phrase * tyarg list
  | TupleLit         of phrase list
  | RecordLit        of (name * phrase) list * phrase option
  | Projection       of phrase * name
  | With             of phrase * (name * phrase) list
  | TypeAnnotation   of phrase * datatype'
  | Upcast           of phrase * datatype' * datatype'
  | ConstructorLit   of name * phrase option * Types.datatype option
  | DoOperation      of name * phrase list * Types.datatype option
  | Handle           of handler
  | Switch           of phrase * (Pattern.with_pos * phrase) list *
                          Types.datatype option
  | Receive          of (Pattern.with_pos * phrase) list * Types.datatype option
  | DatabaseLit      of phrase * (phrase option * phrase option)
  | TableLit         of phrase * (Datatype.with_pos * (Types.datatype *
                           Types.datatype * Types.datatype) option) *
                          (name * fieldconstraint list) list * phrase * phrase
  | DBDelete         of Pattern.with_pos * phrase * phrase option
  | DBInsert         of phrase * name list * phrase * phrase option
  | DBUpdate         of Pattern.with_pos * phrase * phrase option *
                          (name * phrase) list
  | LensLit          of phrase * Types.lens_sort option
  (* the lens keys lit is a literal that takes an expression and is converted
     into a LensLit with the corresponding table keys marked in the lens_sort *)
  | LensKeysLit      of phrase * phrase * Types.lens_sort option
  | LensFunDepsLit   of phrase * (string list * string list) list *
                          Types.lens_sort option
  | LensDropLit      of phrase * string * string * phrase *
                          Types.lens_sort option
  | LensSelectLit    of phrase * phrase * Types.lens_sort option
  | LensJoinLit      of phrase * phrase * phrase * phrase * phrase *
                          Types.lens_sort option
  | LensGetLit       of phrase * Types.datatype option
  | LensPutLit       of phrase * phrase * Types.datatype option
  | Xml              of name * (name * (phrase list)) list * phrase option *
                          phrase list
  | TextNode         of string
  | Formlet          of phrase * phrase
  | Page             of phrase
  | FormletPlacement of phrase * phrase * phrase
  | PagePlacement    of phrase
  | FormBinding      of phrase * Pattern.with_pos
  (* choose *)
  | Select           of name * phrase
  (* choice *)
  | Offer            of phrase * (Pattern.with_pos * phrase) list *
                          Types.datatype option
  | CP               of cp_phrase
  | TryInOtherwise   of (phrase * Pattern.with_pos * phrase * phrase *
                           Types.datatype option)
  | Raise
and phrase = phrasenode WithPos.t
and bindingnode =
  | Val     of (Pattern.with_pos * (tyvar list * phrase) * Location.t *
                  datatype' option)
  | Fun     of (Binder.t * DeclaredLinearity.t * (tyvar list * funlit) * Location.t *
                  datatype' option)
  | Funs    of (Binder.t * DeclaredLinearity.t *
                  ((tyvar list *
                   (Types.datatype * Types.quantifier option list) option)
                   * funlit) * Location.t * datatype' option * Position.t) list
  | Handler of (Binder.t * handlerlit * datatype' option)
  | Foreign of (Binder.t * name * name * name * datatype')
               (* Binder, raw function name, language, external file, type *)
  | QualifiedImport of name list
  | Type    of (name * (quantifier * tyvar option) list * datatype')
  | Infix
  | Exp     of phrase
  | Module  of (name * binding list)
  | AlienBlock of (name * name * ((Binder.t * datatype') list))
and binding = bindingnode WithPos.t
and block_body = binding list * phrase
and cp_phrasenode =
  | CPUnquote     of (binding list * phrase)
  | CPGrab        of (string * (Types.datatype * tyarg list) option) *
                       Binder.t option * cp_phrase
  | CPGive        of (string * (Types.datatype * tyarg list) option) *
                       phrase option * cp_phrase
  | CPGiveNothing of Binder.t
  | CPSelect      of (Binder.t * string * cp_phrase)
  | CPOffer       of (Binder.t * (string * cp_phrase) list)
  | CPLink        of (Binder.t * Binder.t)
  | CPComp        of (Binder.t * cp_phrase * cp_phrase)
and cp_phrase = cp_phrasenode WithPos.t
                  [@@deriving show]

type directive = string * string list
                            [@@deriving show]

type sentence =
  | Definitions of binding list
  | Expression  of phrase
  | Directive   of directive

    [@@deriving show]

type program = binding list * phrase option
  [@@deriving show]

(* Why does ConcreteSyntaxError take an
   unresolved position and yet
   PatternDuplicateNameError and
   RedundantPatternMatch take resolved positions?
*)
exception ConcreteSyntaxError of (string * Position.t)
exception PatternDuplicateNameError of (Position.t * string)
exception RedundantPatternMatch of Position.t

let tabstr : tyvar list * phrasenode -> phrasenode = fun (tyvars, e) ->
  match tyvars with
    | [] -> e
    | _  -> TAbstr (Types.box_quantifiers tyvars, WithPos.make e)

let tappl : phrasenode * tyarg list -> phrasenode = fun (e, tys) ->
  match tys with
    | [] -> e
    | _  -> TAppl (WithPos.make e, tys)

module Freevars =
struct
  open Utility
  open StringSet

  let union_map f = union_all -<- List.map f
  let option_map f = opt_app f empty

  let rec pattern (phrase : Pattern.with_pos) : StringSet.t =
    let open Pattern in
    match WithPos.node phrase with
    | Any
    | Nil
    | Constant _
    | Negative _            -> empty
    | Tuple ps
    | List ps               -> union_map pattern ps
    | Cons (p1, p2)         -> union (pattern p1) (pattern p2)
    | Variant (_, popt)     -> option_map pattern popt
    | Effect (_, ps, kopt)  -> union (union_map pattern ps) (pattern kopt)
    | Record (fields, popt) ->
       union (option_map pattern popt)
         (union_map (snd ->- pattern) fields)
    | Variable bndr         -> singleton (Binder.name bndr)
    | As (bndr, pat)        -> add (Binder.name bndr) (pattern pat)
    | HasType (pat, _)      -> pattern pat


  let rec formlet_bound (phrase : phrase) : StringSet.t = match WithPos.node phrase with
    | Xml (_, _, _, children) -> union_map formlet_bound children
    | FormBinding (_, pat) -> pattern pat
    | _ -> empty

  let rec phrase (p : phrase) : StringSet.t =
    let p = WithPos.node p in
    match p with
    | Var v -> singleton v
    | Section (Section.Name n) -> singleton n

    | Constant _
    | TextNode _
    | Section (Section.Minus|Section.FloatMinus|Section.Project _) -> empty

    | Spawn (_, _, p, _)
    | TAbstr (_, p)
    | TAppl (p, _)
    | FormBinding (p, _)
    | Projection (p, _)
    | Page p
    | PagePlacement p
    | Upcast (p, _, _)
    | Select (_, p)
    | TypeAnnotation (p, _) -> phrase p

    | ListLit (ps, _)
    | TupleLit ps -> union_map phrase ps

    | LensLit (l, _) -> phrase l
    (* this should be converted to `LensLit during typeSugar *)
    | LensFunDepsLit _ -> assert false
    | LensKeysLit (l, _, _) -> phrase l
    | LensSelectLit (l, _, _) -> phrase l
    | LensDropLit (l, _, _, _, _) -> phrase l
    | LensJoinLit (l1, l2, _, _, _, _) -> union_all [phrase l1; phrase l2]

    | LensGetLit (l, _) -> phrase l
    | LensPutLit (l, data, _) -> union_all [phrase l; phrase data]

    | Query (None, p, _) -> phrase p
    | Query (Some (limit, offset), p, _) ->
       union_all [phrase limit; phrase offset; phrase p]

    | Escape (v, p) -> diff (phrase p) (singleton (Binder.name v))
    | FormletPlacement (p1, p2, p3)
    | Conditional (p1, p2, p3) -> union_map phrase [p1;p2;p3]
    | Block b -> block b
    | InfixAppl ((_, BinaryOp.Name n), p1, p2) ->
       union (singleton n) (union_map phrase [p1;p2])
    | InfixAppl (_, p1, p2) -> union_map phrase [p1;p2]
    | RangeLit (p1, p2) -> union_map phrase [p1;p2]
    | Regex r -> regex r
    | UnaryAppl (_, p) -> phrase p
    | FnAppl (p, ps) -> union_map phrase (p::ps)
    | RecordLit (fields, p) ->
        union (union_map (snd ->- phrase) fields)
          (option_map phrase p)
    | With (p, fields) ->
        union (union_map (snd ->- phrase) fields)
          (phrase p)
    | ConstructorLit (_, popt, _) -> option_map phrase popt
    | DatabaseLit (p, (popt1, popt2)) ->
        union_all [phrase p; option_map phrase popt1; option_map phrase popt2]
    | DBInsert (p1, _labels, p2, popt) ->
        union_all [phrase p1; phrase p2; option_map phrase popt]
    | TableLit (p1, _, _, _, p2) -> union (phrase p1) (phrase p2)
    | Xml (_, attrs, attrexp, children) ->
        union_all
          [union_map (snd ->- union_map phrase) attrs;
           option_map phrase attrexp;
           union_map phrase children]
    | Formlet (xml, yields) ->
        let binds = formlet_bound xml in
          union (phrase xml) (diff (phrase yields) binds)
    | HandlerLit hnlit -> handlerlit hnlit
    | FunLit (_, _, fnlit, _) -> funlit fnlit
    | Iteration (generators, body, where, orderby) ->
        let xs = union_map (function
                             | List (_, source)
                             | Table (_, source) -> phrase source) generators in
        let pat_bound = union_map (function
                                  | List (pat, _)
                                  | Table (pat, _) -> pattern pat) generators in
          union_all [xs;
                     diff (phrase body) pat_bound;
                     diff (option_map phrase where) pat_bound;
                     diff (option_map phrase orderby) pat_bound]
    | Handle { sh_expr = e; sh_effect_cases = eff_cases;
               sh_value_cases = val_cases; sh_descr = descr } ->
       let params_bound =
         option_map
           (fun params -> union_map (snd ->- pattern) params.shp_bindings)
           descr.shd_params
       in
       union_all [phrase e;
                  union_map case eff_cases;
                  union_map case val_cases;
                  diff (option_map (fun params -> union_map (fst ->- phrase)
                                                    params.shp_bindings)
                          descr.shd_params) params_bound]
    | Switch (p, cases, _)
    | Offer (p, cases, _) -> union (phrase p) (union_map case cases)
    | CP cp -> cp_phrase cp
    | Receive (cases, _) -> union_map case cases
    | DBDelete (pat, p, where) ->
        union (phrase p)
          (diff (option_map phrase where)
             (pattern pat))
    | DBUpdate (pat, from, where, fields) ->
        let pat_bound = pattern pat in
          union_all [phrase from;
                     diff (option_map phrase where) pat_bound;
                     diff (union_map (snd ->- phrase) fields) pat_bound]
    | DoOperation (_, ps, _) -> union_map phrase ps
    | QualifiedVar _ -> empty
    | TryInOtherwise (p1, pat, p2, p3, _ty) ->
       union (union_map phrase [p1; p2; p3]) (pattern pat)
    | Raise -> empty
  and binding (binding: binding)
      : StringSet.t (* vars bound in the pattern *)
      * StringSet.t (* free vars in the rhs *) =
    match WithPos.node binding with
    | Val (pat, (_, rhs), _, _) -> pattern pat, phrase rhs
    | Handler (bndr, hnlit, _) ->
       let name = singleton (Binder.name bndr) in
       name, (diff (handlerlit hnlit) name)
    | Fun (bndr, _, (_, fn), _, _) ->
       let name = singleton (Binder.name bndr) in
       name, (diff (funlit fn) name)
    | Funs funs ->
        let names, rhss =
          List.fold_right
            (fun (bndr, _, (_, rhs), _, _, _) (names, rhss) ->
               (add (Binder.name bndr) names, rhs::rhss))
            funs
            (empty, []) in
          names, union_map (fun rhs -> diff (funlit rhs) names) rhss
    | Foreign (bndr, _, _, _, _) -> singleton (Binder.name bndr), empty
    | QualifiedImport _
    | Type _
    | Infix -> empty, empty
    | Exp p -> empty, phrase p
    | AlienBlock (_, _, decls) ->
        let bound_foreigns =
          List.fold_left (fun acc (bndr, _) ->
              StringSet.add (Binder.name bndr) acc)
            (StringSet.empty) decls in
        bound_foreigns, empty
        (* TODO: this needs to be implemented *)
    | Module _ -> failwith "Freevars for modules not implemented yet"
  and funlit (args, body : funlit) : StringSet.t =
    diff (phrase body) (union_map (union_map pattern) args)
  and handlerlit (_, m, cases, params : handlerlit) : StringSet.t =
    union_all [diff (union_map case cases)
                 (option_map (union_map (union_map pattern)) params); pattern m]
  and block (binds, expr : binding list * phrase) : StringSet.t =
    ListLabels.fold_right binds ~init:(phrase expr)
      ~f:(fun bind bodyfree ->
            let patbound, exprfree = binding bind in
              union exprfree (diff bodyfree patbound))
  and case (pat, body) : StringSet.t = diff (phrase body) (pattern pat)
  and regex = function
    | Range _
    | Simply _
    | Any
    | StartAnchor
    | EndAnchor
    | Quote _ -> empty
    | Seq rs -> union_map regex rs
    | Alternate (r1, r2) -> union (regex r1) (regex r2)
    | Group r
    | Repeat (_, r) -> regex r
    | Splice p -> phrase p
    | Replace (r, Literal _) -> regex r
    | Replace (r, SpliceExpr p) -> union (regex r) (phrase p)
  and cp_phrase p = match WithPos.node p with
    | CPUnquote e -> block e
    | CPGrab ((c, _t), Some bndr, p) ->
      union (singleton c) (diff (cp_phrase p) (singleton (Binder.name bndr)))
    | CPGrab ((c, _t), None, p) -> union (singleton c) (cp_phrase p)
    | CPGive ((c, _t), e, p) -> union (singleton c) (union (option_map phrase e)
                                                           (cp_phrase p))
    | CPGiveNothing bndr -> singleton (Binder.name bndr)
    | CPSelect (bndr, _label, p) ->
      union (singleton (Binder.name bndr)) (cp_phrase p)
    | CPOffer (bndr, cases) ->
      union (singleton (Binder.name bndr))
            (union_map (fun (_label, p) -> cp_phrase p) cases)
    | CPLink (bndr1, bndr2) ->
      union (singleton (Binder.name bndr1))
            (singleton (Binder.name bndr2))
    | CPComp (bndr, left, right) ->
       diff (union (cp_phrase left) (cp_phrase right))
            (singleton (Binder.name bndr))
end<|MERGE_RESOLUTION|>--- conflicted
+++ resolved
@@ -114,15 +114,9 @@
     | Negative of name list
     | Record   of (name * with_pos) list * with_pos option
     | Tuple    of with_pos list
-<<<<<<< HEAD
-    | Constant of constant
+    | Constant of Constant.t
     | Variable of Binder.t
     | As       of Binder.t * with_pos
-=======
-    | Constant of Constant.t
-    | Variable of binder
-    | As       of binder * with_pos
->>>>>>> 40d4b407
     | HasType  of with_pos * datatype'
   and with_pos = t WithPos.t
    [@@deriving show]
