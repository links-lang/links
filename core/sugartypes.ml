open CommonTypes
open Operators
open SourceCode
open Utility

(** The syntax tree created by the parser. *)

<<<<<<< HEAD
type name = string [@@deriving show]

module Types = TypePrinter.BySettingPrintableTypes


=======
>>>>>>> 580838b9
module Binder: sig
  type t
  and with_pos = t WithPos.t
  [@@deriving show]

  val make : ?name:Name.t -> ?ty:Types.datatype -> unit -> t

  val to_name : with_pos -> string
  val to_type : with_pos -> Types.datatype

  val set_name : with_pos -> Name.t -> with_pos
  val set_type : with_pos -> Types.datatype -> with_pos

  val erase_type : with_pos -> with_pos
  val has_type : with_pos -> bool

  val traverse_map : with_pos -> o:'o
                     -> f_pos:('o -> Position.t -> 'a * Position.t)
                     -> f_name:('a -> Name.t -> 'b * Name.t)
                     -> f_ty:('b -> Types.datatype -> 'c * Types.datatype)
                     -> 'c * with_pos
end = struct
  type t = Name.t * Types.datatype
  and with_pos = t WithPos.t
  [@@deriving show]

  let make ?(name="") ?(ty=`Not_typed) () = (name, ty)

  let to_name b = let (n, _ ) = WithPos.node b in n
  let to_type b = let (_, ty) = WithPos.node b in ty

  let set_name b name = WithPos.map ~f:(fun (_   , ty) -> name, ty ) b
  let set_type b typ  = WithPos.map ~f:(fun (name, _ ) -> name, typ) b

  let erase_type b = WithPos.map ~f:(fun (name, _) -> name, `Not_typed) b
  let has_type   b = match to_type b with `Not_typed -> false | _ -> true

  let traverse_map : with_pos -> o:'o
            -> f_pos:('o -> Position.t -> 'a * Position.t)
            -> f_name:('a -> Name.t -> 'b * Name.t)
            -> f_ty:('b -> Types.datatype -> 'c * Types.datatype)
            -> 'c * with_pos = fun b ~o ~f_pos ~f_name ~f_ty ->
    WithPos.traverse_map b ~o ~f_pos ~f_node:(fun o (n, ty) ->
        let o, name = f_name o n  in
        let o, typ  = f_ty   o ty in
        o, (name, typ)
      )
end

(* type variables *)
type tyvar = Quantifier.t
  [@@deriving show]
type tyarg = Types.type_arg
  [@@deriving show]

(*
   NOTE: tyvar lists represent big-lambda binders.

   Currently they are only supported at HM generalisation points,
   i.e. in let-bindings.
*)

let default_subkind : Subkind.t = (lin_unl, res_any)
let default_effect_subkind : Subkind.t = (lin_unl, res_any)

type kind = PrimaryKind.t option * Subkind.t option
    [@@deriving show]

type type_variable = Name.t * kind * Freedom.t
    [@@deriving show]

(* type variable of primary kind Type? *)
type known_type_variable = Name.t * Subkind.t option * Freedom.t
    [@@deriving show]

type quantifier = type_variable
  [@@deriving show]

let rigidify (name, kind, _) = (name, kind, `Rigid)

let string_of_type_variable ((var, (kind, subkind), _) : type_variable) =
  match kind with
  | None -> var
  | Some kind ->
     let subkind = OptionUtils.opt_app Subkind.to_string "" subkind in
     var ^ "::" ^ PrimaryKind.to_string kind ^ subkind

type fieldconstraint = Readonly | Default
    [@@deriving show]

module Datatype = struct
  type t =
    | TypeVar         of known_type_variable
    | QualifiedTypeApplication of Name.t list * type_arg list
    | Function        of with_pos list * row * with_pos
    | Lolli           of with_pos list * row * with_pos
    | Mu              of Name.t * with_pos
    | Forall          of quantifier list * with_pos
    | Unit
    | Tuple           of with_pos list
    | Record          of row
    | Variant         of row
    | Effect          of row
    | Table           of with_pos * with_pos * with_pos
    | List            of with_pos
    | TypeApplication of string * type_arg list
    | Primitive       of Primitive.t
    | DB
    | Input           of with_pos * with_pos
    | Output          of with_pos * with_pos
    | Select          of row
    | Choice          of row
    | Dual            of with_pos
    | End
  and with_pos = t WithPos.t
  and row = (string * fieldspec) list * row_var
  and row_var =
    | Closed
    | Open of known_type_variable
    | Recursive of Name.t * row
  and fieldspec =
    | Present of with_pos
    | Absent
    | Var of known_type_variable
  and type_arg =
    | Type of with_pos
    | Row of row
    | Presence of fieldspec
      [@@deriving show]
end

(* Store the denotation along with the notation once it's computed *)
type datatype' = Datatype.with_pos * Types.datatype option
    [@@deriving show]

type type_arg' = Datatype.type_arg * Types.type_arg option
    [@@deriving show]


module Pattern = struct
  type t =
    | Any
    | Nil
    | Cons     of with_pos * with_pos
    | List     of with_pos list
    | Variant  of Name.t * with_pos option
    | Effect   of Name.t * with_pos list * with_pos
    | Negative of Name.t list
    | Record   of (Name.t * with_pos) list * with_pos option
    | Tuple    of with_pos list
    | Constant of Constant.t
    | Variable of Binder.with_pos
    | As       of Binder.with_pos * with_pos
    | HasType  of with_pos * datatype'
  and with_pos = t WithPos.t
   [@@deriving show]
end

type spawn_kind = Angel | Demon | Wait
    [@@deriving show]

type fn_dep = string * string
    [@@deriving show]

type handler_depth = Deep | Shallow
    [@@deriving show]

type replace_rhs =
  | Literal     of string
  | SpliceExpr  of phrase
and given_spawn_location =
  | ExplicitSpawnLocation of phrase (* spawnAt function *)
  | SpawnClient (* spawnClient function *)
  | NoSpawnLocation (* spawn function *)
and regex =
  | Range     of char * char
  | Simply    of string
  | Quote     of regex
  | Any
  | StartAnchor
  | EndAnchor
  | Seq       of regex list
  | Alternate of regex * regex
  | Group     of regex
  | Repeat    of Regex.repeat * regex
  | Splice    of phrase
  | Replace   of regex * replace_rhs
and clause = Pattern.with_pos * phrase
and funlit = Pattern.with_pos list list * phrase
and handler =
  { sh_expr         : phrase
  ; sh_effect_cases : clause list
  ; sh_value_cases  : clause list
  ; sh_descr        : handler_descriptor
  }
and handler_descriptor =
  { shd_depth   : handler_depth
  ; shd_types   : Types.row * Types.datatype * Types.row * Types.datatype
  ; shd_raw_row : Types.row
  ; shd_params  : handler_parameterisation option
  }
and handler_parameterisation =
  { shp_bindings : (Pattern.with_pos * phrase) list
  ; shp_types    : Types.datatype list
  }
and iterpatt =
  | List  of Pattern.with_pos * phrase
  | Table of Pattern.with_pos * phrase
and phrasenode =
  | Constant         of Constant.t
  | Var              of Name.t
  | FreezeVar        of Name.t
  | QualifiedVar     of Name.t list
  | FunLit           of ((Types.datatype * Types.row) list) option *
                          DeclaredLinearity.t * funlit * Location.t
  (* Spawn kind, expression referring to spawn location (client n, server...),
      spawn block, row opt *)
  | Spawn            of spawn_kind * given_spawn_location * phrase *
                          Types.row option
  | Query            of (phrase * phrase) option * phrase *
                          Types.datatype option
  | RangeLit         of phrase * phrase
  | ListLit          of phrase list * Types.datatype option
  | Iteration        of iterpatt list * phrase
                        * (*where:*)   phrase option
                        * (*orderby:*) phrase option
  | Escape           of Binder.with_pos * phrase
  | Section          of Section.t
  | FreezeSection    of Section.t
  | Conditional      of phrase * phrase * phrase
  | Block            of block_body
  | InfixAppl        of (tyarg list * BinaryOp.t) * phrase * phrase
  | Regex            of regex
  | UnaryAppl        of (tyarg list * UnaryOp.t) * phrase
  | FnAppl           of phrase * phrase list
  | TAbstr           of tyvar list * phrase
  | TAppl            of phrase * type_arg' list
  | TupleLit         of phrase list
  | RecordLit        of (Name.t * phrase) list * phrase option
  | Projection       of phrase * Name.t
  | With             of phrase * (Name.t * phrase) list
  | TypeAnnotation   of phrase * datatype'
  | Upcast           of phrase * datatype' * datatype'
  | Instantiate      of phrase
  | Generalise       of phrase
  | ConstructorLit   of Name.t * phrase option * Types.datatype option
  | DoOperation      of Name.t * phrase list * Types.datatype option
  | Handle           of handler
  | Switch           of phrase * (Pattern.with_pos * phrase) list *
                          Types.datatype option
  | Receive          of (Pattern.with_pos * phrase) list * Types.datatype option
  | DatabaseLit      of phrase * (phrase option * phrase option)
  | TableLit         of phrase * (Datatype.with_pos * (Types.datatype *
                           Types.datatype * Types.datatype) option) *
                          (Name.t * fieldconstraint list) list * phrase * phrase
  | DBDelete         of Pattern.with_pos * phrase * phrase option
  | DBInsert         of phrase * Name.t list * phrase * phrase option
  | DBUpdate         of Pattern.with_pos * phrase * phrase option *
                          (Name.t * phrase) list
  | LensLit          of phrase * Lens.Type.t option
  (* the lens keys lit is a literal that takes an expression and is converted
     into a LensLit with the corresponding table keys marked in the lens_sort *)
  | LensKeysLit      of phrase * phrase * Lens.Type.t option
  | LensFunDepsLit   of phrase * (string list * string list) list *
                          Lens.Type.t option
  | LensDropLit      of phrase * string * string * phrase *
                          Lens.Type.t option
  | LensSelectLit    of phrase * phrase * Lens.Type.t option
  | LensJoinLit      of phrase * phrase * phrase * phrase * phrase *
                          Lens.Type.t option
  | LensGetLit       of phrase * Types.datatype option
  | LensCheckLit     of phrase * Lens.Type.t option
  | LensPutLit       of phrase * phrase * Types.datatype option
  | Xml              of Name.t * (Name.t * (phrase list)) list * phrase option *
                          phrase list
  | TextNode         of string
  | Formlet          of phrase * phrase
  | Page             of phrase
  | FormletPlacement of phrase * phrase * phrase
  | PagePlacement    of phrase
  | FormBinding      of phrase * Pattern.with_pos
  (* choose *)
  | Select           of Name.t * phrase
  (* choice *)
  | Offer            of phrase * (Pattern.with_pos * phrase) list *
                          Types.datatype option
  | CP               of cp_phrase
  | TryInOtherwise   of phrase * Pattern.with_pos * phrase * phrase *
                          Types.datatype option
  | Raise
and phrase = phrasenode WithPos.t
and bindingnode =
  | Val     of Pattern.with_pos * (tyvar list * phrase) * Location.t *
                 datatype' option
  | Fun     of function_definition
  | Funs    of recursive_function list
  | Foreign of Binder.with_pos * Name.t * Name.t * Name.t * datatype'
               (* Binder, raw function name, language, external file, type *)
  | Import of { pollute: bool; path : Name.t list }
  | Open of Name.t list
  | Typenames of typename list
  | Infix
  | Exp     of phrase
  | Module  of { binder: Binder.with_pos; members: binding list }
  | AlienBlock of Name.t * Name.t * ((Binder.with_pos * datatype') list)
and binding = bindingnode WithPos.t
and block_body = binding list * phrase
and cp_phrasenode =
  | CPUnquote     of binding list * phrase
  | CPGrab        of (string * (Types.datatype * tyarg list) option) *
                       Binder.with_pos option * cp_phrase
  | CPGive        of (string * (Types.datatype * tyarg list) option) *
                       phrase option * cp_phrase
  | CPGiveNothing of Binder.with_pos
  | CPSelect      of Binder.with_pos * string * cp_phrase
  | CPOffer       of Binder.with_pos * (string * cp_phrase) list
  | CPLink        of Binder.with_pos * Binder.with_pos
  | CPComp        of Binder.with_pos * cp_phrase * cp_phrase
and cp_phrase = cp_phrasenode WithPos.t
and typenamenode = (Name.t * (quantifier * tyvar option) list * datatype')
and typename = typenamenode WithPos.t
and function_definition = {
    fun_binder: Binder.with_pos;
    fun_linearity: DeclaredLinearity.t;
    fun_definition: tyvar list * funlit;
    fun_location: Location.t;
    fun_signature: datatype' option;
    fun_unsafe_signature: bool;
    fun_frozen : bool;
  }
and recursive_functionnode = {
    rec_binder: Binder.with_pos;
    rec_linearity: DeclaredLinearity.t;
    rec_definition: (tyvar list * (Types.datatype * int option list) option) * funlit;
    rec_location: Location.t;
    rec_signature: datatype' option;
    rec_unsafe_signature: bool;
    rec_frozen : bool
  }
and recursive_function = recursive_functionnode WithPos.t
  [@@deriving show]

type directive = string * string list
                            [@@deriving show]

type sentence =
  | Definitions of binding list
  | Expression  of phrase
  | Directive   of directive

    [@@deriving show]

type program = binding list * phrase option
  [@@deriving show]

exception ConcreteSyntaxError       of (Position.t * string)

let tabstr : tyvar list * phrasenode -> phrasenode = fun (tyvars, e) ->
  match tyvars with
    | [] -> e
    | _  -> TAbstr (tyvars, WithPos.make e)

let tappl : phrasenode * tyarg list -> phrasenode = fun (e, tys) ->
  match tys with
    | [] -> e
    | _  ->
       let make_arg ty =
         (Datatype.Type (WithPos.make (Datatype.TypeVar ("$none", None, `Rigid))), Some ty)
       in
       TAppl (WithPos.make e, List.map make_arg tys)

let tappl' : phrase * tyarg list -> phrasenode = fun (e, tys) ->
  match tys with
    | [] -> WithPos.node e
    | _  ->
       let make_arg ty =
         (Datatype.Type (WithPos.make (Datatype.TypeVar ("$none", None, `Rigid))), Some ty)
       in
       TAppl (e, List.map make_arg tys)

module Freevars =
struct
  open Utility
  open StringSet

  let union_map f = union_all -<- List.map f
  let option_map f = opt_app f empty

  let rec pattern (phrase : Pattern.with_pos) : StringSet.t =
    let open Pattern in
    match WithPos.node phrase with
    | Any
    | Nil
    | Constant _
    | Negative _            -> empty
    | Tuple ps
    | List ps               -> union_map pattern ps
    | Cons (p1, p2)         -> union (pattern p1) (pattern p2)
    | Variant (_, popt)     -> option_map pattern popt
    | Effect (_, ps, kopt)  -> union (union_map pattern ps) (pattern kopt)
    | Record (fields, popt) ->
       union (option_map pattern popt)
         (union_map (snd ->- pattern) fields)
    | Variable bndr         -> singleton (Binder.to_name bndr)
    | As (bndr, pat)        -> add (Binder.to_name bndr) (pattern pat)
    | HasType (pat, _)      -> pattern pat


  let rec formlet_bound (phrase : phrase) : StringSet.t = match WithPos.node phrase with
    | Xml (_, _, _, children) -> union_map formlet_bound children
    | FormBinding (_, pat) -> pattern pat
    | _ -> empty

  let rec phrase (p : phrase) : StringSet.t =
    let p = WithPos.node p in
    match p with
    | Var v -> singleton v
    | FreezeVar v -> singleton v
    | Section (Section.Name n) -> singleton n
    | FreezeSection (Section.Name n) -> singleton n

    | Constant _
    | TextNode _
    | Section (Section.Minus|Section.FloatMinus|Section.Project _) -> empty
    | FreezeSection (Section.Minus|Section.FloatMinus|Section.Project _) -> empty

    | Spawn (_, _, p, _)
    | TAbstr (_, p)
    | TAppl (p, _)
    | FormBinding (p, _)
    | Projection (p, _)
    | Page p
    | PagePlacement p
    | Upcast (p, _, _)
    | Instantiate p
    | Generalise p
    | Select (_, p)
    | TypeAnnotation (p, _) -> phrase p

    | ListLit (ps, _)
    | TupleLit ps -> union_map phrase ps

    | LensLit (l, _) -> phrase l
    | LensFunDepsLit (l, _, _) -> phrase l
    | LensKeysLit (l, _, _) -> phrase l
    | LensSelectLit (l, _, _) -> phrase l
    | LensDropLit (l, _, _, _, _) -> phrase l
    | LensJoinLit (l1, l2, _, _, _, _) -> union_all [phrase l1; phrase l2]

    | LensCheckLit (l, _) -> phrase l
    | LensGetLit (l, _) -> phrase l
    | LensPutLit (l, data, _) -> union_all [phrase l; phrase data]

    | Query (None, p, _) -> phrase p
    | Query (Some (limit, offset), p, _) ->
       union_all [phrase limit; phrase offset; phrase p]

    | Escape (v, p) -> diff (phrase p) (singleton (Binder.to_name v))
    | FormletPlacement (p1, p2, p3)
    | Conditional (p1, p2, p3) -> union_map phrase [p1;p2;p3]
    | Block b -> block b
    | InfixAppl ((_, BinaryOp.Name n), p1, p2) ->
       union (singleton n) (union_map phrase [p1;p2])
    | InfixAppl (_, p1, p2) -> union_map phrase [p1;p2]
    | RangeLit (p1, p2) -> union_map phrase [p1;p2]
    | Regex r -> regex r
    | UnaryAppl (_, p) -> phrase p
    | FnAppl (p, ps) -> union_map phrase (p::ps)
    | RecordLit (fields, p) ->
        union (union_map (snd ->- phrase) fields)
          (option_map phrase p)
    | With (p, fields) ->
        union (union_map (snd ->- phrase) fields)
          (phrase p)
    | ConstructorLit (_, popt, _) -> option_map phrase popt
    | DatabaseLit (p, (popt1, popt2)) ->
        union_all [phrase p; option_map phrase popt1; option_map phrase popt2]
    | DBInsert (p1, _labels, p2, popt) ->
        union_all [phrase p1; phrase p2; option_map phrase popt]
    | TableLit (p1, _, _, _, p2) -> union (phrase p1) (phrase p2)
    | Xml (_, attrs, attrexp, children) ->
        union_all
          [union_map (snd ->- union_map phrase) attrs;
           option_map phrase attrexp;
           union_map phrase children]
    | Formlet (xml, yields) ->
        let binds = formlet_bound xml in
          union (phrase xml) (diff (phrase yields) binds)
    | FunLit (_, _, fnlit, _) -> funlit fnlit
    | Iteration (generators, body, where, orderby) ->
        let xs = union_map (function
                             | List (_, source)
                             | Table (_, source) -> phrase source) generators in
        let pat_bound = union_map (function
                                  | List (pat, _)
                                  | Table (pat, _) -> pattern pat) generators in
          union_all [xs;
                     diff (phrase body) pat_bound;
                     diff (option_map phrase where) pat_bound;
                     diff (option_map phrase orderby) pat_bound]
    | Handle { sh_expr = e; sh_effect_cases = eff_cases;
               sh_value_cases = val_cases; sh_descr = descr } ->
       let params_bound =
         option_map
           (fun params -> union_map (fst ->- pattern) params.shp_bindings)
           descr.shd_params
       in
       union_all [phrase e;
                  union_map case eff_cases;
                  union_map case val_cases;
                  diff (option_map (fun params -> union_map (snd ->- phrase)
                                                    params.shp_bindings)
                          descr.shd_params) params_bound]
    | Switch (p, cases, _)
    | Offer (p, cases, _) -> union (phrase p) (union_map case cases)
    | CP cp -> cp_phrase cp
    | Receive (cases, _) -> union_map case cases
    | DBDelete (pat, p, where) ->
        union (phrase p)
          (diff (option_map phrase where)
             (pattern pat))
    | DBUpdate (pat, from, where, fields) ->
        let pat_bound = pattern pat in
          union_all [phrase from;
                     diff (option_map phrase where) pat_bound;
                     diff (union_map (snd ->- phrase) fields) pat_bound]
    | DoOperation (_, ps, _) -> union_map phrase ps
    | QualifiedVar _ -> empty
    | TryInOtherwise (p1, pat, p2, p3, _ty) ->
       union (union_map phrase [p1; p2; p3]) (pattern pat)
    | Raise -> empty
  and binding (binding': binding)
      : StringSet.t (* vars bound in the pattern *)
      * StringSet.t (* free vars in the rhs *) =
    match WithPos.node binding' with
    | Val (pat, (_, rhs), _, _) -> pattern pat, phrase rhs
    | Fun { fun_binder = bndr; fun_definition = (_, fn); _} ->
       let name = singleton (Binder.to_name bndr) in
       name, (diff (funlit fn) name)
    | Funs funs ->
        let names, rhss =
          List.fold_right
            (fun { rec_binder = bndr; rec_definition = (_, rhs); _ } (names, rhss) ->
               (add (Binder.to_name bndr) names, rhs::rhss))
            (WithPos.nodes_of_list funs)
            (empty, []) in
          names, union_map (fun rhs -> diff (funlit rhs) names) rhss
    | Foreign (bndr, _, _, _, _) -> singleton (Binder.to_name bndr), empty
    | Import _
    | Open _
    | Typenames _
    | Infix -> empty, empty
    | Exp p -> empty, phrase p
    | AlienBlock (_, _, decls) ->
        let bound_foreigns =
          List.fold_left (fun acc (bndr, _) ->
              StringSet.add (Binder.to_name bndr) acc)
            (StringSet.empty) decls in
        bound_foreigns, empty
    | Module { members; _ } ->
       List.fold_left
         (fun (bnd, fvs) b ->
           let bnd', fvs' = binding b in
           let fvs'' = diff fvs' bnd in
           union bnd bnd', union fvs fvs'')
         (empty, empty) members
  and funlit (args, body : funlit) : StringSet.t =
    diff (phrase body) (union_map (union_map pattern) args)
  and block (binds, expr : binding list * phrase) : StringSet.t =
    ListLabels.fold_right binds ~init:(phrase expr)
      ~f:(fun bind bodyfree ->
            let patbound, exprfree = binding bind in
              union exprfree (diff bodyfree patbound))
  and case (pat, body) : StringSet.t = diff (phrase body) (pattern pat)
  and regex = function
    | Range _
    | Simply _
    | Any
    | StartAnchor
    | EndAnchor
    | Quote _ -> empty
    | Seq rs -> union_map regex rs
    | Alternate (r1, r2) -> union (regex r1) (regex r2)
    | Group r
    | Repeat (_, r) -> regex r
    | Splice p -> phrase p
    | Replace (r, Literal _) -> regex r
    | Replace (r, SpliceExpr p) -> union (regex r) (phrase p)
  and cp_phrase p = match WithPos.node p with
    | CPUnquote (binds, expr) -> block (binds, expr)
    | CPGrab ((c, _t), Some bndr, p) ->
      union (singleton c) (diff (cp_phrase p) (singleton (Binder.to_name bndr)))
    | CPGrab ((c, _t), None, p) -> union (singleton c) (cp_phrase p)
    | CPGive ((c, _t), e, p) -> union (singleton c) (union (option_map phrase e)
                                                           (cp_phrase p))
    | CPGiveNothing bndr -> singleton (Binder.to_name bndr)
    | CPSelect (bndr, _label, p) ->
      union (singleton (Binder.to_name bndr)) (cp_phrase p)
    | CPOffer (bndr, cases) ->
      union (singleton (Binder.to_name bndr))
            (union_map (fun (_label, p) -> cp_phrase p) cases)
    | CPLink (bndr1, bndr2) ->
      union (singleton (Binder.to_name bndr1))
            (singleton (Binder.to_name bndr2))
    | CPComp (bndr, left, right) ->
       diff (union (cp_phrase left) (cp_phrase right))
            (singleton (Binder.to_name bndr))
end<|MERGE_RESOLUTION|>--- conflicted
+++ resolved
@@ -5,14 +5,14 @@
 
 (** The syntax tree created by the parser. *)
 
-<<<<<<< HEAD
-type name = string [@@deriving show]
-
+(* This module is equivalent to Types, but provides additional pretty
+   printing functions. We use it so that the pretty printers used for
+   the Sugartypes  can access the printers for the types,
+   wihtout having to specify the custom printers each time.
+ *)
 module Types = TypePrinter.BySettingPrintableTypes
 
 
-=======
->>>>>>> 580838b9
 module Binder: sig
   type t
   and with_pos = t WithPos.t
