--- conflicted
+++ resolved
@@ -93,13 +93,8 @@
 
 let lookup_effects (_nenv, _tenv, eff, _penv) = eff
 
-<<<<<<< HEAD
 let rec desugar_pattern : Ir.scope -> Sugartypes.Pattern.with_pos -> Pattern.t * raw_env =
-  fun scope {Sugartypes.node=p; _} ->
-=======
-let rec desugar_pattern : Ir.scope -> Sugartypes.Pattern.with_pos -> pattern * raw_env =
   fun scope {WithPos.node=p; pos} ->
->>>>>>> c00819fb
     let desugar_pat = desugar_pattern scope in
     let empty = (NEnv.empty, TEnv.empty, Types.make_empty_open_row (lin_any, res_any)) in
     let (++) (nenv, tenv, _) (nenv', tenv', eff') = (NEnv.extend nenv nenv', TEnv.extend tenv tenv', eff') in
@@ -117,23 +112,13 @@
         | Cons (p, ps) ->
             let p, env = desugar_pat p in
             let ps, env' = desugar_pat ps in
-<<<<<<< HEAD
               Pattern.Cons (p, ps), env ++ env'
-        | List [] -> desugar_pat (with_dummy_pos Nil)
-        | List (p::ps) ->
-            let p, env = desugar_pat p in
-            let ps, env' = desugar_pat (with_dummy_pos (List ps)) in
-              Pattern.Cons (p, ps), env ++ env'
-        | Variant (name, None) -> Pattern.Variant (name, Pattern.Any), empty
-=======
-              `Cons (p, ps), env ++ env'
         | List [] -> desugar_pat (WithPos.make ~pos Nil)
         | List (p::ps) ->
             let p, env = desugar_pat p in
             let ps, env' = desugar_pat (WithPos.make ~pos (List ps)) in
-              `Cons (p, ps), env ++ env'
-        | Variant (name, None) -> `Variant (name, `Any), empty
->>>>>>> c00819fb
+              Pattern.Cons (p, ps), env ++ env'
+        | Variant (name, None) -> Pattern.Variant (name, Pattern.Any), empty
         | Variant (name, Some p) ->
             let p, env = desugar_pat p in
             Pattern.Variant (name, p), env
