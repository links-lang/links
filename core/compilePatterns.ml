(*** pattern matching compiler ***)
(*
  This pattern matching compiler is tree-based (like the one used in
  SML/NJ). Thus it can result in the duplication of continuations.

  In order to give an automaton-based implementation (which would
  guarantee no duplication of continuations), we would probably need
  to adjust our intermediate language.
*)

open CommonTypes
open SourceCode
open Utility
open Ir
open Var

let show_pattern_compilation
  = Settings.(flag "show_pattern_compilation"
              |> convert parse_bool
              |> sync)

module type CONSTSET = Set with type elt = Constant.t
module ConstSet = Set.Make(Constant)
module ConstMap = Map.Make(Constant)

module Pattern =
struct

  type t =
    | Any
    | Nil
    | Cons     of t * t
<<<<<<< HEAD
    | Variant  of Name.t * t
    | Operation of Name.t * t list * t
    | Negative of StringSet.t
    | Record   of t StringMap.t * t option
=======
    | Variant  of Label.t * t
    | Effect   of Label.t * t list * t
    | Negative of Label.Set.t
    | Record   of t Label.Map.t * t option
>>>>>>> 5e5dae65
    | Constant of Constant.t
    | Variable of binder
    | As       of binder * t
    | HasType  of t * Types.datatype
    [@@deriving show]

  type context =
    | CNil
    | CCons
    | CVariant   of Label.t
    | CNVariant  of Label.Set.t
    | CConstant  of Constant.t
    | CNConstant of ConstSet.t

  type sort =
    | SList
    | SVariant
    | SNegative
    | SRecord
    | SConstant
    | SVariable
    | SOperation

  type annotation_element =
    | Binder of binder
    | Type of Types.datatype

end



module NEnv = Env.String
module TEnv = Env.Int
module PEnv = Env.Int

type nenv = var NEnv.t
type tenv = Types.datatype TEnv.t
type penv = (Pattern.context * value) PEnv.t

type env = nenv * tenv * Types.row * penv
type raw_env = nenv * tenv * Types.row

let bind_context var context (nenv, tenv, eff, penv) =
  (nenv, tenv, eff, PEnv.bind var context penv)

let bind_type var t (nenv, tenv, eff, penv) =
  (nenv, TEnv.bind var t tenv, eff, penv)

let mem_context var (_nenv, _tenv, _eff, penv) =
  PEnv.has var penv

let mem_type var (_nenv, tenv, _eff, _penv) =
  TEnv.has var tenv

let lookup_context var (_nenv, _tenv, _eff, penv) =
  PEnv.find var penv

let lookup_type var (_nenv, tenv, _eff, _penv) =
  TEnv.find var tenv

let lookup_name name (nenv, _tenv, _eff, _penv) =
  NEnv.find name nenv

let lookup_effects (_nenv, _tenv, eff, _penv) = eff

let rec desugar_pattern : Types.row -> Sugartypes.Pattern.with_pos -> Pattern.t * raw_env =
  fun eff {WithPos.node=p; pos} ->
    let desugar_pattern = desugar_pattern eff in
    let empty = (NEnv.empty, TEnv.empty, eff) in
    let (++) (nenv, tenv, _) (nenv', tenv', eff') = (NEnv.extend nenv nenv', TEnv.extend tenv tenv', eff') in
    let fresh_binder (nenv, tenv, eff) bndr =
      assert (Sugartypes.Binder.has_type bndr);
      let name = Sugartypes.Binder.to_name bndr in
      let t = Sugartypes.Binder.to_type bndr in
      let xb, x = Var.(fresh_var (make_local_info (t, name))) in
      xb, (NEnv.bind name x nenv, TEnv.bind x t tenv, eff)
    in
      let open Sugartypes.Pattern in
      match p with
        | Any -> Pattern.Any, empty
        | Nil -> Pattern.Nil, empty
        | Cons (p, ps) ->
            let p, env = desugar_pattern p in
            let ps, env' = desugar_pattern ps in
              Pattern.Cons (p, ps), env ++ env'
        | List [] -> desugar_pattern (WithPos.make ~pos Nil)
        | List (p::ps) ->
            let p, env = desugar_pattern p in
            let ps, env' = desugar_pattern (WithPos.make ~pos (List ps)) in
              Pattern.Cons (p, ps), env ++ env'
        | Variant (name, None) -> Pattern.Variant (name, Pattern.Any), empty
        | Variant (name, Some p) ->
            let p, env = desugar_pattern p in
            Pattern.Variant (name, p), env
        | Operation (name, ps, k) ->
           let ps, env =
             List.fold_right
               (fun p (ps, env) ->
                 let p', env' = desugar_pattern p in
                 (p' :: ps, env ++ env'))
               ps ([], empty)
           in
           let k, env' = desugar_pattern k in
<<<<<<< HEAD
           Pattern.Operation (name, ps, k), env ++ env'
        | Negative names -> Pattern.Negative (StringSet.from_list names), empty
=======
           Pattern.Effect (name, ps, k), env ++ env'
        | Negative names -> Pattern.Negative (Label.Set.from_list names), empty
>>>>>>> 5e5dae65
        | Record (bs, p) ->
            let bs, env =
              List.fold_right
                (fun (name, p) (bs, env) ->
                   let p, env' = desugar_pattern p in
                     Label.Map.add name p bs, env ++ env')
                bs
                (Label.Map.empty, empty) in
            let p, env =
              match p with
                | None -> None, env
                | Some p ->
                    let p, env' = desugar_pattern p in
                      Some p, env ++ env'
            in
              Pattern.Record (bs, p), env
        | Tuple ps ->
            let bs = mapIndex (fun p i -> (Label.mk_int (i+1), p)) ps in
              desugar_pattern (WithPos.make ~pos (Record (bs, None)))
        | Constant constant ->
            Pattern.Constant constant, empty
        | Variable b ->
            let xb, env = fresh_binder empty b in
              Pattern.Variable xb, env
        | As (b, p) ->
            let xb, env = fresh_binder empty b in
            let p, env' = desugar_pattern p in
              Pattern.As (xb, p), env ++ env'
        | HasType (p, (_, Some t)) ->
            let p, env = desugar_pattern p in
              Pattern.HasType (p, t), env
        | HasType (_, (_, None)) -> assert false

type raw_bound_computation = raw_env -> computation
type bound_computation = env -> computation

module CompileLists :
sig
  val nil : raw_env -> Types.datatype -> value
  val list_head : raw_env -> Types.datatype -> value -> tail_computation
  val list_tail : raw_env -> Types.datatype -> value -> tail_computation
end
  =
struct
  open PrimaryKind

  let lookup_effects (_nenv, _tenv, eff) = eff

  let nil _env t : value =
    TApp (Variable (NEnv.find "Nil" Lib.nenv),
           [(Type, t)])

  let list_head env t : value -> tail_computation = fun v ->
    let eff = lookup_effects env in
      Apply
        (TApp
           (Variable (NEnv.find "$$hd" Lib.nenv),
            [(Type, t); (Row, eff)]),
         [v])

  let list_tail env t : value -> tail_computation = fun v ->
    let eff = lookup_effects env in
      Apply
        (TApp
           (Variable (NEnv.find "$$tl" Lib.nenv),
            [(Type, t); (Row, eff)]),
         [v])
end
open CompileLists

module CompileEq :
sig
  val eq : raw_env -> Types.datatype -> value -> value -> value
end
  =
struct
  open PrimaryKind

  let lookup_effects (_nenv, _tenv, eff) = eff

  let eq env t v1 v2 =
    let eff = lookup_effects env in
    ApplyPure
      (TApp
         (Variable (NEnv.find "==" Lib.nenv),
          [(Type, t); (Row, eff)]),
       [v1; v2])
end
open CompileEq

type annotation = Pattern.annotation_element list
type annotated_pattern = annotation * Pattern.t

type raw_clause = Pattern.t list * raw_bound_computation
type clause = annotated_pattern list * bound_computation
type annotated_clause = annotation * clause



let let_pattern : raw_env -> Pattern.t -> value * Types.datatype -> computation * Types.datatype -> computation =
  fun env pat (value, value_type) (body, body_type) ->
    let rec lp t pat value body =
      match pat with
        | Pattern.Nil ->
            [], If (eq env t value (nil env (TypeUtils.element_type t)),
                     body,
                     ([], Special (Wrong body_type)))
        | Pattern.Cons (head, tail) ->
            let xt = TypeUtils.element_type t in
            let xst = t in
            let xb, x = Var.fresh_var_of_type xt in
            let xsb, xs = Var.fresh_var_of_type xst in
              with_bindings
                [letm (xb, list_head env xt value); letm (xsb, list_tail env xt value)]
                (lp xt head (Variable x) (lp xst tail (Variable xs) body))
        | Pattern.Variant (name, patt) ->
            let case_type = TypeUtils.variant_at name t in
            let case_binder, case_variable = Var.fresh_var_of_type case_type in
            let body = lp case_type patt (Variable case_variable) body in
            let cases = Label.Map.singleton name (case_binder, body) in
              [], Case (value, cases, None)
        | Pattern.Negative names ->
           (* The following expands the negative pattern into
              a switch-case expression:

              [| var -(l1,...,lN) = value; body |]
            = switch (value) {
                case l1 -> Wrong
                     ...
                case lN -> Wrong
                case _  -> body
              }
            *)
            let negative_cases, t' =
              Label.Set.fold
                (fun label (cases, t) ->
                  let case_type = TypeUtils.variant_at label t in
                  let case_binder = Var.fresh_binder_of_type case_type in
                  let body = ([], Special (Wrong body_type)) in
                  let cases' = Label.Map.add label (case_binder, body) cases in
                  let t' =
                    let row = TypeUtils.extract_row t in
                    Types.Variant (Types.row_with (label, Types.Absent) row)
                  in
                  (cases', t'))
                names (Label.Map.empty, t)
            in
            let success_case =
              let case_binder = Var.fresh_binder_of_type t' in
              (case_binder, body)
            in
            [], Case (value, negative_cases, Some success_case)
        | Pattern.Record (fields, rest) ->
            let body =
              match rest with
                | None -> body
                | Some p ->
                    let names =
                      Label.Map.fold
                        (fun name _ names ->
                           Label.Set.add name names)
                        fields
                        Label.Set.empty in
                    let rt = TypeUtils.erase_type names t in
                      lp rt p (Erase (names, value)) body
(*                      lp rt p (`Coerce (value, rt)) body *)
            in
              Label.Map.fold
                (fun name p body ->
                   let t' = (TypeUtils.project_type name t) in
                     (lp t' p (Project (Label.name name, value)) body))
                fields
                body
        | Pattern.Constant c ->
            [], If (eq env t value (Constant c),
                     body,
                     ([], Special (Wrong body_type)))
        | Pattern.Any -> body
        | Pattern.Variable xb ->
            with_bindings
              [letmv (xb, value)]
              body
        | Pattern.As (xb, pattern) ->
            with_bindings
              [letmv (xb, value)]
              (lp t pattern value body)
        | Pattern.HasType (pat, t) ->
           lp t pat (Coerce (value, t)) body
        | Pattern.Operation _ -> assert false (* This pattern cannot appear in a let expression *)
    in
      lp value_type pat value body

let rec get_pattern_sort : Pattern.t -> Pattern.sort =
  let open Pattern in
  function
    | Nil | Cons _ -> SList
    | Variant _ -> SVariant
    | Negative _ -> SNegative
    | Record _ -> SRecord
    | Constant _ -> SConstant
    | Any | Variable _ -> SVariable
    | As (_, pattern) -> get_pattern_sort pattern
    | HasType (pattern, _) -> get_pattern_sort pattern
    | Operation _ -> SOperation

let get_clause_pattern_sort : clause -> Pattern.sort =
  function
  | ((_, pattern)::_, _) -> get_pattern_sort pattern
  | _ -> assert false

let get_clauses_pattern_sort : clause list -> Pattern.sort =
  function
  | (((_, pattern)::_, _)::_) -> get_pattern_sort pattern
  | _ -> assert false

(* compile away top-level As and HasType patterns *)
let rec reduce_pattern : Pattern.t -> annotated_pattern = function
  | Pattern.As (binder, pattern) ->
      let annotations, pattern = reduce_pattern pattern in
        Pattern.Binder binder :: annotations, pattern
  | Pattern.HasType (pattern, t) ->
      let annotations, pattern = reduce_pattern pattern in
      Pattern.Type t :: annotations, pattern
  | pattern -> [], pattern

(* reduce a raw clause to a clause  *)
let reduce_clause : raw_clause -> clause =
  fun (ps, body) ->
    (List.map reduce_pattern ps, fun (nenv, tenv, eff, _penv) -> body (nenv, tenv, eff))

(* partition clauses sequentially by pattern sort *)
let partition_clauses : clause list -> (clause list) list =
  function
    | [] -> []
    | clauses ->
        let (_, es, ess) =
          List.fold_right
            (fun clause (t, es, ess) ->
               let t' = get_clause_pattern_sort clause in
               let es', ess' =
                 (* group non-variable patterns of the same sort *)
                 if es = [] || (t' = t && t' <> Pattern.SVariable && t' <> Pattern.SNegative) then
                   clause::es, ess
                 else
                   [clause], es::ess
               in
                 (t', es', ess')) clauses (Pattern.SVariable, [], [])
        in
          es::ess

(* arrange list clauses by constructor *)
let arrange_list_clauses : clause list -> (annotated_clause list * annotated_clause list) =
  fun clauses ->
    List.fold_right (fun (ps, body) (nil_clauses, cons_clauses) ->
                       match ps with
                         | (annotation, Pattern.Nil)::ps ->
                             (annotation, (ps, body))::nil_clauses, cons_clauses
                         | (annotation, Pattern.Cons (px, pxs))::ps ->
                             let px = reduce_pattern px in
                             let pxs = reduce_pattern pxs in
                               nil_clauses, (annotation, (px::pxs::ps, body))::cons_clauses
                         | _ -> assert false) clauses ([], [])

(* arrange variant clauses by constructor *)
let arrange_variant_clauses
    : clause list -> (annotated_clause list) Label.Map.t =
  fun clauses ->
    (List.fold_right
       (fun (ps, body) env ->
          match ps with
            | (annotation, Pattern.Variant (name, pattern))::ps ->
                let annotated_clauses =
                  if Label.Map.mem name env then
                    Label.Map.find name env
                  else
                    [] in
                let pattern = reduce_pattern pattern in
                  Label.Map.add name ((annotation, (pattern::ps, body))::annotated_clauses) env
            | _ -> assert false
       ) clauses Label.Map.empty)

(* arrange constant clauses by constant value *)
let arrange_constant_clauses
    : clause list -> (annotated_clause list) ConstMap.t =
  fun clauses ->
    List.fold_right
      (fun (ps, body) env ->
         match ps with
           | (annotation, Pattern.Constant constant)::ps ->
               let annotated_clauses =
                 if ConstMap.mem constant env then
                   ConstMap.find constant env
                 else
                   []
               in
                 ConstMap.add constant ((annotation, (ps, body))::annotated_clauses) env
           | _ -> assert false
      ) clauses ConstMap.empty

(* arrange record clauses *)
(*
  Note that record patterns always match.
  This function flattens all the record clauses.
*)
let arrange_record_clauses
    : clause list -> (annotated_pattern Label.Map.t * annotated_pattern option * annotated_clause) list =
  fun clauses ->
    let rec flatten =
      function
        | Pattern.Record (bs, None) ->
            bs, None
        | Pattern.Record (bs, Some p) ->
            let bs', p' = flatten p in
              Label.Map.union_disjoint bs bs', p'
        | p ->
            Label.Map.empty, Some p
    in
      List.fold_right
        (fun (ps, body) xs ->
           match ps with
             | (annotation, p)::ps ->
                 let bs, p = flatten p in
                 let bs = Label.Map.map reduce_pattern bs in
                 let p = opt_map reduce_pattern p in
                   (bs, p, (annotation, (ps, body)))::xs
             | _ -> assert false
        ) clauses []

(*
   apply an annotation to an expression
*)
let apply_annotation : value -> annotation * bound_computation -> bound_computation =
  fun v (annotation, body) env ->
    let dummy t = Var.fresh_binder_of_type t in
    let massage t =
      function
        | Inject (name, v, _) -> Inject (name, v, t)
        | v -> v in
    let env, bs =
      List.fold_right
        (fun a (env, bs) ->
           match a with
             | Pattern.Binder b ->
                 let var = Var.var_of_binder b in
                 let t = Var.type_of_binder b in
                 let v = massage t v in
                   bind_type var t env, letmv (b, v)::bs
             | Pattern.Type t ->
                 let v = massage t v in
                   env, (letmv (dummy t, Coerce (v, t)))::bs)
        annotation
        (env, [])
    in
      with_bindings bs (body env)

(* apply annotations in an annotated clause list *)
let apply_annotations : value -> annotated_clause list -> clause list =
  fun v annotated_clauses ->
    List.map (fun (annotation, (ps, body)) ->
           (ps, apply_annotation v (annotation, body))) annotated_clauses

(* the entry point to the pattern-matching compiler *)
let rec match_cases : var list -> clause list -> bound_computation -> bound_computation =
  fun vars clauses def env ->
    match vars, clauses with
      | [], [] -> def env
      | [], ([], body)::_ -> body env
      | var::vars, _ ->
          let clausess = partition_clauses clauses in
            List.fold_right
              (fun clauses comp ->
                 let open Pattern in
                 match get_clauses_pattern_sort clauses with
                   | SList ->
                       match_list vars (arrange_list_clauses clauses) comp var
                   | SVariant ->
                       match_variant vars (arrange_variant_clauses clauses) comp var
                   | SNegative ->
                       assert (List.length clauses == 1);
                       match_negative vars (List.hd clauses) comp var
                   | SVariable ->
                       match_var vars clauses comp var
                   | SRecord ->
                       match_record vars (arrange_record_clauses clauses) comp var
                   | SConstant ->
                      match_constant vars (arrange_constant_clauses clauses) comp var
                   | SOperation -> assert false (* TODO FIXME have proper pattern matching compilation of effect patterns *)
              ) clausess def env
      | _, _ -> assert false

and match_var : var list -> clause list -> bound_computation -> var -> bound_computation =
  fun vars clauses def var env ->
    match_cases vars
      (List.map (
          function
          | ((annotation, pattern)::ps, body) ->
                   let body = apply_annotation (Variable var) (annotation, body) in
                   begin
                     match pattern with
                       | Pattern.Variable b ->
                           (ps,
                            fun env ->
                              with_bindings
                                [letmv (b, Variable var)]
                                (body env))
                       | Pattern.Any ->
                           (ps, body)
                       | _ -> assert false
                   end
          | _ -> assert false) clauses) def env

and match_list
    : var list -> (annotated_clause list * annotated_clause list) -> bound_computation -> var -> bound_computation =
  fun vars (nil_clauses, cons_clauses) def var env ->
    let t = lookup_type var env in
    let var_val = Variable var in

    let nil, list_head, list_tail =
      let raw (nenv, tenv, eff, _) = (nenv, tenv, eff) in

      let nil = nil (raw env) (TypeUtils.element_type t) in
      let list_head env = list_head (raw env) in
      let list_tail env = list_tail (raw env) in
        nil, list_head, list_tail in

    let nil_branch () =
      let env = bind_context var (Pattern.CNil, nil) env in
      let nil_clauses = apply_annotations var_val nil_clauses in
        match nil_clauses with
          | [] -> def env
          | _ ->
              match_cases vars nil_clauses def env in

    let cons_branch () =
      let env = bind_context var (Pattern.CCons, var_val) env in
      let cons_clauses = apply_annotations var_val cons_clauses in
        match cons_clauses with
          | [] -> def env
          | _ ->
              let t' = TypeUtils.element_type t in
              let xb, x = Var.fresh_var_of_type t' in
              let xsb, xs = Var.fresh_var_of_type t in
              let env = bind_type x t' (bind_type xs t env) in
                with_bindings
                  [letm (xb, list_head env t' var_val); letm (xsb, list_tail env t' var_val)]
                  (match_cases (x::xs::vars) cons_clauses def env) in

      if mem_context var env then
        match lookup_context var env with
          | Pattern.CNil, _ -> nil_branch ()
          | Pattern.CCons, _ -> cons_branch ()
          | _ -> assert false
      else
        let (nenv, tenv, eff, _) = env in
          ([], If (eq (nenv, tenv, eff) t var_val nil,
                    nil_branch (),
                    cons_branch()))


(*
  DODGEYNESS:

  I'm not sure if injections are being given the correct type
  argument in match_variant and match_negative.

  RESOLUTION:

  Aha... the types in the injections are never actually used when the
  injections are used for context optimisations, so it doesn't
  matter in these cases.

  Hmm... but there remains another case where the injection is used in
  apply_annotations. We deal with this by massaging the value to have
  the correct type in apply_annotations.
*)

and match_variant
    : var list -> (annotated_clause list) Label.Map.t -> bound_computation -> var -> bound_computation =
  fun vars bs def var env ->
    let t = lookup_type var env in

    let context, cexp =
      if mem_context var env then
        lookup_context var env
      else
        Pattern.CNVariant Label.Set.empty, Variable var
    in
      match context with
        | Pattern.CVariant name ->
            if Label.Map.mem name bs then
              match cexp with
                | Inject (_, (Variable case_variable), _) ->
                    let annotated_clauses = Label.Map.find name bs in
                    (* let case_type = lookup_type case_variable env in *)
                      (*                    let inject_type = TypeUtils.inject_type name case_type in *)
                    let clauses = apply_annotations cexp annotated_clauses in
                      match_cases (case_variable::vars) clauses def env
                | _ -> assert false
            else
              def env
        | Pattern.CNVariant names ->
            let cases, cs =
              Label.Map.fold
                (fun name annotated_clauses (cases, cs) ->
                   if Label.Set.mem name names then
                     (cases, cs)
                   else
                     let case_type = TypeUtils.variant_at name t in
(*                     let inject_type = TypeUtils.inject_type name case_type in *)
                     let (case_binder, case_variable) = Var.fresh_var_of_type case_type in
                     let match_env = bind_type case_variable case_type env in
                     let match_env =
                       bind_context var
                         (Pattern.CVariant name,
                          Inject (Label.name name, Variable case_variable, t)) match_env in
                     let clauses =
                       apply_annotations
                         (Inject (Label.name name, Variable case_variable, t)) annotated_clauses
                     in
                       (Label.Map.add name
                          (case_binder,
                           match_cases (case_variable::vars) clauses def match_env) cases,
                        Label.Set.add name cs))
                bs
                (Label.Map.empty, names) in

            let default_type =
              Label.Set.fold
                (fun name t ->
                   let _, t = TypeUtils.split_variant_type name t in t) cs t in
              begin
                match default_type with
                  | Types.Variant row
                  | Types.Choice row ->
                      if Types.is_empty_row row && Types.is_closed_row row then
                        ([], Case (Variable var, cases, None))
                      else
                        let default_binder, default_variable = Var.fresh_var_of_type default_type in
                        let default_env = bind_type default_variable default_type env in
                        let default_env =
                          bind_context
                            default_variable
                            (Pattern.CNVariant cs, Variable default_variable)
                            default_env
                        in
                          ([], Case (Variable var, cases, Some (default_binder, def default_env)))
                  | _ -> assert false
              end
        | _ -> assert false

and match_negative
    : var list -> clause -> bound_computation -> var -> bound_computation =
  fun vars clause def var env ->
    let t = lookup_type var env in
    let annotation, pattern, ps, body =
      match clause with
      | ((annotation, pattern)::ps, body) -> annotation, pattern, ps, body
      | _ -> assert false in
    match pattern with
    | Pattern.Negative names ->
      let context, _cexp =
        if mem_context var env then
          lookup_context var env
        else
          Pattern.CNVariant Label.Set.empty, Variable var
      in
      begin
        match context with
        | Pattern.CVariant name when Label.Set.mem name names ->
          def env
        | Pattern.CVariant _name ->
          let body = apply_annotation (Variable var) (annotation, body) in
          match_cases vars [(ps, body)] def env
        | Pattern.CNVariant names' ->
          let diff = Label.Set.diff names names' in
          let cs = Label.Set.union names names' in

          let cases =
            Label.Set.fold
              (fun name cases ->
                  let case_type = TypeUtils.variant_at name t in
(*                             let inject_type = TypeUtils.inject_type name case_type in *)
                  let (case_binder, case_variable) = Var.fresh_var_of_type case_type in
                  let match_env = bind_type case_variable case_type env in
                  let match_env =
                    bind_context var
                      (Pattern.CVariant name,
                       Inject (Label.name name, Variable case_variable, t)) match_env
                  in
                  Label.Map.add name (case_binder, def match_env) cases)
              diff
              Label.Map.empty in
          let default_type =
            Label.Set.fold
              (fun name t ->
                 let _, t = TypeUtils.split_variant_type name t in t) cs t in
          let (default_binder, default_variable) = Var.fresh_var_of_type default_type in
          let default_env = bind_type default_variable default_type env in
          let default_env =
            bind_context
              var
              (Pattern.CNVariant cs, Variable default_variable)
              default_env in
          let body = apply_annotation (Variable var) (annotation, body) in
          ([], Case (Variable var,
                      cases,
                      Some (default_binder,
                            match_cases vars [(ps, body)] def default_env)))
        | _ -> assert false
      end
    | _ -> assert false

and match_constant
    : var list -> (annotated_clause list) ConstMap.t -> bound_computation -> var -> bound_computation =
  fun vars bs def var env ->
    let t = lookup_type var env in
    let context, _cexp =
      if mem_context var env then
        lookup_context var env
      else
        Pattern.CNConstant ConstSet.empty, Variable var
    in
      match context with
        | Pattern.CConstant constant ->
            if ConstMap.mem constant bs then
              let clauses =
                apply_annotations
                  (Variable var)
                  (ConstMap.find constant bs)
              in
                match_cases vars clauses def env
            else
              def env
        | Pattern.CNConstant constants ->
            let bs = ConstMap.filter (fun c _ -> not (ConstSet.mem c constants)) bs in
            let comp, _constants =
              ConstMap.fold
                (fun constant annotated_clauses (comp, constants) ->
                   let constants = ConstSet.add constant constants in
                   let env = bind_context var (Pattern.CNConstant constants, Variable var) env in
                   let clauses = apply_annotations (Variable var) annotated_clauses in
                   let comp =
                     let (nenv, tenv, eff, _) = env in
                       ([],
                        If
                          (eq (nenv, tenv, eff) t (Variable var) (Constant constant),
                           match_cases vars clauses def env,
                           comp))
                   in
                     (comp, constants))
                bs
                (def env, constants)
            in
              comp
        | _ -> assert false

and match_record
    : var list -> (annotated_pattern Label.Map.t * annotated_pattern option * annotated_clause) list ->
    bound_computation -> var -> bound_computation =
  fun vars xs def var env ->
    let t = lookup_type var env in

    let names =
      List.fold_right
        (fun (bs, _, _) names ->
           Label.Map.fold (fun name _ names -> Label.Set.add name names) bs names) xs Label.Set.empty in
    let all_closed = List.for_all (function
                                     | (_, None, _) -> true
                                     | (_, Some _, _) -> false) xs in

    (* type of the flattened record continuation *)
    let restt = TypeUtils.erase_type names t in
    let restb, rest = Var.fresh_var_of_type restt in

    let annotated_clauses =
      List.fold_right
        (fun (bs, p, (annotation, (ps, body))) annotated_clauses ->
           let p, closed =
             match p with
               | None -> ([], Pattern.Any), true
               | Some p -> p, false in

           let rps, fields =
             Label.Set.fold
               (fun name (ps, fields) ->
                  if Label.Map.mem name bs then
                    Label.Map.find name bs :: ps, fields
                  else
                    if closed then
                      ([], Pattern.Any)::ps, fields
                    else
                      let xt = TypeUtils.project_type name t in
                      let xb, x = Var.fresh_var_of_type xt in
                        ([], Pattern.Variable xb)::ps, Label.Map.add name (Variable x) fields)
               names
               ([], Label.Map.empty) in
           let rps, body =
             if all_closed then
               rps, body
             else if closed then
               ([], Pattern.Any)::List.rev rps, body
             else
               let original_names =
                 Label.Map.fold
                   (fun name _ names ->
                      Label.Set.add name names)
                   bs
                   Label.Set.empty in

               (* type of the original record continuation *)
               let pt = TypeUtils.erase_type original_names t in

               let body =
                 fun env ->
                   match p with
                     | ([], Pattern.Any) ->
                         body env
                     | (annotation, Pattern.Any) ->
                         let yb, y = Var.fresh_var_of_type pt in
                           with_bindings
                             [Let (yb, ([], Return (Extend (fields, Some (Variable rest)))))]
                             ((apply_annotation (Variable y) (annotation, body)) env)
                     | (annotation, Pattern.Variable yb) ->
                         let y = Var.var_of_binder yb in
                           with_bindings
                             [Let (yb, ([], Return (Extend (fields, Some (Variable rest)))))]
                             ((apply_annotation (Variable y) (annotation, body)) env)
                     | _ -> assert false
               in
                 ([], Pattern.Variable restb)::rps, body in
           let ps = List.rev rps @ ps in
             (annotation, (ps, body))::annotated_clauses
        ) xs [] in

    let bindings, xs, env =
      Label.Set.fold
        (fun name (bindings, xs, env) ->
           let xt = TypeUtils.project_type name t in
           let xb, x = Var.fresh_var_of_type xt in
           let binding = letmv (xb, Project (Label.name name, Variable var)) in
             binding::bindings, x::xs, bind_type x xt env)
        names
        ([], [], env) in

    let bindings, xs, env =
      if all_closed then
        bindings, xs, env
      else
        let bindings =
          let qs =
            match restt with
              | Types.ForAll (qs, _) -> qs
              | _ -> [] in
          let tyargs = List.map Types.type_arg_of_quantifier qs in
            Let (restb, (qs, Return (tapp (Erase (names, Variable var), tyargs)))) :: bindings in
        let xs = rest :: xs in
        let env = bind_type rest restt env in
          bindings, xs, env in

    let bindings = List.rev bindings in
    let xs = List.rev xs in
    let clauses = apply_annotations (Variable var) annotated_clauses in
      with_bindings
        bindings
        (match_cases (xs @ vars) clauses def env)

(* the interface to the pattern-matching compiler *)
let compile_cases
    : raw_env -> (Types.datatype * var * raw_clause list) -> Ir.computation =
  fun (nenv, tenv, eff) (output_type, var, raw_clauses) ->
    let clauses = List.map reduce_clause raw_clauses in
    let initial_env = (nenv, tenv, eff, PEnv.empty) in
    let result =
      match_cases [var] clauses (fun _ -> ([], Special (Wrong output_type))) initial_env
    in
      Debug.if_set (show_pattern_compilation)
        (fun () -> "Compiled pattern: "^(string_of_computation result));
      result

(* Handler cases compilation *)
let handle_parameter_pattern : raw_env -> (Pattern.t * Types.datatype) -> Ir.computation -> (Ir.binder * Ir.value) * ((Ir.computation -> Ir.computation) * Ir.binding list)
  = fun env (pat, t) body ->
    let pb, p = Var.fresh_var_of_type t in
    let pb', p' = Var.fresh_var_of_type t in
    let outer_bindings =
      let (bs, tc) = body in
      bs @ [letm (pb', tc)]
    in
    let inner_bindings =
         fun cont -> let_pattern env pat (Variable p, t) (cont, Types.Not_typed)
    in
    (pb, Variable p'), (inner_bindings, outer_bindings)

let compile_handle_parameters : raw_env -> (Pattern.t * Ir.computation * Types.datatype) list -> (Ir.binder * Ir.value) list * ((Ir.computation -> Ir.computation) * Ir.binding list)
  = fun env parameters ->
    List.fold_left
      (fun (bvs, (inner, outer)) (pat, body, t) ->
        let (bv, (inner', outer')) =
          handle_parameter_pattern env (pat, t) body
        in
        (bv :: bvs, ((fun comp -> inner' (inner comp)), outer' @ outer)))
      ([], ((fun x -> x), [])) parameters

let compile_handle_cases
    : raw_env -> (raw_clause list * raw_clause list * (Pattern.t * Ir.computation * Types.datatype) list * Sugartypes.handler_descriptor) -> Ir.computation -> Ir.computation =
  fun (nenv, tenv, eff) (raw_value_clauses, raw_effect_clauses, params, desc) m ->
  (* Observation: reduced continuation patterns are always trivial,
     i.e. a reduced continuation pattern is either a variable or a
     wildcard. Thus continuation patterns _always_ match and therefore
     have no impact on whether a given effect clause match. In this
     sense effect pattern compilation reduces to compilation of
     variants, almost. There is one catch: continuation patterns still
     need to be compiled. However, we can handle this in a
     post-processing step.

     The idea is to transform effect patterns into variant patterns by
     dropping the continuation pattern, and the compile them into a
     case expression. This requires constructing a (correct) type for
     the variant pattern. We can construct this type from the
     computation signature of the handler. Afterwards, we create a
     fresh continuation binder for each compiled clause. We gather the
     continuation binders for each raw clause, and bind them in their
     respective compiled clause bodies such that each raw continuation
     binder is an alias of the fresh continuation binder. *)
  let (params, (with_parameters, outer_param_bindings)) =
    compile_handle_parameters (nenv, tenv, eff) params
  in
  let compiled_effect_cases =  (* The compiled cases *)
    if List.length raw_effect_clauses = 0 then
      Label.Map.empty
    else begin
        let (comp_eff, comp_ty, _, _) = Sugartypes.(desc.shd_types) in
        let variant_type =
          let (fields,_,_) = comp_eff |> TypeUtils.extract_row_parts in
          let fields' =
            Label.Map.filter
              (fun _ ->
                function
                | Types.Present _ -> true
                | _ -> false)
              fields
          in
          let rec extract t = match TypeUtils.concrete_type t with
            | Types.Operation (domain, _) ->
              let (fields, _, _) = TypeUtils.extract_row domain |> TypeUtils.extract_row_parts in
              let arity = StringMap.size fields in
              if arity = 1 then
                match StringMap.find "1" fields with
                | Types.Present t -> t
                | _ -> assert false
              else
                domain (* n-ary operation *)
            | Types.ForAll (_, t) -> extract t
            | _ -> Types.unit_type (* nullary operation *)
          in
          let fields'' =
            Label.Map.map
              (function
<<<<<<< HEAD
                | Types.Present t ->
                  extract t
                | _ -> assert false)
=======
              | Types.Present t ->
                 begin match TypeUtils.concrete_type t with
                 | Types.Function (domain, _, _) ->
                    let (fields, _, _) = TypeUtils.extract_row domain |> TypeUtils.extract_row_parts in
                    let arity = Label.Map.size fields in
                    if arity = 1 then
                      match Label.Map.find Label.one fields with
                      | Types.Present t -> t
                      | _ -> assert false
                    else
                      domain (* n-ary operation *)
                 | _ -> Types.unit_type (* nullary operation *)
                 end
              | _ -> assert false)
>>>>>>> 5e5dae65
              fields'
          in
          Types.make_variant_type fields''
        in
        let transformed_effect_clauses =
          let raw_cases =
            List.map
              (fun (ps, body) ->
                let variant_pat =
                  match ps with
                  | [Pattern.Operation (name, [], _)] ->
                     Pattern.Variant (name, Pattern.Any)
                  | [Pattern.Operation (name, [p], _)] ->
                     Pattern.Variant (name, p)
                  | [Pattern.Operation (name, ps, _)] ->
                     let packaged_args =
                       let fields =
                         List.mapi (fun i p -> (Label.mk_int (i+1), p)) ps
                       in
                       Pattern.Record (Label.Map.from_alist fields, None)
                     in
                     Pattern.Variant (name, packaged_args)
                  | _ -> assert false
                in
              [variant_pat], body)
              raw_effect_clauses
          in
          List.map reduce_clause raw_cases
        in
        let compiled_transformed_effect_cases =
          let dummy_var = Var.(make_local_info ->- fresh_binder ->- var_of_binder) (variant_type, "_m") in
          let tenv = TEnv.bind dummy_var variant_type tenv in
          let initial_env = (nenv, tenv, eff, PEnv.empty) in (* Need to bind raw continuation binders in tenv and nenv? *)
          match snd @@ match_cases [dummy_var] transformed_effect_clauses (fun _ -> ([], Special (Wrong comp_ty))) initial_env with
          | Case (_, clauses, _) -> clauses (* No default effect pattern *)
          | _ -> assert false
        in
        let continuation_binders =
          let upd effname ks map =
            match Label.Map.lookup effname map with
            | None -> Label.Map.add effname ks map
            | Some ks' -> Label.Map.add effname (ks @ ks') map
          in
          let rec gather_binders = function
            | Pattern.Any -> []
            | Pattern.Variable b -> [b]
            | Pattern.As (b, p) -> b :: gather_binders p
            | _ -> assert false
          in
          List.fold_left
            (fun acc -> function
              | [Pattern.Operation (name, _, k)] ->
                 upd name (gather_binders k) acc
              | _ -> assert false)
            Label.Map.empty (List.map fst raw_effect_clauses)
        in
        Label.Map.mapi
          (fun effname (x, body) ->
            let body =
              with_parameters body
            in
            match Label.Map.find effname continuation_binders with
            | [] ->
               let resume =
                 Var.(make_local_info ->- fresh_binder) (Types.Not_typed, "_resume")
               in
               (x, resume, body)
            | [resume] -> (* micro-optimisation: if there is only one
                             resumption binder then just use it. *)
               (x, resume, body)
            | ks ->
               let resume_ty =
                 Var.type_of_binder (List.hd ks)
               in
               let resume_b =
                 Var.(make_local_info ->- fresh_binder) (resume_ty, "_resume")
               in
               let resume_v = Var.var_of_binder resume_b in
               let body =
                 List.fold_left
                   (fun (bs, tc) kb ->
                     letmv (kb, Variable resume_v) :: bs, tc)
                   body ks
               in
               (x, resume_b, body))
          compiled_transformed_effect_cases
      end
  in
  let return : binder * computation =
    let (_, comp_ty, _, _) = Sugartypes.(desc.shd_types) in
    let scrutinee = Var.(make_local_info ->- fresh_binder) (comp_ty, "_return_value") in
    let tenv = TEnv.bind (Var.var_of_binder scrutinee) comp_ty tenv in
    let initial_env = (nenv, tenv, eff, PEnv.empty) in
    let clauses = List.map reduce_clause raw_value_clauses in
    let body = match_cases [Var.var_of_binder scrutinee] clauses (fun _ -> ([], Special (Wrong comp_ty))) initial_env in
    scrutinee, with_parameters body
  in
  let handle =
    Handle {
        ih_comp   = m;
        ih_return = return;
        ih_cases  = compiled_effect_cases;
        ih_depth  =
          let open Sugartypes in
          match desc.shd_depth  with
          | Shallow -> Ir.Shallow
          | Deep    -> Ir.Deep params
      }
  in
  (outer_param_bindings, Special handle)

(* Session typing choice compilation *)
let match_choices : var -> clause list -> bound_computation =
  fun var clauses env ->
    let t = lookup_type var env in
      ([], Special (Choice (Variable var,
                              List.fold_left
                                (fun cases -> function
                                  | ([(annotation, pattern)], body) ->
                                    let (name, b) =
                                      match pattern with
                                      | Pattern.Variant (name, Pattern.Variable b) -> (name, b)
                                      | Pattern.Variant (name, Pattern.Any)        ->
                                         let bt = TypeUtils.choice_at name t in
                                         let info = Var.make_local_info (bt, "_") in
                                         (name, Var.fresh_binder info)
                                      | _ ->
                                        (* TODO: give a more useful error message - including the position
                                           (it may be necessary to detect the error earlier on) *)
                                         failwith ("Only choice patterns are supported in choice compilation") in
                                    let x = Var.var_of_binder b in
                                    let body = apply_annotation (Variable x) (annotation, body) in
                                    Label.Map.add name (b, body env) cases
                                  | _ -> assert false)
                                Label.Map.empty
                                clauses)))

let compile_choices
    : raw_env -> (Types.datatype * var * raw_clause list) -> Ir.computation =
  fun (nenv, tenv, eff) (_output_type, var, raw_clauses) ->
    let clauses = List.map reduce_clause raw_clauses in
    let initial_env = (nenv, tenv, eff, PEnv.empty) in
    let result =
      match_choices var clauses initial_env
    in
      Debug.if_set (show_pattern_compilation)
        (fun () -> "Compiled choices: "^(string_of_computation result));
      result<|MERGE_RESOLUTION|>--- conflicted
+++ resolved
@@ -29,22 +29,15 @@
   type t =
     | Any
     | Nil
-    | Cons     of t * t
-<<<<<<< HEAD
-    | Variant  of Name.t * t
-    | Operation of Name.t * t list * t
-    | Negative of StringSet.t
-    | Record   of t StringMap.t * t option
-=======
-    | Variant  of Label.t * t
-    | Effect   of Label.t * t list * t
-    | Negative of Label.Set.t
-    | Record   of t Label.Map.t * t option
->>>>>>> 5e5dae65
-    | Constant of Constant.t
-    | Variable of binder
-    | As       of binder * t
-    | HasType  of t * Types.datatype
+    | Cons      of t * t
+    | Variant   of Label.t * t
+    | Operation of Label.t * t list * t
+    | Negative  of Label.Set.t
+    | Record    of t Label.Map.t * t option
+    | Constant  of Constant.t
+    | Variable  of binder
+    | As        of binder * t
+    | HasType   of t * Types.datatype
     [@@deriving show]
 
   type context =
@@ -144,13 +137,8 @@
                ps ([], empty)
            in
            let k, env' = desugar_pattern k in
-<<<<<<< HEAD
            Pattern.Operation (name, ps, k), env ++ env'
-        | Negative names -> Pattern.Negative (StringSet.from_list names), empty
-=======
-           Pattern.Effect (name, ps, k), env ++ env'
         | Negative names -> Pattern.Negative (Label.Set.from_list names), empty
->>>>>>> 5e5dae65
         | Record (bs, p) ->
             let bs, env =
               List.fold_right
@@ -996,9 +984,9 @@
           let rec extract t = match TypeUtils.concrete_type t with
             | Types.Operation (domain, _) ->
               let (fields, _, _) = TypeUtils.extract_row domain |> TypeUtils.extract_row_parts in
-              let arity = StringMap.size fields in
+              let arity = Label.Map.size fields in
               if arity = 1 then
-                match StringMap.find "1" fields with
+                match Label.Map.find (Label.make "1") fields with
                 | Types.Present t -> t
                 | _ -> assert false
               else
@@ -1009,26 +997,23 @@
           let fields'' =
             Label.Map.map
               (function
-<<<<<<< HEAD
                 | Types.Present t ->
                   extract t
                 | _ -> assert false)
-=======
-              | Types.Present t ->
-                 begin match TypeUtils.concrete_type t with
-                 | Types.Function (domain, _, _) ->
-                    let (fields, _, _) = TypeUtils.extract_row domain |> TypeUtils.extract_row_parts in
-                    let arity = Label.Map.size fields in
-                    if arity = 1 then
-                      match Label.Map.find Label.one fields with
-                      | Types.Present t -> t
-                      | _ -> assert false
-                    else
-                      domain (* n-ary operation *)
-                 | _ -> Types.unit_type (* nullary operation *)
-                 end
-              | _ -> assert false)
->>>>>>> 5e5dae65
+              (* | Types.Present t -> *)
+              (*    begin match TypeUtils.concrete_type t with *)
+              (*    | Types.Function (domain, _, _) -> *)
+              (*       let (fields, _, _) = TypeUtils.extract_row domain |> TypeUtils.extract_row_parts in *)
+              (*       let arity = Label.Map.size fields in *)
+              (*       if arity = 1 then *)
+              (*         match Label.Map.find Label.one fields with *)
+              (*         | Types.Present t -> t *)
+              (*         | _ -> assert false *)
+              (*       else *)
+              (*         domain (\* n-ary operation *\) *)
+              (*    | _ -> Types.unit_type (\* nullary operation *\) *)
+              (*    end *)
+              (* | _ -> assert false) *)
               fields'
           in
           Types.make_variant_type fields''
