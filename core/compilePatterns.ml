--- conflicted
+++ resolved
@@ -183,52 +183,28 @@
 end
 =
 struct
-<<<<<<< HEAD
   open PrimaryKind
-  (* let lookup_type var (_nenv, tenv, _eff) = *)
-  (*   TEnv.lookup tenv var *)
-
-  let lookup_name name (nenv, _tenv, _eff) =
-    NEnv.find name nenv
 
   let lookup_effects (_nenv, _tenv, eff) = eff
 
   let nil env t : value =
-    TApp (Variable (lookup_name "Nil" env),
+    TApp (Variable (NEnv.find "Nil" Lib.nenv),
            [(Type, t)])
-=======
-
-  let lookup_effects (_nenv, _tenv, eff) = eff
-
-  let nil _env t : value =
-    TApp (Variable (NEnv.find "Nil" Lib.nenv),
-           [`Type t])
->>>>>>> 3d317b27
 
   let list_head env t : value -> tail_computation = fun v ->
     let eff = lookup_effects env in
       Apply
         (TApp
-<<<<<<< HEAD
-           (Variable (lookup_name "hd" env),
+           (Variable (NEnv.find "hd" Lib.nenv),
             [(Type, t); (Row, eff)]),
-=======
-           (Variable (NEnv.find "hd" Lib.nenv),
-            [`Type t; `Row eff]),
->>>>>>> 3d317b27
          [v])
 
   let list_tail env t : value -> tail_computation = fun v ->
     let eff = lookup_effects env in
       Apply
         (TApp
-<<<<<<< HEAD
-           (Variable (lookup_name "tl" env),
+           (Variable (NEnv.find "tl" Lib.nenv),
             [(Type, t); (Row, eff)]),
-=======
-           (Variable (NEnv.find "tl" Lib.nenv),
-            [`Type t; `Row eff]),
->>>>>>> 3d317b27
          [v])
 end
 open CompileLists
@@ -239,33 +215,17 @@
 end
   =
 struct
-<<<<<<< HEAD
   open PrimaryKind
-  (* let lookup_type var (_nenv, tenv, _eff) = *)
-  (*   TEnv.lookup tenv var *)
-
-  let lookup_name name (nenv, _tenv, _eff) =
-    NEnv.find name nenv
-=======
->>>>>>> 3d317b27
 
   let lookup_effects (_nenv, _tenv, eff) = eff
 
   let eq env t v1 v2 =
     let eff = lookup_effects env in
-<<<<<<< HEAD
     ApplyPure
       (TApp
-         (Variable (lookup_name "==" env),
+         (Variable (NEnv.find "==" Lib.nenv),
           [(Type, t); (Row, eff)]),
        [v1; v2])
-=======
-      ApplyPure
-        (TApp
-           (Variable (NEnv.find "==" Lib.nenv),
-            [`Type t; `Row eff]),
-         [v1; v2])
->>>>>>> 3d317b27
 end
 open CompileEq
 
