--- conflicted
+++ resolved
@@ -2,9 +2,8 @@
 open CommonTypes
 open Utility
 
-<<<<<<< HEAD
 module TP = TypePrinter.BySetting
-=======
+
 let connection_info
   = Settings.(option "database_args"
               |> synopsis "Database host, name, user, and password"
@@ -34,7 +33,6 @@
               |> to_string (function Some i -> string_of_int i | None -> "<none>")
               |> convert (fun s -> Some (int_of_string s))
               |> sync)
->>>>>>> 580838b9
 
 type database = Value.database
 let runtime_error str = (Errors.runtime_error str)
