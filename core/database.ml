open CommonTypes
open Utility

let connection_info
  = Settings.(option "database_args"
              |> synopsis "Database host, name, user, and password"
              |> to_string from_string_option
              |> convert Utility.some
              |> sync)

<<<<<<< HEAD
let relax_query_type_constraint =
  Settings.(flag "relax_query_type_constraint"
            |> convert parse_bool
            |> sync)

let heterogeneous =
  Settings.(flag "heterogeneous"
            |> synopsis "Enables experimental support for heterogeneous queries"
            |> convert parse_bool
            |> sync)

let delateralize =
  Settings.(flag "delateralize"
            |> synopsis "Enables experimental support for delateralization of queries"
            |> convert parse_bool
            |> sync)

let shredding =
  Settings.(flag "shredding"
            |> synopsis "Enables database query shredding"
            |> convert parse_bool
            |> sync)

=======
>>>>>>> ce8e1ccb
(* Hacky database query result manipulation settings. *)
let coerce_null_integers
  = Settings.(flag "coerce_null_integers"
              |> convert parse_bool
              |> sync)

let null_integer
  = Settings.(option ~default:(Some (-1)) "null_integer"
              |> to_string (function Some i -> string_of_int i | None -> "<none>")
              |> convert (fun s -> Some (int_of_string s))
              |> sync)

type database = Value.database
let runtime_error str = (Errors.runtime_error str)

class virtual db_args from_str = object
  val strval : string = from_str
  method virtual from_string : string -> unit
end

let value_of_db_string (value:string) t =
  match TypeUtils.concrete_type t with
    | Types.Primitive Primitive.Bool ->
        (* HACK:

           This should probably be part of the database driver as
           different databases have different representations of
           booleans.

           mysql appears to use 0/1 and postgres f/t
        *)
        Value.box_bool (value = "1" || value = "t" || value = "true")
    | Types.Primitive Primitive.Char -> Value.box_char (String.get value 0)
    | Types.Primitive Primitive.String -> Value.box_string value
    | Types.Primitive Primitive.Int  ->
        (* HACK: Currently Links does not properly handle integers
         * if they are null. This is a temporary workaround (hack) to
         * allow us to at least interface with DBs containing nulls,
         * until we manage to do the research required to do something
         * more principled.
         * If "coerce_null_integers" is true and a null integer is found,
         * then instead of crashing, "null_integer" is used instead. *)
        if value = "" then
          if Settings.get coerce_null_integers then
            Value.box_int (val_of (Settings.get null_integer))
          else
            raise (Errors.RuntimeError ("Attempted to read null integer from the database"))
        else
          Value.box_int (int_of_string value)
    | Types.Primitive Primitive.Float ->
       if value = "" then Value.box_float 0.00      (* HACK HACK *)
       else Value.box_float (float_of_string value)
    | t -> raise (runtime_error
      ("value_of_db_string: unsupported datatype: '" ^
        Types.string_of_datatype t ^"'"))

let execute_command  (query:string) (db: database) : Value.t =
  let result = (db#exec query) in
    begin
      match result#status with
        | `QueryOk -> `Record []
        | `QueryError msg ->
            raise (runtime_error
              ("An error occurred executing the query " ^ query ^ ": " ^ msg))
    end

let execute_insert_returning returning q db =
  let qs = db#make_insert_returning_query returning q in
  let rec run =
    function
      | [] -> assert false
      | [q] ->
          let result = db#exec q in
            begin
              match result#status with
               | `QueryOk ->
                  if result#nfields = 1 && result#ntuples = 1
                  then (* returning field has to be of type int *)
                    Value.box_int (int_of_string (result#getvalue 0 0))
                  else raise (runtime_error ("Returned the wrong number of results executing " ^ q))
               | `QueryError msg ->
                   raise (runtime_error ("An error occurred executing the query " ^ q ^ ": " ^ msg))
            end
      | q :: qs ->
        let _unit = execute_command q db in
        run qs
  in
    run qs


let is_null name = (name = "null")

let result_signature field_types result =
    let n = result#nfields in
    let rec rs i =
      if i >= n then
        [],true
      else
        let name = result#fname i in
          if start_of ~is:"order_" name then
            (* ignore ordering fields *)
            rs (i+1)
          else if start_of ~is:"@unit@" name then
            let fields,null_query = rs (i+1) in
            (name, (Types.unit_type,i)) :: fields,
            null_query
          else if List.mem_assoc name field_types then
            let fields,null_query = rs (i+1) in
            (name, (List.assoc name field_types, i)) :: fields,
            null_query && is_null(name)
          else
            raise (runtime_error
              ("Column " ^ name ^
               " had no type info in query's type spec: " ^
               mapstrcat ", " (fun (name, t) -> name ^ ":" ^
                 Types.string_of_datatype t)
               field_types))
    in let rs, null_query = rs 0
    in if null_query then [] else rs


(* builds record given a row field accessor function *)
 let build_record (rs: (string * (Types.datatype * int)) list) (row:int -> string) =
    let rec build rs l =
      match rs with
      | [] -> l
      | (name,(t,i))::rs' ->
      build rs' ((name,value_of_db_string (row i) t)::l)
    in build rs []


let execute_select_result
    (field_types:(string * Types.datatype) list) (query:string) (db: database)  =
  let _ = Debug.print ("Running query: \n" ^ query) in
  let result = (db#exec query) in
    (match result#status with
       | `QueryOk ->
           result,
       result_signature field_types result
       | `QueryError msg ->
           raise (runtime_error
             ("An error occurred executing the query " ^ query ^ ": " ^ msg)))


let build_result ((result:Value.dbvalue),rs) =
  `List (result#map (fun row ->
                     `Record (build_record rs row))
       )

let execute_select
    (field_types:(string * Types.datatype) list) (query:string) (db : database)
    : Value.t =
  let result,rs = execute_select_result field_types query db in
  build_result (result,rs)<|MERGE_RESOLUTION|>--- conflicted
+++ resolved
@@ -8,32 +8,6 @@
               |> convert Utility.some
               |> sync)
 
-<<<<<<< HEAD
-let relax_query_type_constraint =
-  Settings.(flag "relax_query_type_constraint"
-            |> convert parse_bool
-            |> sync)
-
-let heterogeneous =
-  Settings.(flag "heterogeneous"
-            |> synopsis "Enables experimental support for heterogeneous queries"
-            |> convert parse_bool
-            |> sync)
-
-let delateralize =
-  Settings.(flag "delateralize"
-            |> synopsis "Enables experimental support for delateralization of queries"
-            |> convert parse_bool
-            |> sync)
-
-let shredding =
-  Settings.(flag "shredding"
-            |> synopsis "Enables database query shredding"
-            |> convert parse_bool
-            |> sync)
-
-=======
->>>>>>> ce8e1ccb
 (* Hacky database query result manipulation settings. *)
 let coerce_null_integers
   = Settings.(flag "coerce_null_integers"
