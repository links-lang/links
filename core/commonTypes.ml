--- conflicted
+++ resolved
@@ -267,10 +267,6 @@
 end
 
 module QueryPolicy = struct
-<<<<<<< HEAD
   type t = Flat | Nested | Mixing | Default
-=======
-  type t = Flat | Nested
->>>>>>> ce8e1ccb
     [@@deriving show]
 end