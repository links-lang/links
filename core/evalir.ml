open CommonTypes
open Webserver_types
open Ir
open Lwt
open Utility
open Proc
open Var

let internal_error message =
  Errors.internal_error ~filename:"evalir.ml" ~message

let lookup_fun = Tables.lookup Tables.fun_defs
let find_fun = Tables.find Tables.fun_defs

let dynamic_static_routes
  = Settings.(flag "dynamic_static_routes"
              |> convert parse_bool
              |> sync)
let allow_static_routes = ref true


module type EVALUATOR = sig
  type v = Value.t
  type result = Proc.thread_result Lwt.t

  val reify : Value.resumption -> v
  val error : string -> 'a
  val computation : Value.env -> Value.continuation -> Ir.computation -> result
  val finish : Value.env -> v -> result

  val apply : Value.continuation -> Value.env -> v * v list -> result
  val apply_cont : Value.continuation -> Value.env -> v -> result
  val run_program : Value.env -> Ir.program -> (Value.env * v)
end

module Exceptions = struct
  exception EvaluationError of string
  exception Wrong
end

module Evaluator = functor (ContEval : Value.CONTINUATION_EVALUATOR with type v = Value.t
                                                                    and type result = Proc.thread_result Lwt.t
                                                                    and type 'v t := 'v Value.Continuation.t
                                                                    and type 'v resumption := 'v Value.Continuation.resumption)
                   (Webs : WEBSERVER) ->
struct
  type v = Value.t
  type result = Proc.thread_result Lwt.t
  type continuation = Value.continuation
  type resumption = Value.resumption

  module K = struct
    include Value.Continuation
    module Eval = ContEval
  end

  let error msg : 'a = raise (Exceptions.EvaluationError msg)

  let eval_error fmt : 'r =
    Printf.ksprintf error fmt

  let type_error ~action expected value =
    eval_error "Attempting to %s %s (need %s instead)" action (Value.string_of_value value) expected

  let db_connect : Value.t -> Value.database * string = fun db ->
    let driver = Value.unbox_string (Value.project "driver" db)
    and name = Value.unbox_string (Value.project "name" db)
    and args = Value.unbox_string (Value.project "args" db) in
    let params =
      (if args = "" then name
       else name ^ ":" ^ args)
    in
      Value.db_connect driver params

  let lookup_fun_def f =
    match lookup_fun f with
    | None -> None
    | Some (finfo, _, None, location) ->
      begin
        match location with
        | Location.Server | Location.Unknown ->
          (* TODO: perhaps we should actually use env here - and make
             sure we only call this function when it is sufficiently
             small *)
          Some (`FunctionPtr (f, None))
        | Location.Client ->
          Some (`ClientFunction (Js.var_name_binder (f, finfo)))
      end
    | _ -> assert false

  let find_fun_def f =
    val_of (lookup_fun_def f)

  (* TODO: explicitly distinguish functions and variables in the
     IR so we don't have to do this check every time we look up a
     variable *)
  let lookup_var var env =
    if Lib.is_primitive_var var then Lib.primitive_stub_by_code var
    else
      match lookup_fun_def var with
      | None ->
        Value.Env.find var env
      | Some v -> v

   let serialize_call_to_client req_data ((continuation : continuation), name, args) =
     let open Json in
     let client_id = RequestData.get_client_id req_data in
     let conn_url =
       if (Webs.is_accepting_websocket_requests ()) then
         Some (Webs.get_websocket_url ())
       else
         None
     in
     let st = List.fold_left
       (fun st_acc arg -> ResolveJsonState.add_value_information arg st_acc)
       (JsonState.empty client_id conn_url) args in
     let st = ResolveJsonState.add_ap_information client_id st in
     let st = ResolveJsonState.add_process_information client_id st in
     let st = ResolveJsonState.add_channel_information client_id st in
     Json.jsonize_call st (Serialisation.MarshalSerialiser.Continuation.save continuation) name args
      |> Json.json_to_string

   let client_call :
     RequestData.request_data ->
     string ->
     Value.continuation ->
     Value.t list ->
     result =

       fun req_data name cont args ->
         if not(Settings.get Basicsettings.web_mode) then
           raise (Errors.client_call_outside_webmode name);
         (*if not(Proc.singlethreaded()) then
           raise (internal_error "Remaining procs on server at client call!"); *)
         Debug.print("Making client call to " ^ name);
  (*        Debug.print("Call package: "^serialize_call_to_client (cont, name, args)); *)
         let call_package =
           Utility.base64encode @@
             serialize_call_to_client req_data (cont, name, args) in
         Proc.abort ("text/plain", call_package)

    let handle_session_exception raise_env frames =
      let affected_channels =
        ChannelVarUtils.affected_channels raise_env frames in
      (* List.iter (fun c -> Printf.printf "%s\n" (Value.string_of_value c)) affected_channels *)
      List.fold_left (fun acc v -> acc >>= (fun _ -> Value.unbox_channel v |> Session.cancel))
        (Lwt.return ())
        affected_channels

  (** {0 Evaluation} *)
  let rec value env : Ir.value -> Value.t Lwt.t = fun v ->
    let constant = function
      | Constant.Bool   b -> `Bool b
      | Constant.Int    n -> `Int n
      | Constant.Char   c -> `Char c
      | Constant.String s -> Value.box_string s
      | Constant.Float  f -> `Float f in

    match v with
    | Constant c -> Lwt.return (constant c)
    | Variable var -> Lwt.return (lookup_var var env)
    | Extend (fields, r) ->
        begin
          opt_app (value env) (Lwt.return (`Record [])) r >>= fun res ->
          match res with
            | `Record fs ->
                let fields = StringMap.bindings fields in
                LwtHelpers.foldr_lwt
                   (fun (label, v) (fs: (string * Value.t) list)  ->
                      if List.mem_assoc label fs then
                        eval_error
                          "Error adding fields: label %s already present" label
                      else
                        value env v >>= fun v ->
                        Lwt.return ((label, v)::fs))
                   fields
                   (Lwt.return []) >>= fun res ->
                Lwt.return (`Record (res @ fs))
            | v -> type_error ~action:"add field to" "record" v
        end
    | Project (label, r) ->
        value env r >>= fun v ->
        begin
          match v with
            | `Record fields when List.mem_assoc label fields ->
                Lwt.return (List.assoc label fields)
            | v -> type_error ~action:("projecting label " ^ label) "record" v
        end
    | Erase (labels, r) ->
        value env r >>= fun v ->
        begin
          match v with
            | `Record fields when
                StringSet.for_all (fun label -> List.mem_assoc label fields) labels ->
                  Lwt.return (
                `Record (StringSet.fold (fun label fields -> List.remove_assoc label fields) labels fields))
            | v ->
               type_error ~action:(Printf.sprintf "erase labels {%s}" (String.concat "," (StringSet.elements labels)))
                 "record" v
        end
    | Inject (label, v, _) ->
        value env v >>= fun v -> Lwt.return (`Variant (label, v))
    | TAbs (_, v) -> value env v
    | TApp (v, _) -> value env v
    | XmlNode (tag, attrs, children) ->
          LwtHelpers.foldr_lwt
            (fun v children ->
              value env v >>= fun v ->
               Lwt.return (List.map Value.unbox_xml (Value.unbox_list v) @ children))
            children (Lwt.return []) >>= fun children ->
          let attrs = StringMap.bindings attrs in
          LwtHelpers.foldr_lwt
            (fun (name, v) attrs ->
               value env v >>= fun str ->
               Lwt.return (Value.Attr (name, Value.unbox_string str) :: attrs))
            (List.rev attrs) (Lwt.return children) >>= fun children ->
          Lwt.return (Value.box_list [Value.box_xml (Value.Node (tag, children))])
    | ApplyPure (f, args) ->
      value env f >>= fun f ->
      (LwtHelpers.sequence (List.map (value env) args)) >>= fun args ->
      Proc.atomically (fun () -> apply K.empty env (f, args))
    | Closure (f, _, v) ->
      value env v >>= fun v ->
      Lwt.return (`FunctionPtr (f, Some v))
    | Coerce (v, _) -> value env v
  and apply_access_point (cont : continuation) env : Value.spawn_location -> result = function
      | `ClientSpawnLoc cid ->
          let apid = Session.new_client_access_point cid in
          apply_cont cont env (`AccessPointID (`ClientAccessPoint (cid, apid)))
      | `ServerSpawnLoc ->
          let apid = Session.new_server_access_point () in
          apply_cont cont env (`AccessPointID (`ServerAccessPoint apid))
  and apply (cont : continuation) env : Value.t * Value.t list -> result =
    let invoke_session_exception () =
      special env cont (DoOperation (Value.session_exception_operation,
        [], `Not_typed)) in
    function
    | `FunctionPtr (f, fvs), ps ->
      let (_finfo, (xs, body), z, _location) = find_fun f in
      let env =
        match z, fvs with
        | None, None            -> env
        | Some z, Some fvs -> Value.Env.bind z (fvs, Scope.Local) env
        | _, _ -> assert false in

      (* extend env with arguments *)
      let env = List.fold_right2 (fun x p -> Value.Env.bind x (p, Scope.Local)) xs ps env in
      computation_yielding env cont body
    | `PrimitiveFunction ("registerEventHandlers",_), [hs] ->
      let key = EventHandlers.register hs in
      apply_cont cont env (`String (string_of_int key))
    (* start of mailbox stuff *)
    | `PrimitiveFunction ("Send",_), [pid; msg] ->
        let unboxed_pid = Value.unbox_pid pid in
        (try
           match unboxed_pid with
           (* Send a message to a process which lives on the server *)
           | `ServerPid serv_pid ->
              Lwt.return @@ Mailbox.send_server_message msg serv_pid
           (* Send a message to a process which lives on another client *)
           | `ClientPid (client_id, process_id) ->
              Mailbox.send_client_message msg client_id process_id
         with
           UnknownProcessID id ->
           Debug.print (
               "Couldn't deliver message because destination process " ^
                 (ProcessTypes.ProcessID.to_string id) ^ " has no mailbox.");
           Lwt.return ()) >>= fun _ ->
        apply_cont cont env (`Record [])
    | `PrimitiveFunction ("spawnAt",_), [loc; func] ->
        begin match loc with
          | `SpawnLocation (`ClientSpawnLoc client_id) ->
             Proc.create_client_process client_id func >>= fun new_pid ->
             apply_cont cont env (`Pid (`ClientPid (client_id, new_pid)))
          | `SpawnLocation (`ServerSpawnLoc) ->
             let var = Var.dummy_var in
             let frame = K.Frame.make Scope.Local var Value.Env.empty ([], Apply (Variable var, [])) in
             Proc.create_process false
               (fun () -> apply_cont K.(frame &> empty) env func) >>= fun new_pid ->
             apply_cont cont env (`Pid (`ServerPid new_pid))
          | _ -> assert false
        end
    | `PrimitiveFunction ("spawnAngelAt",_), [loc; func] ->
        begin match loc with
        | `SpawnLocation (`ClientSpawnLoc client_id) ->
           Proc.create_client_process client_id func >>= fun new_pid ->
           apply_cont cont env (`Pid (`ClientPid (client_id, new_pid)))
        | `SpawnLocation (`ServerSpawnLoc) ->
           let var = Var.dummy_var in
           let frame = K.Frame.make Scope.Local var Value.Env.empty ([], Apply (Variable var, [])) in
           Proc.create_process true
             (fun () -> apply_cont K.(frame &> empty) env func) >>= fun new_pid ->
           apply_cont cont env (`Pid (`ServerPid new_pid))
        | _ -> assert false
        end
    | `PrimitiveFunction ("spawnWait", _), [func] ->
        let our_pid = Proc.get_current_pid () in
        (* Create the new process *)
        let var = Var.dummy_var in
        let frame = K.Frame.make Scope.Local var Value.Env.empty ([], Apply (Variable var, [])) in
        Proc.create_spawnwait_process our_pid
          (fun () -> apply_cont K.(frame &> empty) env func) >>= fun child_pid ->
        (* Now, we need to block this process until the spawned process has evaluated to a value.
         * The idea here is that we have a second function, spawnWait', which grabs the result
         * from proc.ml. *)
        let fresh_var = Var.fresh_raw_var () in
        let extended_env =
          Value.Env.bind fresh_var (Value.box_pid (`ServerPid child_pid), Scope.Local) env in
        let grab_frame =
          K.Frame.of_expr extended_env
                          (Lib.prim_appln "spawnWait'" [Variable fresh_var]) in

        (* Now, check to see whether we already have the result; if so, we can
         * grab and continue. Otherwise, we need to block. *)
        begin
          match Proc.get_spawnwait_result child_pid with
            | Some v -> apply_cont cont env v
            | None ->
                Proc.block (fun () -> apply_cont K.(grab_frame &> cont) env (`Record []))
        end
    | `PrimitiveFunction ("spawnWait'", _), [child_pid] ->
        let unboxed_pid = Value.unbox_pid child_pid in
        begin
        match unboxed_pid with
          | `ServerPid server_pid ->
              let v = OptionUtils.val_of @@ Proc.get_spawnwait_result server_pid in
              apply_cont cont env v
          | _ -> assert false
        end
    | `PrimitiveFunction ("recv",_), [] ->
        (* If there are any messages, take the first one and apply the
           continuation to it.  Otherwise, block the process (put its
           continuation in the blocked_processes table) and let the
           scheduler choose a different thread.  *)
        begin match Mailbox.pop_message () with
          Some message ->
           Debug.print("delivered message.");
           apply_cont cont env message
        | None ->
           let recv_frame = K.Frame.of_expr env (Lib.prim_appln "recv" []) in
           Proc.block (fun () -> apply_cont K.(recv_frame &> cont) env (`Record []))
        end
    (* end of mailbox stuff *)
    (* start of session stuff *)
    | `PrimitiveFunction ("new", _), [] ->
        apply_access_point cont env `ServerSpawnLoc
    | `PrimitiveFunction ("newAP", _), [loc] ->
        let unboxed_loc = Value.unbox_spawn_loc loc in
        apply_access_point cont env unboxed_loc
    | `PrimitiveFunction ("newClientAP", _), [] ->
        (* Really this should be desugared properly into "there"... *)
        let client_id = RequestData.get_client_id @@ Value.Env.request_data env in
        apply_access_point cont env (`ClientSpawnLoc client_id)
    | `PrimitiveFunction ("newServerAP", _), [] ->
        apply_access_point cont env `ServerSpawnLoc
    | `PrimitiveFunction ("accept", _), [ap] ->
      let ap = Value.unbox_access_point ap in
      begin
        match ap with
          | `ClientAccessPoint _ ->
              (* TODO: Work out the semantics of this *)
              raise (internal_error "Cannot *yet* accept on a client AP on the server")
          | `ServerAccessPoint apid ->
              Session.accept apid >>= fun ((_, c) as ch, blocked) ->
              let boxed_channel = Value.box_channel ch in
              Debug.print ("Accepting: " ^ (Value.string_of_value boxed_channel));
              if blocked then
                  (* block my end of the channel *)
                  (Session.block c (Proc.get_current_pid ());
                   Proc.block (fun () -> apply_cont cont env boxed_channel))
              else
                (* other end will have been unblocked in proc *)
                apply_cont cont env boxed_channel
      end
    | `PrimitiveFunction ("request", _), [ap] ->
      let ap = Value.unbox_access_point ap in
      begin
        match ap with
          | `ClientAccessPoint _ ->
              (* TODO: Work out the semantics of this *)
              raise (internal_error "Cannot *yet* request from a client-spawned AP on the server")
          | `ServerAccessPoint apid ->
              Session.request apid >>= fun ((_, c) as ch, blocked) ->
              let boxed_channel = Value.box_channel ch in
              if blocked then
                (* block my end of the channel *)
                (Session.block c (Proc.get_current_pid ());
                Proc.block (fun () -> apply_cont cont env boxed_channel))
              else
                (* Otherwise, other end will have been unblocked in proc.ml,
                 * return new channel EP *)
                apply_cont cont env boxed_channel
      end
    | `PrimitiveFunction ("send", _), [v; chan] ->
      let open Session in
      Debug.print ("sending: " ^ Value.string_of_value v ^ " to channel: " ^ Value.string_of_value chan);
      let unboxed_chan = Value.unbox_channel chan in
      let outp = Session.send_port unboxed_chan in
      Session.send_from_local v outp >>= fun res ->
        begin
          match res with
            | SendOK -> apply_cont cont env chan
            | SendPartnerCancelled ->
                (* If send fails, we need to cancel all carried channels *)
                let contained_channels = Value.get_contained_channels v in
                List.fold_left
                  (fun acc c -> acc >>= fun _ -> Session.cancel c)
                  (Lwt.return ()) contained_channels >>= fun _ ->
                apply_cont cont env chan
        end
    | `PrimitiveFunction ("receive", _), [chan] ->
      begin
        let open Session in
        Debug.print("receiving from channel: " ^ Value.string_of_value chan);
        let unboxed_chan = Value.unbox_channel chan in
        let peer_ep = Session.send_port unboxed_chan in
        let block () =
          (* Here, we have to extend the environment with a fresh variable
           * representing the channel, since we can't create an IR application
           * involving a Value.t (only an Ir.value).
           * This *should* be safe, but still feels a bit unsatisfactory.
           * It would be nice to refine this further. *)
          let fresh_var = Var.fresh_raw_var () in
          let extended_env = Value.Env.bind fresh_var (chan, Scope.Local) env in
          let grab_frame = K.Frame.of_expr extended_env (Lib.prim_appln "receive" [Variable fresh_var]) in
          let inp = (snd unboxed_chan) in
          Session.block inp (Proc.get_current_pid ());
          Proc.block (fun () -> apply_cont K.(grab_frame &> cont) env (`Record [])) in

        let throw_or_block () =
          if Settings.get (Basicsettings.Sessions.exceptions_enabled) then
            invoke_session_exception ()
          else block () in

        if Session.is_endpoint_cancelled peer_ep then
          throw_or_block ()
        else
          match Session.receive unboxed_chan with
            | ReceiveOK v ->
              Debug.print ("grabbed: " ^ Value.string_of_value v);
              apply_cont cont env (Value.box_pair v chan)
            | ReceiveBlocked -> block ()
            | ReceivePartnerCancelled ->
              Session.cancel unboxed_chan >>= fun _ ->
              throw_or_block ()
        end
    | `PrimitiveFunction ("link", _), [chanl; chanr] ->
        let unblock p =
          match Session.unblock p with
          | Some pid -> (*Debug.print("unblocked: "^string_of_int p); *)
                        Proc.awaken pid
          | None     -> () in
        Debug.print ("linking channels: " ^ Value.string_of_value chanl ^ " and: " ^ Value.string_of_value chanr);
        let (out1, in1) = Value.unbox_channel chanl in
        let (out2, in2) = Value.unbox_channel chanr in
        Session.link (out1, in1) (out2, in2);
        unblock out1;
        unblock out2;
        apply_cont cont env (`Record [])
    | `PrimitiveFunction ("cancel", _), [chan] ->
        Session.cancel (Value.unbox_channel chan) >>= fun _ ->
        apply_cont cont env (`Record [])
    | `PrimitiveFunction ("close", _), [chan] ->
        Session.close (Value.unbox_channel chan);
        apply_cont cont env (`Record [])
    (* end of session stuff *)
    | `PrimitiveFunction ("unsafeAddRoute", _), [pathv; handler; error_handler] ->
       let path = Value.unbox_string pathv in
       let is_dir_handler = String.length path > 0 && path.[String.length path - 1] = '/' in
       let path = if String.length path == 0 || path.[0] <> '/' then "/" ^ path else path in
       let path =
         match Settings.get (Webserver_types.internal_base_url) with
         | None -> path
         | Some base_url ->
            let base_url = Utility.strip_slashes base_url in
            "/" ^ base_url ^ path
       in
       Webs.add_route is_dir_handler path (Right {Webs.request_handler = (env, handler); Webs.error_handler = (env, error_handler)});
       apply_cont cont env (`Record [])
    | `PrimitiveFunction ("addStaticRoute", _), [uriv; pathv; mime_typesv] ->
       if not (!allow_static_routes) then
         eval_error "Attempt to add a static route after they have been disabled";
       let uri = Value.unbox_string uriv in
       let uri = if String.length uri == 0 || uri.[0] <> '/' then "/" ^ uri else uri in
       let uri =
         match Webs.get_internal_base_url () with
         | None -> uri
         | Some base_uri ->
            let base_uri = Utility.strip_slashes base_uri in
            "/" ^ base_uri ^ uri
       in
       let path = Value.unbox_string pathv in
       let mime_types = List.map (fun v -> let (x, y) = Value.unbox_pair v in (Value.unbox_string x, Value.unbox_string y)) (Value.unbox_list mime_typesv) in
       Webs.add_route true uri (Left (path, mime_types));
       apply_cont cont env (`Record [])
    | `PrimitiveFunction ("servePages", _), [] ->
       if not (Settings.get (dynamic_static_routes)) then
         allow_static_routes := false;
       begin
         Webs.start env >>= fun () ->
         apply_cont cont env (`Record [])
       end
    | `PrimitiveFunction ("serveWebsockets", _), [] ->
        Webs.set_accepting_websocket_requests true;
        apply_cont cont env (`Record [])
    (*****************)
    | `PrimitiveFunction (n,None), args ->
       apply_cont cont env (Lib.apply_pfun n args (Value.Env.request_data env))
    | `PrimitiveFunction (_, Some code), args ->
       apply_cont cont env (Lib.apply_pfun_by_code code args (Value.Env.request_data env))
    | `ClientFunction name, args ->
        let req_data = Value.Env.request_data env in
        client_call req_data name cont args
    | `Continuation c,      [p] -> apply_cont c env p
    | `Continuation _,       _  ->
       eval_error "Continuation applied to multiple (or zero) arguments"
    | `Resumption r, vs ->
       resume env cont r vs
    | `Alien, _ -> eval_error "Cannot make alien call on the server.";
    | v, _ -> type_error ~action:"apply" "function" v
  and resume env (cont : continuation) (r : resumption) vs =
    Proc.yield (fun () -> K.Eval.resume ~env cont r vs)
  and apply_cont (cont : continuation) env v =
    Proc.yield (fun () -> K.Eval.apply ~env cont v)
  and computation_yielding env cont body =
    Proc.yield (fun () -> computation env cont body)
  and computation env (cont : continuation) (bindings, tailcomp) : result =
    match bindings with
      | [] -> tail_computation env cont tailcomp
      | b::bs ->
         match b with
         | Let ((var, _) as b, (_, tc)) ->
            let locals = Value.Env.localise env var in
            let cont' =
              K.(let frame = Frame.make (Var.scope_of_binder b) var locals (bs, tailcomp) in
                 frame &> cont)
            in
            tail_computation env cont' tc
         (* function definitions are stored in the global fun map *)
         | Fun _ ->
            computation env cont (bs, tailcomp)
         | Rec _ ->
            computation env cont (bs, tailcomp)
         | Alien { binder; _ } ->
            let var = Var.var_of_binder binder in
            let scope = Var.scope_of_binder binder in
            computation (Value.Env.bind var (`Alien, scope) env) cont (bs, tailcomp)
         | Module _ -> raise (internal_error "Not implemented interpretation of modules yet")
  and tail_computation env (cont : continuation) : Ir.tail_computation -> result = function
    | Ir.Return v   ->
        value env v >>= fun v ->
        apply_cont cont env v
    | Apply (f, ps) ->
        value env f >>= fun f ->
        LwtHelpers.sequence (List.map (value env) ps) >>= fun ps ->
        apply cont env (f, ps)
    | Special s     -> special env cont s
    | Case (v, cases, default) ->
      value env v >>= fun v ->
      begin match v with
        | `Variant (label, _) as v ->
          begin
            match StringMap.lookup label cases, default, v with
            | Some ((var,_), c), _, `Variant (_, v)
            | _, Some ((var,_), c), v ->
              computation (Value.Env.bind var (v, Scope.Local) env) cont c
            | None, _, #Value.t -> eval_error "Pattern matching failed on %s" label
            | _ -> assert false (* v not a variant *)
          end
        | v -> type_error ~action:"take case of" "variant" v
      end
    | If (c,t,e)    ->
        value env c >>= fun c ->
        computation env cont
          (match c with
             | `Bool true     -> t
             | `Bool false    -> e
             | _              -> eval_error "Conditional was not a boolean")
  and special env (cont : continuation) : Ir.special -> result =
    let get_lens l = match l with | `Lens l -> l | _ -> raise (internal_error "Expected a lens.") in
    let invoke_session_exception () =
      special env cont (DoOperation (Value.session_exception_operation,
        [], `Not_typed)) in
    function
    | Wrong _                    -> raise Exceptions.Wrong
    | Database v                 ->
        value env v >>= fun v ->
        apply_cont cont env (`Database (db_connect v))
    | Lens (table, t) ->
      let open Lens in
      begin
          let sort = Type.sort t in
<<<<<<< HEAD
          match value env table with
            | `Table (((db,_), table, _, _) as tinfo) ->
=======
          let typ = Type.record_type t |> Lens_type_conv.type_of_lens_phrase_type in
          value env table >>= fun table ->
          match table, (TypeUtils.concrete_type typ) with
            | `Table (((db,_), table, _, _) as tinfo), `Record _row ->
>>>>>>> 54424637
              let database = Lens_database_conv.lens_db_of_db db in
              let sort = Sort.update_table_name sort ~table in
              let table = Lens_database_conv.lens_table_of_table tinfo in
                 apply_cont cont env (`Lens (Value.Lens { sort; database; table; }))
            | `List records ->
              let records = List.map Lens_value_conv.lens_phrase_value_of_value records in
              apply_cont cont env (`Lens (Value.LensMem { records; sort; }))
            | _ -> raise (internal_error ("Unsupported underlying lens value."))
      end
    | LensSerial { lens; columns; _ } ->
      let open Lens in
      let lens = value env lens |> get_lens |> Value.set_serial ~columns in
      apply_cont cont env (`Lens lens)
    | LensDrop {lens; drop; key; default; _} ->
        let open Lens in
        value env lens >|= get_lens >>= fun lens ->
        value env default >|= Lens_value_conv.lens_phrase_value_of_value >>= fun default ->
        let sort =
          Lens.Sort.drop_lens_sort
            (Lens.Value.sort lens)
            ~drop:[drop]
            ~default:[default]
            ~key:(Alias.Set.singleton key)
          |> Lens_errors.unpack_type_drop_lens_result ~die:(eval_error "%s")
        in
        apply_cont cont env (`Lens (Value.LensDrop { lens; drop; key; default; sort }))
    | LensSelect { lens; predicate; _ } ->
        let open Lens in
        value env lens >|= get_lens >>= fun lens ->
        let predicate =
          match predicate with
          | Static predicate -> predicate
          | Dynamic predicate ->
            let p = Lens_ir_conv.lens_sugar_phrase_of_ir predicate env
                    |> Lens_ir_conv.Of_ir_error.unpack_exn ~die:(eval_error "%s") in
            p in
        let sort =
          Lens.Sort.select_lens_sort
            (Lens.Value.sort lens)
            ~predicate
          |> Lens_errors.unpack_sort_select_result ~die:(eval_error "%s")
        in
        apply_cont cont env (`Lens (Value.LensSelect {lens; predicate; sort}))
    | LensJoin { left; right; on; del_left; del_right; _ } ->
        let open Lens in
        value env left >|= get_lens >>= fun lens1 ->
        value env right >|= get_lens >>= fun lens2 ->
        let left, right=
          if Lens.Sort.join_lens_should_swap
               (Lens.Value.sort lens1)
               (Lens.Value.sort lens2) ~on
          then lens2, lens1
          else lens1, lens2
        in
        let on = List.map (fun a -> a, a, a) on in
        let sort, on =
          Lens.Sort.join_lens_sort
            (Lens.Value.sort lens1)
            (Lens.Value.sort lens2) ~on
          |> Lens_errors.unpack_sort_join_result ~die:(eval_error "%s") in
        apply_cont cont env (`Lens (Value.LensJoin {left; right; on; del_left; del_right; sort}))
    | LensCheck (lens, _typ) ->
        value env lens >>= apply_cont cont env
    | LensGet (lens, _rtype) ->
        value env lens >|= get_lens >>= fun lens ->
        (* let callfn = fun fnptr -> fnptr in *)
        let res = Lens.Value.lens_get lens in
        let res = List.map Lens_value_conv.value_of_lens_phrase_value res |> Value.box_list in
          apply_cont cont env res
    | LensPut (lens, data, _rtype) ->
        value env lens >|= get_lens >>= fun lens ->
        value env data >|= Value.unbox_list >>= fun data ->
        let data = List.map Lens_value_conv.lens_phrase_value_of_value data in
        let behaviour =
          if Settings.get Lens.classic_lenses
          then Lens.Eval.Classic
          else Lens.Eval.Incremental in
        Lens.Eval.put ~behaviour lens data |> Lens_errors.unpack_eval_error ~die:(eval_error "%s");
        Value.box_unit () |> apply_cont cont env
    | Table (db, name, keys, (readtype, _, _)) ->
      begin
        (* OPTIMISATION: we could arrange for concrete_type to have
           already been applied here *)
        value env db >>= fun db ->
        value env name >>= fun name ->
        value env keys >>= fun keys ->
        match db, name, keys, (TypeUtils.concrete_type readtype) with
          | `Database (db, params), name, keys, `Record row ->
            let unboxed_keys =
              List.map
                (fun key ->
                  List.map Value.unbox_string (Value.unbox_list key))
                (Value.unbox_list keys)
            in apply_cont cont env (`Table ((db, params), Value.unbox_string name, unboxed_keys, row))
          | _ -> eval_error "Error evaluating table handle"
      end
    | Query (range, policy, e, _t) ->
       begin
         match range with
           | None -> Lwt.return None
           | Some (limit, offset) ->
              value env limit >>= fun limit ->
              value env offset >>= fun offset ->
              Lwt.return (Some (Value.unbox_int limit, Value.unbox_int offset))
       end >>= fun range ->
       let evaluator =
         let open QueryPolicy in
         match policy with
           | Flat -> `Flat
           | Nested -> `Nested
           | Default ->
               if Settings.get Database.shredding then `Nested else `Flat in

       let evaluate_standard () =
         match EvalQuery.compile env (range, e) with
           | None -> computation env cont e
           | Some (db, q, t) ->
               let q = Sql.string_of_query db range q in
               let (fieldMap, _, _), _ =
               Types.unwrap_row(TypeUtils.extract_row t) in
               let fields =
               StringMap.fold
                   (fun name t fields ->
                     match t with
                     | `Present t -> (name, t)::fields
                     | `Absent -> assert false
                     | `Var _ -> assert false)
                   fieldMap
                   []
               in
               apply_cont cont env (Database.execute_select fields q db) in

       let evaluate_nested () =
         if range != None then eval_error "Range is not supported for nested queries";
           match EvalNestedQuery.compile_shredded env e with
           | None -> computation env cont e
           | Some (db, p) ->
              if db#supports_shredding () then
                let get_fields t =
                  match t with
                  | `Record fields ->
                     StringMap.to_list (fun name p -> (name, `Primitive p)) fields
                  | _ -> assert false
                in
                let execute_shredded_raw (q, t) =
                  let q = Sql.string_of_query db range q in
                  Database.execute_select_result (get_fields t) q db, t in
                let raw_results =
                  EvalNestedQuery.Shred.pmap execute_shredded_raw p in
                let mapped_results =
                  EvalNestedQuery.Shred.pmap EvalNestedQuery.Stitch.build_stitch_map raw_results in
                apply_cont cont env
                  (EvalNestedQuery.Stitch.stitch_mapped_query mapped_results)
              else
                let error_msg =
                  Printf.sprintf
                    "The database driver '%s' does not support shredding."
                    (db#driver_name ())
                in
                raise (Errors.runtime_error error_msg) in

       begin
         match evaluator with
           | `Flat -> evaluate_standard ()
           | `Nested -> evaluate_nested ()
       end
    | InsertRows (source, rows) ->
        begin
          value env source >>= fun source ->
          value env rows >>= fun rows ->
          match source, rows with
          | `Table _, `List [] ->  apply_cont cont env (`Record [])
          | `Table ((db, _params), table_name, _, _), rows ->
              let (field_names,vss) = Value.row_columns_values db rows in
              Debug.print ("RUNNING INSERT QUERY:\n" ^ (db#make_insert_query(table_name, field_names, vss)));
              let () = ignore (Database.execute_insert (table_name, field_names, vss) db) in
              apply_cont cont env (`Record [])
          | _ -> raise (internal_error "insert row into non-database")
        end
  (* FIXME:

     Choose a semantics for InsertReturning.

     Currently it is well-defined if exactly one row is inserted, but
     is not necessarily well-defined otherwise.

     Perhaps the easiest course of action is to restrict it to the
     case of inserting a single row.
  *)
    | InsertReturning (source, rows, returning) ->
        begin
          value env source >>= fun source ->
          value env rows >>= fun rows ->
          value env returning >>= fun returning ->
          match source, rows, returning with
          | `Table _, `List [], _ ->
              raise (internal_error "InsertReturning: undefined for empty list of rows")
          | `Table ((db, _params), table_name, _, _), rows, returning ->
              let (field_names,vss) = Value.row_columns_values db rows in
              let returning = Value.unbox_string returning in
              Debug.print ("RUNNING INSERT ... RETURNING QUERY:\n" ^
                           String.concat "\n"
                             (db#make_insert_returning_query(table_name, field_names, vss, returning)));
              apply_cont cont env (Database.execute_insert_returning (table_name, field_names, vss, returning) db)
          | _ -> raise (internal_error "insert row into non-database")
        end
    | Update ((xb, source), where, body) ->
      begin
        value env source >>= fun source ->
        match source with
          | `Table ((db, _), table, _, (fields, _, _)) ->
              Lwt.return
            (db, table, (StringMap.map (function
                                        | `Present t -> t
                                        | _ -> assert false) fields))
          | _ -> assert false
      end >>= fun (db, table, field_types) ->
      let update_query =
        Query.compile_update db env ((Var.var_of_binder xb, table, field_types), where, body) in
      let () = ignore (Database.execute_command update_query db) in
        apply_cont cont env (`Record [])
    | Delete ((xb, source), where) ->
        value env source >>= fun source ->
        begin
        match source with
          | `Table ((db, _), table, _, (fields, _, _)) ->
              Lwt.return
            (db, table, (StringMap.map (function
                                        | `Present t -> t
                                        | _ -> assert false) fields))
          | _ -> assert false
        end >>= fun (db, table, field_types) ->
      let delete_query =
        Query.compile_delete db env ((Var.var_of_binder xb, table, field_types), where) in
      let () = ignore (Database.execute_command delete_query db) in
        apply_cont cont env (`Record [])
    | CallCC f ->
       value env f >>= fun f ->
       apply cont env (f, [`Continuation cont])
    (* Handlers *)
    | Handle { ih_comp = m; ih_cases = clauses; ih_return = return; ih_depth = depth } ->
       (* Slight hack *)
       begin
         match depth with
         | Shallow -> Lwt.return (env, `Shallow)
         | Deep params ->
            LwtHelpers.foldr_lwt
              (fun (b, initial_value) (env, vars) ->
                let var = Var.var_of_binder b in
                value env initial_value >>= fun initial_value ->
                Lwt.return (Value.Env.bind var (initial_value, Scope.Local) env, var :: vars))
              params (Lwt.return (env, [])) >>= fun (env, vars) ->
            Lwt.return (env, `Deep vars)
       end >>= fun (env, depth) ->
       let handler = K.Handler.make ~env ~return ~clauses ~depth in
       let cont = K.set_trap_point ~handler cont in
       computation env cont m
    | DoOperation (name, vs, _) ->
       let open Value.Trap in
       begin
         match List.map (value env) vs with
         | [v] -> v
         | vs  ->
             LwtHelpers.sequence vs >>= fun vs ->
             Lwt.return (Value.box vs)
       end >>= fun v ->
       begin
       match K.Eval.trap cont (name, v) with
         | Trap cont_thunk -> cont_thunk ()
         | SessionTrap st_res ->
             handle_session_exception env st_res.frames >>= fun _ ->
             st_res.continuation_thunk ()
         | UnhandledSessionException frames ->
             Debug.print ("unhandled session exception");
             handle_session_exception env frames >>= fun _ ->
             Proc.finish (env, Value.box_unit())
       end
    (* Session stuff *)
    | Select (name, v) ->
      value env v >>= fun chan ->
      Debug.print ("selecting: " ^ name ^ " from: " ^ Value.string_of_value chan);
      let ch = Value.unbox_channel chan in
      let (outp, _inp) = ch in
      Session.send_from_local (Value.box_variant name (Value.box_unit ())) outp >>= fun _ ->
      OptionUtils.opt_iter Proc.awaken (Session.unblock outp);
      apply_cont cont env chan
    | Choice (v, cases) ->
      begin
        let open Session in
        value env v >>= fun chan ->
        Debug.print("choosing from: " ^ Value.string_of_value chan);
        let unboxed_chan = Value.unbox_channel chan in
        let inp = receive_port unboxed_chan in
        let block () =
          let choice_frame =
             K.Frame.of_expr env (Special (Choice (v, cases)))
          in
             Session.block inp (Proc.get_current_pid ());
             Proc.block (fun () -> apply_cont K.(choice_frame &> cont) env (`Record [])) in

        match Session.receive unboxed_chan with
          | ReceiveOK v ->
            let label = fst @@ Value.unbox_variant v in
            Debug.print ("chose label: " ^ label);

              begin
                match StringMap.lookup label cases with
                | Some ((var,_), body) ->
                  computation (Value.Env.bind var (chan, Scope.Local) env) cont body
                | None -> eval_error "Choice pattern matching failed"
              end
          | ReceiveBlocked -> block ()
          | ReceivePartnerCancelled ->
              (* If session exceptions enabled, then cancel this endpoint and
               * invoke the session exception. Otherwise, block, as per old semantics. *)
              if (Settings.get Basicsettings.Sessions.exceptions_enabled) then
                begin
                  Session.cancel unboxed_chan >>= fun _ ->
                  invoke_session_exception ()
                end
              else block ()
      end
  and finish env v = Proc.finish (env, v)
    (*****************)

  let reify (r : resumption) = `Resumption r
  let eval : Value.env -> program -> result =
    fun env -> computation env K.empty

  let run_program : Value.env -> Ir.program -> (Value.env * Value.t) =
    fun env program ->
      try (
        Proc.start (fun () -> eval env program)
      ) with
        | NotFound s ->
            raise (internal_error ("NotFound " ^ s ^
              " while interpreting."))
        | Not_found  -> raise (internal_error ("Not_found while interpreting."))
end

module type EVAL = functor (Webs : WEBSERVER) -> sig
    include EVALUATOR
end
module Eval : EVAL = functor (Webs : WEBSERVER) ->
struct
  module rec Eval : EVALUATOR
    with type result = Proc.thread_result Lwt.t = Evaluator(Value.Continuation.Evaluation(Eval))(Webs)
  include Eval
end<|MERGE_RESOLUTION|>--- conflicted
+++ resolved
@@ -590,15 +590,8 @@
       let open Lens in
       begin
           let sort = Type.sort t in
-<<<<<<< HEAD
           match value env table with
             | `Table (((db,_), table, _, _) as tinfo) ->
-=======
-          let typ = Type.record_type t |> Lens_type_conv.type_of_lens_phrase_type in
-          value env table >>= fun table ->
-          match table, (TypeUtils.concrete_type typ) with
-            | `Table (((db,_), table, _, _) as tinfo), `Record _row ->
->>>>>>> 54424637
               let database = Lens_database_conv.lens_db_of_db db in
               let sort = Sort.update_table_name sort ~table in
               let table = Lens_database_conv.lens_table_of_table tinfo in
