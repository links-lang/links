open CommonTypes
open Webserver_types
open Ir
open Lwt
open Utility
open Proc
open Pervasives
open Var

let internal_error message =
  raise (Errors.internal_error ~filename:"evalir.ml" ~message)

let lookup_fun = Tables.lookup Tables.fun_defs
let find_fun = Tables.find Tables.fun_defs

let dynamic_static_routes = Basicsettings.Evalir.dynamic_static_routes
let allow_static_routes = ref true

module type EVALUATOR = sig
  type v = Value.t
  type result = Proc.thread_result Lwt.t

  val reify : Value.resumption -> v
  val error : string -> 'a
  val computation : Value.env -> Value.continuation -> Ir.computation -> result
  val finish : Value.env -> v -> result

  val apply : Value.continuation -> Value.env -> v * v list -> result
  val apply_cont : Value.continuation -> Value.env -> v -> result
  val run_program : Value.env -> Ir.program -> (Value.env * v)
  val run_defs : Value.env -> Ir.binding list -> Value.env
end

module Exceptions = struct
  exception EvaluationError of string
  exception Wrong
end

module Evaluator = functor (ContEval : Value.CONTINUATION_EVALUATOR with type v = Value.t
                                                                    and type result = Proc.thread_result Lwt.t
                                                                    and type 'v t := 'v Value.Continuation.t
                                                                    and type 'v resumption := 'v Value.Continuation.resumption)
                   (Webs : WEBSERVER) ->
struct
  type v = Value.t
  type result = Proc.thread_result Lwt.t
  type continuation = Value.continuation
  type resumption = Value.resumption

  module K = struct
    include Value.Continuation
    module Eval = ContEval
  end

  let error msg : 'a = raise (Exceptions.EvaluationError msg)

  let eval_error fmt : 'r =
    Printf.kprintf error fmt

  let db_connect : Value.t -> Value.database * string = fun db ->
    let driver = Value.unbox_string (Value.project "driver" db)
    and name = Value.unbox_string (Value.project "name" db)
    and args = Value.unbox_string (Value.project "args" db) in
    let params =
      (if args = "" then name
       else name ^ ":" ^ args)
    in
      Value.db_connect driver params

  let lookup_fun_def f =
    match lookup_fun f with
    | None -> None
    | Some (finfo, _, None, location) ->
      begin
        match location with
        | Location.Server | Location.Unknown ->
          (* TODO: perhaps we should actually use env here - and make
             sure we only call this function when it is sufficiently
             small *)
          Some (`FunctionPtr (f, None))
        | Location.Client ->
          Some (`ClientFunction (Js.var_name_binder (f, finfo)))
        | Location.Native -> assert false
      end
    | _ -> assert false

  let find_fun_def f =
    val_of (lookup_fun_def f)

  (* TODO: explicitly distinguish functions and variables in the
     IR so we don't have to do this check every time we look up a
     variable *)
  let lookup_var var env =
    if Lib.is_primitive_var var then Lib.primitive_stub_by_code var
    else
      match lookup_fun_def var with
      | None ->
        Value.Env.find var env
      | Some v -> v

   let serialize_call_to_client req_data ((continuation : continuation), name, args) =
     let open Json in
     let client_id = RequestData.get_client_id req_data in
     let conn_url =
       if (Webs.is_accepting_websocket_requests ()) then
         Some (Settings.get_value Basicsettings.websocket_url) else
         None in
     let st = List.fold_left
       (fun st_acc arg -> ResolveJsonState.add_value_information arg st_acc)
       (JsonState.empty client_id conn_url) args in
     let st = ResolveJsonState.add_ap_information client_id st in
     let st = ResolveJsonState.add_process_information client_id st in
     let st = ResolveJsonState.add_channel_information client_id st in
     Json.jsonize_call st continuation name args

   let client_call :
     RequestData.request_data ->
     string ->
     Value.continuation ->
     Value.t list ->
     result =

       fun req_data name cont args ->
         if not(Settings.get_value Basicsettings.web_mode) then
           internal_error "Can't make client call outside web mode.";
         (*if not(Proc.singlethreaded()) then
           internal_error "Remaining procs on server at client call!"; *)
         Debug.print("Making client call to " ^ name);
  (*        Debug.print("Call package: "^serialize_call_to_client (cont, name, args)); *)
         let call_package =
           Utility.base64encode @@
             serialize_call_to_client req_data (cont, name, args) in
         Proc.abort ("text/plain", call_package)

    let handle_session_exception raise_env frames =
      let affected_channels =
        ChannelVarUtils.affected_channels raise_env frames in
      (* List.iter (fun c -> Printf.printf "%s\n" (Value.string_of_value c)) affected_channels *)
      List.fold_left (fun acc v -> acc >>= (fun _ -> Value.unbox_channel v |> Session.cancel))
        (Lwt.return ())
        affected_channels

  (** {0 Evaluation} *)
  let rec value env : Ir.value -> Value.t = function
    | Constant (Constant.Bool   b) -> `Bool b
    | Constant (Constant.Int    n) -> `Int n
    | Constant (Constant.Char   c) -> `Char c
    | Constant (Constant.String s) -> Value.box_string s
    | Constant (Constant.Float  f) -> `Float f
    | Variable var -> lookup_var var env
(*
        begin
          match lookup_var var env with
            | Some v -> v
            | _      -> eval_error "Variable not found: %d" var
        end
*)
    | Extend (fields, r) ->
        begin
          match opt_app (value env) (`Record []) r with
            | `Record fs ->
                (* HACK

                   Pre-pending the fields to r in this order shouldn't
                   be necessary but without the List.rev, deriving
                   somehow manages to serialise things in the wrong
                   order on the "Your Shopping Cart" page of the
                   winestore example. *)
                `Record (List.rev
                           (StringMap.fold
                              (fun label v fs ->
                                 if List.mem_assoc label fs then
                                   (* (label, value env v) :: (List.remove_assoc label fs) *)
                                   eval_error
                                     "Error adding fields: label %s already present" label
                                 else
                                   (label, value env v)::fs)
                              fields
                              []) @ fs)
(*                 `Record (StringMap.fold  *)
(*                            (fun label v fs -> *)
(*                               (label, value env v)::fs) *)
(*                            fields *)
(*                            fs) *)
            | _ -> eval_error "Error adding fields: non-record"
        end
    | Project (label, r) ->
        begin
          match value env r with
            | `Record fields when List.mem_assoc label fields ->
                List.assoc label fields
            | _ -> eval_error "Error projecting label %s" label
        end
    | Erase (labels, r) ->
        begin
          match value env r with
            | `Record fields when
                StringSet.for_all (fun label -> List.mem_assoc label fields) labels ->
                `Record (StringSet.fold (fun label fields -> List.remove_assoc label fields) labels fields)
            | _ -> eval_error "Error erasing labels {%s}" (String.concat "," (StringSet.elements labels))
        end
    | Inject (label, v, _) -> `Variant (label, value env v)
    | TAbs (_, v) -> value env v
    | TApp (v, _) -> value env v
    | XmlNode (tag, attrs, children) ->
        let children =
          List.fold_right
            (fun v children ->
               let v = value env v in
                 List.map Value.unbox_xml (Value.unbox_list v) @ children)
            children [] in
        let children =
          StringMap.fold
            (fun name v attrs ->
               Value.Attr (name, Value.unbox_string (value env v)) :: attrs)
            attrs children
        in
          Value.box_list [Value.box_xml (Value.Node (tag, children))]
    | ApplyPure (f, args) ->
      Proc.atomically (fun () -> apply K.empty env (value env f, List.map (value env) args))
    | Closure (f, _, v) ->
      (* begin *)

      (* TODO: consider getting rid of `ClientFunction *)
      (* Currently, it's only necessary for built-in client
         functions *)

      (* let (finfo, _, z, location) = find_fun f in *)
      (* match location with *)
      (* | `Server | `Unknown | `Client -> *)
      `FunctionPtr (f, Some (value env v))
      (* | `Client -> *)
      (*   `ClientFunction (Js.var_name_binder (f, finfo)) *)
      (* end *)
    | Coerce (v, _) -> value env v
  and apply_access_point (cont : continuation) env : Value.spawn_location -> result = function
      | `ClientSpawnLoc cid ->
          let apid = Session.new_client_access_point cid in
          apply_cont cont env (`AccessPointID (`ClientAccessPoint (cid, apid)))
      | `ServerSpawnLoc ->
          let apid = Session.new_server_access_point () in
          apply_cont cont env (`AccessPointID (`ServerAccessPoint apid))
  and apply (cont : continuation) env : Value.t * Value.t list -> result =
    let invoke_session_exception () =
      special env cont (DoOperation (Value.session_exception_operation,
        [], `Not_typed)) in
    function
    | `FunctionPtr (f, fvs), ps ->
      let (_finfo, (xs, body), z, _location) = find_fun f in
      let env =
        match z, fvs with
        | None, None            -> env
        | Some z, Some fvs -> Value.Env.bind z (fvs, Scope.Local) env
        | _, _ -> assert false in

      (* extend env with arguments *)
      let env = List.fold_right2 (fun x p -> Value.Env.bind x (p, Scope.Local)) xs ps env in
      computation_yielding env cont body
    | `PrimitiveFunction ("registerEventHandlers",_), [hs] ->
      let key = EventHandlers.register hs in
      apply_cont cont env (`String (string_of_int key))
    (* start of mailbox stuff *)
    | `PrimitiveFunction ("Send",_), [pid; msg] ->
        let req_data = Value.Env.request_data env in
        if Settings.get_value Basicsettings.web_mode && not (Settings.get_value Basicsettings.concurrent_server) then
          client_call req_data "_SendWrapper" cont [pid; msg]
        else
          let unboxed_pid = Value.unbox_pid pid in
          (try
             match unboxed_pid with
              (* Send a message to a process which lives on the server *)
              | `ServerPid serv_pid ->
                  Lwt.return @@ Mailbox.send_server_message msg serv_pid
              (* Send a message to a process which lives on another client *)
              | `ClientPid (client_id, process_id) ->
                  Mailbox.send_client_message msg client_id process_id
           with
                 UnknownProcessID _ ->
                   (* FIXME: printing out the message might be more useful. *)
                   internal_error("Couldn't deliver message because destination process has no mailbox.")) >>= fun _ ->
            apply_cont cont env (`Record [])
    | `PrimitiveFunction ("spawnAt",_), [func; loc] ->
        let req_data = Value.Env.request_data env in
        if Settings.get_value Basicsettings.web_mode && not (Settings.get_value Basicsettings.concurrent_server) then
            client_call req_data "_spawnWrapper" cont [func; loc]
        else
          begin
            match loc with
              | `SpawnLocation (`ClientSpawnLoc client_id) ->
                Proc.create_client_process client_id func >>= fun new_pid ->
                apply_cont cont env (`Pid (`ClientPid (client_id, new_pid)))
              | `SpawnLocation (`ServerSpawnLoc) ->
                let var = Var.dummy_var in
                let frame = K.Frame.make Scope.Local var Value.Env.empty ([], Apply (Variable var, [])) in
                Proc.create_process false
                  (fun () -> apply_cont K.(frame &> empty) env func) >>= fun new_pid ->
                apply_cont cont env (`Pid (`ServerPid new_pid))
              | _ -> assert false
          end
    | `PrimitiveFunction ("spawnAngelAt",_), [func; loc] ->
        let req_data = Value.Env.request_data env in
        if Settings.get_value Basicsettings.web_mode && not (Settings.get_value Basicsettings.concurrent_server) then
            client_call req_data "_spawnWrapper" cont [func; loc]
        else
          begin
            match loc with
              | `SpawnLocation (`ClientSpawnLoc client_id) ->
                Proc.create_client_process client_id func >>= fun new_pid ->
                apply_cont cont env (`Pid (`ClientPid (client_id, new_pid)))
              | `SpawnLocation (`ServerSpawnLoc) ->
                let var = Var.dummy_var in
                let frame = K.Frame.make Scope.Local var Value.Env.empty ([], Apply (Variable var, [])) in
                Proc.create_process true
                  (fun () -> apply_cont K.(frame &> empty) env func) >>= fun new_pid ->
                apply_cont cont env (`Pid (`ServerPid new_pid))
              | _ -> assert false
          end
    | `PrimitiveFunction ("spawnWait", _), [func] ->
        let our_pid = Proc.get_current_pid () in
        (* Create the new process *)
        let var = Var.dummy_var in
        let frame = K.Frame.make Scope.Local var Value.Env.empty ([], Apply (Variable var, [])) in
        Proc.create_spawnwait_process our_pid
          (fun () -> apply_cont K.(frame &> empty) env func) >>= fun child_pid ->
        (* Now, we need to block this process until the spawned process has evaluated to a value.
         * The idea here is that we have a second function, spawnWait', which grabs the result
         * from proc.ml. *)
        let fresh_var = Var.fresh_raw_var () in
        let extended_env =
          Value.Env.bind fresh_var (Value.box_pid (`ServerPid child_pid), Scope.Local) env in
        let grab_frame =
          K.Frame.of_expr extended_env
                          (Lib.prim_appln "spawnWait'" [Variable fresh_var]) in

        (* Now, check to see whether we already have the result; if so, we can
         * grab and continue. Otherwise, we need to block. *)
        begin
          match Proc.get_spawnwait_result child_pid with
            | Some v -> apply_cont cont env v
            | None ->
                Proc.block (fun () -> apply_cont K.(grab_frame &> cont) env (`Record []))
        end
    | `PrimitiveFunction ("spawnWait'", _), [child_pid] ->
        let unboxed_pid = Value.unbox_pid child_pid in
        begin
        match unboxed_pid with
          | `ServerPid server_pid ->
              let v = OptionUtils.val_of @@ Proc.get_spawnwait_result server_pid in
              apply_cont cont env v
          | _ -> assert false
        end
    | `PrimitiveFunction ("recv",_), [] ->
        (* If there are any messages, take the first one and apply the
           continuation to it.  Otherwise, block the process (put its
           continuation in the blocked_processes table) and let the
           scheduler choose a different thread.  *)
(*         if (Settings.get_value Basicsettings.web_mode) then *)
(*             Debug.print("receive in web server mode--not implemented."); *)
        let req_data = Value.Env.request_data env in
        if Settings.get_value Basicsettings.web_mode && not (Settings.get_value Basicsettings.concurrent_server) then
          client_call req_data "_recvWrapper" cont []
        else
        begin match Mailbox.pop_message () with
            Some message ->
              Debug.print("delivered message.");
              apply_cont cont env message
          | None ->
              let recv_frame = K.Frame.of_expr env (Lib.prim_appln "recv" []) in
              Proc.block (fun () -> apply_cont K.(recv_frame &> cont) env (`Record []))
        end
    (* end of mailbox stuff *)
    (* start of session stuff *)
    | `PrimitiveFunction ("new", _), [] ->
        apply_access_point cont env `ServerSpawnLoc
    | `PrimitiveFunction ("newAP", _), [loc] ->
        let unboxed_loc = Value.unbox_spawn_loc loc in
        apply_access_point cont env unboxed_loc
    | `PrimitiveFunction ("newClientAP", _), [] ->
        (* Really this should be desugared properly into "there"... *)
        let client_id = RequestData.get_client_id @@ Value.Env.request_data env in
        apply_access_point cont env (`ClientSpawnLoc client_id)
    | `PrimitiveFunction ("newServerAP", _), [] ->
        apply_access_point cont env `ServerSpawnLoc
    | `PrimitiveFunction ("accept", _), [ap] ->
      let ap = Value.unbox_access_point ap in
      begin
        match ap with
          | `ClientAccessPoint _ ->
              (* TODO: Work out the semantics of this *)
              internal_error "Cannot *yet* accept on a client AP on the server"
          | `ServerAccessPoint apid ->
              Session.accept apid >>= fun ((_, c) as ch, blocked) ->
              let boxed_channel = Value.box_channel ch in
              Debug.print ("Accepting: " ^ (Value.string_of_value boxed_channel));
              if blocked then
                  (* block my end of the channel *)
                  (Session.block c (Proc.get_current_pid ());
                   Proc.block (fun () -> apply_cont cont env boxed_channel))
              else
                (* other end will have been unblocked in proc *)
                apply_cont cont env boxed_channel
      end
    | `PrimitiveFunction ("request", _), [ap] ->
      let ap = Value.unbox_access_point ap in
      begin
        match ap with
          | `ClientAccessPoint _ ->
              (* TODO: Work out the semantics of this *)
              internal_error "Cannot *yet* request from a client-spawned AP on the server"
          | `ServerAccessPoint apid ->
              Session.request apid >>= fun ((_, c) as ch, blocked) ->
              let boxed_channel = Value.box_channel ch in
              if blocked then
                (* block my end of the channel *)
                (Session.block c (Proc.get_current_pid ());
                Proc.block (fun () -> apply_cont cont env boxed_channel))
              else
                (* Otherwise, other end will have been unblocked in proc.ml,
                 * return new channel EP *)
                apply_cont cont env boxed_channel
      end
    | `PrimitiveFunction ("send", _), [v; chan] ->
      let open Session in
      Debug.print ("sending: " ^ Value.string_of_value v ^ " to channel: " ^ Value.string_of_value chan);
      let unboxed_chan = Value.unbox_channel chan in
      let outp = Session.send_port unboxed_chan in
      Session.send_from_local v outp >>= fun res ->
        begin
          match res with
            | SendOK -> apply_cont cont env chan
            | SendPartnerCancelled ->
                (* If send fails, we need to cancel all carried channels *)
                let contained_channels = Value.get_contained_channels v in
                List.fold_left
                  (fun acc c -> acc >>= fun _ -> Session.cancel c)
                  (Lwt.return ()) contained_channels >>= fun _ ->
                apply_cont cont env chan
        end
    | `PrimitiveFunction ("receive", _), [chan] ->
      begin
        let open Session in
        Debug.print("receiving from channel: " ^ Value.string_of_value chan);
        let unboxed_chan = Value.unbox_channel chan in
        let peer_ep = Session.send_port unboxed_chan in
        let block () =
          (* Here, we have to extend the environment with a fresh variable
           * representing the channel, since we can't create an IR application
           * involving a Value.t (only an Ir.value).
           * This *should* be safe, but still feels a bit unsatisfactory.
           * It would be nice to refine this further. *)
          let fresh_var = Var.fresh_raw_var () in
          let extended_env = Value.Env.bind fresh_var (chan, Scope.Local) env in
          let grab_frame = K.Frame.of_expr extended_env (Lib.prim_appln "receive" [Variable fresh_var]) in
          let inp = (snd unboxed_chan) in
          Session.block inp (Proc.get_current_pid ());
          Proc.block (fun () -> apply_cont K.(grab_frame &> cont) env (`Record [])) in

        let throw_or_block () =
          if Settings.get_value (Basicsettings.Sessions.exceptions_enabled) then
            invoke_session_exception ()
          else block () in

        if Session.is_endpoint_cancelled peer_ep then
          throw_or_block ()
        else
          match Session.receive unboxed_chan with
            | ReceiveOK v ->
              Debug.print ("grabbed: " ^ Value.string_of_value v);
              apply_cont cont env (Value.box_pair v chan)
            | ReceiveBlocked -> block ()
            | ReceivePartnerCancelled ->
              Session.cancel unboxed_chan >>= fun _ ->
              throw_or_block ()
        end
    | `PrimitiveFunction ("link", _), [chanl; chanr] ->
        let unblock p =
          match Session.unblock p with
          | Some pid -> (*Debug.print("unblocked: "^string_of_int p); *)
                        Proc.awaken pid
          | None     -> () in
        Debug.print ("linking channels: " ^ Value.string_of_value chanl ^ " and: " ^ Value.string_of_value chanr);
        let (out1, in1) = Value.unbox_channel chanl in
        let (out2, in2) = Value.unbox_channel chanr in
        Session.link (out1, in1) (out2, in2);
        unblock out1;
        unblock out2;
        apply_cont cont env (`Record [])
    | `PrimitiveFunction ("cancel", _), [chan] ->
        Session.cancel (Value.unbox_channel chan) >>= fun _ ->
        apply_cont cont env (`Record [])
    | `PrimitiveFunction ("close", _), [chan] ->
        Session.close (Value.unbox_channel chan);
        apply_cont cont env (`Record [])
    (* end of session stuff *)
    | `PrimitiveFunction ("unsafeAddRoute", _), [pathv; handler; error_handler] ->
       let path = Value.unbox_string pathv in
       let is_dir_handler = String.length path > 0 && path.[String.length path - 1] = '/' in
       let path = if String.length path == 0 || path.[0] <> '/' then "/" ^ path else path in
       let base_url = Settings.get_value (Basicsettings.Appserver.internal_base_url) in
       let path =
         if base_url = "" then path
         else
           let base_url = Utility.strip_slashes base_url in
           "/" ^ base_url ^ path in
       Webs.add_route is_dir_handler path (Right {Webs.request_handler = (env, handler); Webs.error_handler = (env, error_handler)});
       apply_cont cont env (`Record [])
    | `PrimitiveFunction ("addStaticRoute", _), [uriv; pathv; mime_typesv] ->
       if not (!allow_static_routes) then
         eval_error "Attempt to add a static route after they have been disabled";
       let uri = Value.unbox_string uriv in
       let uri = if String.length uri == 0 || uri.[0] <> '/' then "/" ^ uri else uri in
       let base_uri = Settings.get_value (Basicsettings.Appserver.internal_base_url) in
       let uri =
         if base_uri = "" then uri
         else
           let base_uri = Utility.strip_slashes base_uri in
           "/" ^ base_uri ^ uri in
       let path = Value.unbox_string pathv in
       let mime_types = List.map (fun v -> let (x, y) = Value.unbox_pair v in (Value.unbox_string x, Value.unbox_string y)) (Value.unbox_list mime_typesv) in
       Webs.add_route true uri (Left (path, mime_types));
       apply_cont cont env (`Record [])
    | `PrimitiveFunction ("servePages", _), [] ->
       if not (Settings.get_value(dynamic_static_routes)) then
         allow_static_routes := false;
       begin
         Webs.start env >>= fun () ->
         apply_cont cont env (`Record [])
       end
    | `PrimitiveFunction ("serveWebsockets", _), [] ->
        Webs.set_accepting_websocket_requests true;
        apply_cont cont env (`Record [])
    (*****************)
    | `PrimitiveFunction (n,None), args ->
       apply_cont cont env (Lib.apply_pfun n args (Value.Env.request_data env))
    | `PrimitiveFunction (_, Some code), args ->
       apply_cont cont env (Lib.apply_pfun_by_code code args (Value.Env.request_data env))
    | `ClientFunction name, args ->
        let req_data = Value.Env.request_data env in
        client_call req_data name cont args
    | `Continuation c,      [p] -> apply_cont c env p
    | `Continuation _,       _  ->
       eval_error "Continuation applied to multiple (or zero) arguments"
    | `Resumption r, vs ->
       resume env cont r vs
    | _                        -> eval_error "Application of non-function"
  and resume env (cont : continuation) (r : resumption) vs =
    Proc.yield (fun () -> K.Eval.resume ~env cont r vs)
  and apply_cont (cont : continuation) env v =
    Proc.yield (fun () -> K.Eval.apply ~env cont v)
  and computation_yielding env cont body =
    Proc.yield (fun () -> computation env cont body)
  and computation env (cont : continuation) (bindings, tailcomp) : result =
    match bindings with
      | [] -> tail_computation env cont tailcomp
      | b::bs -> match b with
        | Let ((var, _) as b, (_, tc)) ->
           let locals = Value.Env.localise env var in
           let cont' =
             K.(let frame = Frame.make (Var.scope_of_binder b) var locals (bs, tailcomp) in
                frame &> cont)
           in
           tail_computation env cont' tc
          (* function definitions are stored in the global fun map *)
          | Fun _ ->
            computation env cont (bs, tailcomp)
          | Rec _ ->
            computation env cont (bs, tailcomp)
          | Alien _ ->
            computation env cont (bs, tailcomp)
          | Module _ -> internal_error "Not implemented interpretation of modules yet"
  and tail_computation env (cont : continuation) : Ir.tail_computation -> result = function
    | Ir.Return v   -> apply_cont cont env (value env v)
    | Apply (f, ps) -> apply cont env (value env f, List.map (value env) ps)
    | Special s     -> special env cont s
    | Case (v, cases, default) ->
      begin match value env v with
        | `Variant (label, _) as v ->
          begin
            match StringMap.lookup label cases, default, v with
            | Some ((var,_), c), _, `Variant (_, v)
            | _, Some ((var,_), c), v ->
              computation (Value.Env.bind var (v, Scope.Local) env) cont c
            | None, _, #Value.t -> eval_error "Pattern matching failed on %s" label
            | _ -> assert false (* v not a variant *)
          end
        | _ -> eval_error "Case of non-variant"
      end
    | If (c,t,e)    ->
        computation env cont
          (match value env c with
             | `Bool true     -> t
             | `Bool false    -> e
             | _              -> eval_error "Conditional was not a boolean")
  and special env (cont : continuation) : Ir.special -> result =
    let get_lens l = match l with | `Lens l -> l | _ -> internal_error "Expected a lens." in
    let invoke_session_exception () =
      special env cont (DoOperation (Value.session_exception_operation,
        [], `Not_typed)) in
    function
    | Wrong _                    -> raise Exceptions.Wrong
    | Database v                 -> apply_cont cont env (`Database (db_connect (value env v)))
    | Lens (table, sort) ->
      let open Lens in
      begin
          let typ = Sort.record_type sort |> LensTypeConv.type_of_lens_phrase_type in
          match value env table, (TypeUtils.concrete_type typ) with
            | `Table (((db,_), table, _, _) as tinfo), `Record _row ->
              let database = LensDatabaseConv.lens_db_of_db db in
              let sort = Sort.update_table_name sort ~table in
              let table = LensDatabaseConv.lens_table_of_table tinfo in
                 apply_cont cont env (`Lens (Value.Lens { sort; database; table; }))
            | `List records, `Record _row ->
              let records = List.map LensValueConv.lens_phrase_value_of_value records in
              apply_cont cont env (`Lens (Value.LensMem { records; sort; }))
            | _ -> internal_error ("Unsupported underlying lens value.")
      end
    | LensDrop (lens, drop, key, def, _sort) ->
        let open Lens in
        let lens = value env lens |> get_lens in
        let default = value env def |> LensValueConv.lens_phrase_value_of_value in
        let sort =
          Lens.Sort.drop_lens_sort
            (Lens.Value.sort lens)
            ~drop:[drop]
            ~default:[default]
            ~key:(Alias.Set.singleton key)
<<<<<<< HEAD
          |> LensErrors.unpack_type_drop_lens_result ~die:(eval_error "%s")
=======
          |> Lens_errors.unpack_type_drop_lens_result ~die:(eval_error "%s")
>>>>>>> 1d5e11b2
        in

        apply_cont cont env (`Lens (Value.LensDrop { lens; drop; key; default; sort }))
    | LensSelect (lens, predicate, _sort) ->
        let open Lens in
        let lens = value env lens |> get_lens in
        let sort =
          Lens.Sort.select_lens_sort
            (Lens.Value.sort lens)
            ~predicate
<<<<<<< HEAD
          |> LensErrors.unpack_sort_select_result ~die:(eval_error "%s")
=======
          |> Lens_errors.unpack_sort_select_result ~die:(eval_error "%s")
>>>>>>> 1d5e11b2
        in
        apply_cont cont env (`Lens (Value.LensSelect {lens; predicate; sort}))
    | LensJoin (lens1, lens2, on, del_left, del_right, _sort) ->
        let open Lens in
        let lens1 = value env lens1 |> get_lens in
        let lens2 = value env lens2 |> get_lens in
        let left, right=
          if Lens.Sort.join_lens_should_swap
               (Lens.Value.sort lens1)
               (Lens.Value.sort lens2) ~on
          then lens2, lens1
          else lens1, lens2
        in
        let on = List.map (fun a -> a, a, a) on in
        let sort, on =
          Lens.Sort.join_lens_sort
            (Lens.Value.sort lens1)
            (Lens.Value.sort lens2) ~on
<<<<<<< HEAD
          |> LensErrors.unpack_sort_join_result ~die:(eval_error "%s") in
=======
          |> Lens_errors.unpack_sort_join_result ~die:(eval_error "%s") in
>>>>>>> 1d5e11b2
        apply_cont cont env (`Lens (Value.LensJoin {left; right; on; del_left; del_right; sort}))
    | LensGet (lens, _rtype) ->
        let lens = value env lens |> get_lens in
        (* let callfn = fun fnptr -> fnptr in *)
        let res = Lens.Value.lens_get lens in
        let res = List.map LensValueConv.value_of_lens_phrase_value res |> Value.box_list in
          apply_cont cont env res
    | LensPut (lens, data, _rtype) ->
        let lens = value env lens |> get_lens in
        let data = value env data |> Value.unbox_list in
<<<<<<< HEAD
        let data = List.map LensValueConv.lens_phrase_value_of_value data in
=======
        let data = List.map Lens_value_conv.lens_phrase_value_of_value data in
>>>>>>> 1d5e11b2
        let behaviour =
          match Settings.get_value Basicsettings.RelationalLenses.classic_lenses with
          | true -> Lens.Eval.Classic
          | false -> Lens.Eval.Incremental in
<<<<<<< HEAD
        Lens.Eval.put ~behaviour lens data |> LensErrors.unpack_eval_error ~die:(eval_error "%s");
=======
        Lens.Eval.put ~behaviour lens data |> Lens_errors.unpack_eval_error ~die:(eval_error "%s");
>>>>>>> 1d5e11b2
        Value.box_unit () |> apply_cont cont env
    | Table (db, name, keys, (readtype, _, _)) ->
      begin
        (* OPTIMISATION: we could arrange for concrete_type to have
           already been applied here *)
        match value env db, value env name, value env keys, (TypeUtils.concrete_type readtype) with
          | `Database (db, params), name, keys, `Record row ->
            let unboxed_keys =
              List.map
                (fun key ->
                  List.map Value.unbox_string (Value.unbox_list key))
                (Value.unbox_list keys)
            in apply_cont cont env (`Table ((db, params), Value.unbox_string name, unboxed_keys, row))
          | _ -> eval_error "Error evaluating table handle"
      end
    | Query (range, e, _t) ->
       let range =
         match range with
         | None -> None
         | Some (limit, offset) ->
            Some (Value.unbox_int (value env limit), Value.unbox_int (value env offset)) in
       if Settings.get_value Basicsettings.Shredding.shredding then
         match EvalNestedQuery.compile_shredded env (range, e) with
         | None -> computation env cont e
         | Some (db, p) ->
            if db#supports_shredding () then
              let get_fields t =
                match t with
                | `Record fields ->
                   StringMap.to_list (fun name p -> (name, `Primitive p)) fields
                | _ -> assert false
              in
              let execute_shredded_raw (q, t) =
                Database.execute_select_result (get_fields t) q db, t in
              let raw_results =
                EvalNestedQuery.Shred.pmap execute_shredded_raw p in
              let mapped_results =
                EvalNestedQuery.Shred.pmap EvalNestedQuery.Stitch.build_stitch_map raw_results in
              apply_cont cont env
                (EvalNestedQuery.Stitch.stitch_mapped_query mapped_results)
            else
              let error_msg =
                Printf.sprintf
                  "The database driver '%s' does not support shredding."
                  (db#driver_name ())
              in
              raise (Errors.Runtime_error error_msg)
       else (* shredding disabled *)
         begin
           match EvalQuery.compile env (range, e) with
           | None -> computation env cont e
           | Some (db, q, t) ->
               let (fieldMap, _, _), _ =
               Types.unwrap_row(TypeUtils.extract_row t) in
               let fields =
               StringMap.fold
                   (fun name t fields ->
                     match t with
                     | `Present t -> (name, t)::fields
                     | `Absent -> assert false
                     | `Var _ -> assert false)
                   fieldMap
                   []
               in
               apply_cont cont env (Database.execute_select fields q db)
         end
    | InsertRows (source, rows) ->
	begin
          match value env source, value env rows with
          | `Table _, `List [] ->  apply_cont cont env (`Record [])
          | `Table ((db, _params), table_name, _, _), rows ->
              let (field_names,vss) = Value.row_columns_values db rows in
              Debug.print ("RUNNING INSERT QUERY:\n" ^ (db#make_insert_query(table_name, field_names, vss)));
              let () = ignore (Database.execute_insert (table_name, field_names, vss) db) in
	      apply_cont cont env (`Record [])
          | _ -> internal_error "insert row into non-database"
	end
  (* FIXME:

     Choose a semantics for InsertReturning.

     Currently it is well-defined if exactly one row is inserted, but
     is not necessarily well-defined otherwise.

     Perhaps the easiest course of action is to restrict it to the
     case of inserting a single row.
  *)
    | InsertReturning (source, rows, returning) ->
	begin
          match value env source, value env rows, value env returning with
          | `Table _, `List [], _ ->
              internal_error "InsertReturning: undefined for empty list of rows"
          | `Table ((db, _params), table_name, _, _), rows, returning ->
              let (field_names,vss) = Value.row_columns_values db rows in
              let returning = Value.unbox_string returning in
              Debug.print ("RUNNING INSERT ... RETURNING QUERY:\n" ^
                           String.concat "\n"
                             (db#make_insert_returning_query(table_name, field_names, vss, returning)));
              apply_cont cont env (Database.execute_insert_returning (table_name, field_names, vss, returning) db)
          | _ -> internal_error "insert row into non-database"
	end
    | Update ((xb, source), where, body) ->
      let db, table, field_types =
        match value env source with
          | `Table ((db, _), table, _, (fields, _, _)) ->
            db, table, (StringMap.map (function
                                        | `Present t -> t
                                        | _ -> assert false) fields)
          | _ -> assert false in
      let update_query =
        Query.compile_update db env ((Var.var_of_binder xb, table, field_types), where, body) in
      let () = ignore (Database.execute_command update_query db) in
        apply_cont cont env (`Record [])
    | Delete ((xb, source), where) ->
      let db, table, field_types =
        match value env source with
          | `Table ((db, _), table, _, (fields, _, _)) ->
            db, table, (StringMap.map (function
                                        | `Present t -> t
                                        | _ -> assert false) fields)
          | _ -> assert false in
      let delete_query =
        Query.compile_delete db env ((Var.var_of_binder xb, table, field_types), where) in
      let () = ignore (Database.execute_command delete_query db) in
        apply_cont cont env (`Record [])
    | CallCC f ->
       apply cont env (value env f, [`Continuation cont])
    (* Handlers *)
    | Handle { ih_comp = m; ih_cases = clauses; ih_return = return; ih_depth = depth } ->
       (* Slight hack *)
       let env, depth =
        match depth with
        | Shallow -> env, `Shallow
        | Deep params ->
           let env, vars =
             List.fold_right
               (fun (b, initial_value) (env, vars) ->
                 let var = Var.var_of_binder b in
                 Value.Env.bind var (value env initial_value, Scope.Local) env, var :: vars)
               params (env, [])
           in
           env, `Deep vars
       in
       let handler = K.Handler.make ~env ~return ~clauses ~depth in
       let cont = K.set_trap_point ~handler cont in
       computation env cont m
    | DoOperation (name, vs, _) ->
       let open Value.Trap in
       let v =
         match List.map (value env) vs with
         | [v] -> v
         | vs  -> Value.box vs
       in
       begin
       match K.Eval.trap cont (name, v) with
         | Trap cont_thunk -> cont_thunk ()
         | SessionTrap st_res ->
             handle_session_exception env st_res.frames >>= fun _ ->
             st_res.continuation_thunk ()
         | UnhandledSessionException frames ->
             Debug.print ("unhandled session exception");
             handle_session_exception env frames >>= fun _ ->
             Proc.finish (env, Value.box_unit())
       end
    (* Session stuff *)
    | Select (name, v) ->
      let chan = value env v in
      Debug.print ("selecting: " ^ name ^ " from: " ^ Value.string_of_value chan);
      let ch = Value.unbox_channel chan in
      let (outp, _inp) = ch in
      Session.send_from_local (Value.box_variant name (Value.box_unit ())) outp >>= fun _ ->
      OptionUtils.opt_iter Proc.awaken (Session.unblock outp);
      apply_cont cont env chan
    | Choice (v, cases) ->
      begin
        let open Session in
        let chan = value env v in
        Debug.print("choosing from: " ^ Value.string_of_value chan);
        let unboxed_chan = Value.unbox_channel chan in
        let inp = receive_port unboxed_chan in
        let block () =
          let choice_frame =
             K.Frame.of_expr env (Special (Choice (v, cases)))
          in
             Session.block inp (Proc.get_current_pid ());
             Proc.block (fun () -> apply_cont K.(choice_frame &> cont) env (`Record [])) in

        match Session.receive unboxed_chan with
          | ReceiveOK v ->
            let label = fst @@ Value.unbox_variant v in
            Debug.print ("chose label: " ^ label);

              begin
                match StringMap.lookup label cases with
                | Some ((var,_), body) ->
                  computation (Value.Env.bind var (chan, Scope.Local) env) cont body
                | None -> eval_error "Choice pattern matching failed"
              end
          | ReceiveBlocked -> block ()
          | ReceivePartnerCancelled ->
              (* If session exceptions enabled, then cancel this endpoint and
               * invoke the session exception. Otherwise, block, as per old semantics. *)
              if (Settings.get_value Basicsettings.Sessions.exceptions_enabled) then
                begin
                  Session.cancel unboxed_chan >>= fun _ ->
                  invoke_session_exception ()
                end
              else block ()
      end
  and finish env v = Proc.finish (env, v)
    (*****************)

  let reify (r : resumption) = `Resumption r
  let eval : Value.env -> program -> result =
    fun env -> computation env K.empty

  let run_program_with_cont : Value.continuation -> Value.env -> Ir.program ->
    (Value.env * Value.t) =
    fun cont env program ->
      try (
        Proc.run (fun () -> computation env cont program)
      ) with
        | NotFound s -> internal_error ("NotFound " ^ s ^
					" while interpreting.")

  let run_program : Value.env -> Ir.program -> (Value.env * Value.t) =
    fun env program ->
      try (
        Proc.run (fun () -> eval env program)
      ) with
        | NotFound s -> internal_error ("NotFound " ^ s ^
					" while interpreting.")
        | Not_found  -> internal_error ("Not_found while interpreting.")

  let run_defs : Value.env -> Ir.binding list -> Value.env =
    fun env bs ->
    let (env, _value) = run_program env (bs, Ir.Return (Ir.Extend(StringMap.empty, None))) in env

  (** [apply_cont_toplevel cont env v] applies a continuation to a value
      and returns the result. Finishing the main thread normally comes
      here immediately. *)

  let apply_cont_toplevel (cont : continuation) env v =
    try snd (Proc.run (fun () -> apply_cont cont env v)) with
    | NotFound s -> internal_error ("NotFound " ^ s ^
                                    " while interpreting.")

  let apply_with_cont (cont : continuation) env (f, vs) =
    try snd (Proc.run (fun () -> apply cont env (f, vs))) with
    |  NotFound s -> internal_error ("NotFound " ^ s ^
                                     " while interpreting.")


  let apply_toplevel env (f, vs) = apply_with_cont K.empty env (f, vs)

  let eval_toplevel env program =
    try snd (Proc.run (fun () -> eval env program)) with
    | NotFound s -> internal_error ("NotFound " ^ s ^
                                    " while interpreting.")
end

module type EVAL = functor (Webs : WEBSERVER) -> sig
    include EVALUATOR
end
module Eval : EVAL = functor (Webs : WEBSERVER) ->
struct
  module rec Eval : EVALUATOR
    with type result = Proc.thread_result Lwt.t = Evaluator(Value.Continuation.Evaluation(Eval))(Webs)
  include Eval
end<|MERGE_RESOLUTION|>--- conflicted
+++ resolved
@@ -624,11 +624,7 @@
             ~drop:[drop]
             ~default:[default]
             ~key:(Alias.Set.singleton key)
-<<<<<<< HEAD
-          |> LensErrors.unpack_type_drop_lens_result ~die:(eval_error "%s")
-=======
           |> Lens_errors.unpack_type_drop_lens_result ~die:(eval_error "%s")
->>>>>>> 1d5e11b2
         in
 
         apply_cont cont env (`Lens (Value.LensDrop { lens; drop; key; default; sort }))
@@ -639,11 +635,7 @@
           Lens.Sort.select_lens_sort
             (Lens.Value.sort lens)
             ~predicate
-<<<<<<< HEAD
-          |> LensErrors.unpack_sort_select_result ~die:(eval_error "%s")
-=======
           |> Lens_errors.unpack_sort_select_result ~die:(eval_error "%s")
->>>>>>> 1d5e11b2
         in
         apply_cont cont env (`Lens (Value.LensSelect {lens; predicate; sort}))
     | LensJoin (lens1, lens2, on, del_left, del_right, _sort) ->
@@ -662,11 +654,7 @@
           Lens.Sort.join_lens_sort
             (Lens.Value.sort lens1)
             (Lens.Value.sort lens2) ~on
-<<<<<<< HEAD
-          |> LensErrors.unpack_sort_join_result ~die:(eval_error "%s") in
-=======
           |> Lens_errors.unpack_sort_join_result ~die:(eval_error "%s") in
->>>>>>> 1d5e11b2
         apply_cont cont env (`Lens (Value.LensJoin {left; right; on; del_left; del_right; sort}))
     | LensGet (lens, _rtype) ->
         let lens = value env lens |> get_lens in
@@ -677,20 +665,12 @@
     | LensPut (lens, data, _rtype) ->
         let lens = value env lens |> get_lens in
         let data = value env data |> Value.unbox_list in
-<<<<<<< HEAD
-        let data = List.map LensValueConv.lens_phrase_value_of_value data in
-=======
         let data = List.map Lens_value_conv.lens_phrase_value_of_value data in
->>>>>>> 1d5e11b2
         let behaviour =
           match Settings.get_value Basicsettings.RelationalLenses.classic_lenses with
           | true -> Lens.Eval.Classic
           | false -> Lens.Eval.Incremental in
-<<<<<<< HEAD
-        Lens.Eval.put ~behaviour lens data |> LensErrors.unpack_eval_error ~die:(eval_error "%s");
-=======
         Lens.Eval.put ~behaviour lens data |> Lens_errors.unpack_eval_error ~die:(eval_error "%s");
->>>>>>> 1d5e11b2
         Value.box_unit () |> apply_cont cont env
     | Table (db, name, keys, (readtype, _, _)) ->
       begin
