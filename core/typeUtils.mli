open CommonTypes

(** type destructors *)
exception TypeDestructionError of string

val concrete_type : Types.datatype -> Types.datatype

val project_type : ?overstep_quantifiers:bool -> string -> Types.datatype -> Types.datatype
val erase_type   : ?overstep_quantifiers:bool -> Utility.stringset -> Types.datatype -> Types.datatype
val inject_type  : string -> Types.datatype -> Types.datatype
val return_type  : ?overstep_quantifiers:bool -> Types.datatype -> Types.datatype
val arg_types    : ?overstep_quantifiers:bool -> Types.datatype -> Types.datatype list
val effect_row   : ?overstep_quantifiers:bool -> Types.datatype -> Types.row
val is_function_type : Types.datatype -> bool
val is_thunk_type : Types.datatype -> bool
val is_builtin_effect : string -> bool
val element_type : ?overstep_quantifiers:bool -> Types.datatype -> Types.datatype

val table_read_type : Types.datatype -> Types.datatype
val table_write_type : Types.datatype -> Types.datatype
val table_needed_type : Types.datatype -> Types.datatype

val abs_type     : Types.datatype -> Types.datatype
val app_type     : Types.datatype -> Types.datatype -> Types.datatype

val extract_row : Types.datatype -> Types.row
val extract_row_parts : Types.datatype -> Types.row'
val iter_row : (string -> Types.field_spec -> unit) -> Types.row -> unit
val split_row : string -> Types.row -> (Types.datatype * Types.row)
val split_variant_type : string -> Types.datatype -> (Types.datatype * Types.datatype)
val variant_at : ?overstep_quantifiers:bool -> string -> Types.datatype -> Types.datatype

val quantifiers : Types.datatype -> Quantifier.t list
val split_quantified_type : Types.datatype -> (Quantifier.t list * Types.datatype)

val record_without : Types.datatype -> Utility.StringSet.t -> Types.datatype

(* Session stuff *)
(* val session_of_type : Types.datatype -> Types.session_type *)
val select_type : string -> Types.datatype -> Types.datatype
val split_choice_type : string -> Types.datatype -> (Types.datatype * Types.datatype)
val choice_at : string -> Types.datatype -> Types.datatype

val primary_kind_of_type : Types.datatype -> PrimaryKind.t
val check_type_wellformedness : PrimaryKind.t option -> Types.datatype -> unit

val row_present_types : Types.datatype -> Types.datatype Utility.StringMap.t

<<<<<<< HEAD
val pack_types : Types.datatype list -> Types.datatype
=======
val from_present : Types.field_spec -> Types.datatype
>>>>>>> 1e196d2c
<|MERGE_RESOLUTION|>--- conflicted
+++ resolved
@@ -46,8 +46,6 @@
 
 val row_present_types : Types.datatype -> Types.datatype Utility.StringMap.t
 
-<<<<<<< HEAD
 val pack_types : Types.datatype list -> Types.datatype
-=======
-val from_present : Types.field_spec -> Types.datatype
->>>>>>> 1e196d2c
+
+val from_present : Types.field_spec -> Types.datatype