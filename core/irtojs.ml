--- conflicted
+++ resolved
@@ -221,24 +221,16 @@
 
 
 module type JS_CODEGEN = sig
-<<<<<<< HEAD
   val string_of_js : Code.t -> string
-=======
-  val string_of_js : code -> string
-  val output : out_channel -> code -> unit
->>>>>>> 77dc1bee
+  val output : out_channel -> Code.t -> unit
 end
 
 module Js_CodeGen : JS_CODEGEN = struct
   (** Pretty printer for JavaScript code *)
   module PP :
   sig
-<<<<<<< HEAD
     val show : Code.t -> string
-=======
-    val show : code -> string
-    val output : out_channel -> code -> unit
->>>>>>> 77dc1bee
+    val output : out_channel -> Code.t -> unit
   end =
     struct
       open PP
