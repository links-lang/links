(* This file is generated mostly automatically using Hand in Left-or-right-handed 1.0.0 *)
(* Generated mostly automatically using Camlp4 in OCaml 3.10.0.

   NB: DO NOT EDIT (except to keep it in line with sugartypes.ml).

   When we switch to OCaml 3.10.x, and when the Camlp4MapGenerator
   filter which comes with camlp4 3.10.0 works sufficiently well we'll
   generate all this automatically instead of maintaining this file.
*)

open Operators
open CommonTypes
open SourceCode
open Sugartypes


class map =
  object ((o : 'self_type))
    method string : string -> string = o#unknown

    method option :
      'a 'a_out. ('self_type -> 'a -> 'a_out) -> 'a option -> 'a_out option =
      fun _f_a ->
        function | None -> None | Some _x -> let _x = _f_a o _x in Some _x

    method list :
      'a 'a_out. ('self_type -> 'a -> 'a_out) -> 'a list -> 'a_out list =
      fun _f_a ->
        function
        | [] -> []
        | _x :: _x_i1 ->
            let _x = _f_a o _x in
            let _x_i1 = o#list _f_a _x_i1 in _x :: _x_i1

    method int : int -> int = o#unknown

    method float : float -> float = o#unknown

    method char : char -> char = o#unknown

    method timestamp : Timestamp.t -> Timestamp.t = o#unknown

    method bool : bool -> bool = function | false -> false | true -> true

    method unary_op : UnaryOp.t -> UnaryOp.t =
      let open UnaryOp in function
      | Minus -> Minus
      | FloatMinus -> FloatMinus
      | Name _x -> let _x = o#name _x in Name _x

    method tyunary_op : tyarg list * UnaryOp.t -> tyarg list * UnaryOp.t =
      fun (_x, _x_i1) -> (o#list (fun o -> o#tyarg) _x, o#unary_op _x_i1)

    method binder : Binder.with_pos -> Binder.with_pos =
      fun bndr ->
        let name = o#name (Binder.to_name bndr) in
        let ty  = Binder.to_type bndr |> o#typ in
        let pos = WithPos.pos bndr |> o#position in
        let bndr' = Binder.(set_type (set_name bndr name) ty) in
        WithPos.map2 bndr' ~f_pos:(fun _ -> pos) ~f_node:(fun x -> x)

    method sentence : sentence -> sentence =
      function
      | Definitions _x ->
          let _x = o#list (fun o -> o#binding) _x in Definitions _x
      | Expression _x -> let _x = o#phrase _x in Expression _x
      | Directive _x -> let _x = o#directive _x in Directive _x

    method section : Section.t -> Section.t =
      let open Section in function
      | Minus -> Minus
      | FloatMinus -> FloatMinus
      | Project _x -> let _x = o#name _x in Project _x
      | Name _x -> let _x = o#name _x in Name _x

    method subkind : Subkind.t -> Subkind.t = fun x -> x

    method kind : kind -> kind = fun x -> x

    method freedom : Freedom.t -> Freedom.t = fun x -> x

    method type_variable : SugarTypeVar.t -> SugarTypeVar.t =
      let open SugarTypeVar in
      function
        | TUnresolved (name, subkind_opt, freedom) ->
           let name' = o#name name in
           let subkind_opt' = o#option (fun o -> o#subkind) subkind_opt in
           let freedom' = o#freedom freedom in
           TUnresolved (name', subkind_opt', freedom')
        | v -> o#unknown v


    method quantifier : SugarQuantifier.t -> SugarQuantifier.t =
      let open SugarQuantifier in
      function
      | QUnresolved (name, kind, freedom) ->
         let name' = o#name name in
         let kind' = o#kind kind in
         let freedom' = o#freedom freedom in
         QUnresolved (name', kind', freedom')
      | (QResolved _) as rq -> rq



    method row_var : Datatype.row_var -> Datatype.row_var =
      let open Datatype in
      function
      | EffectApplication (_x, _x_i1) ->
          let _x = o#name _x in
          let _x_i1 = o#list (fun o -> o#type_arg) _x_i1
          in EffectApplication (_x, _x_i1)
      | Closed -> Closed
      | Open _x ->
          let _x = o#type_variable _x in Open _x
      | Recursive ((_x, _x_i1)) ->
          let _x = o#type_variable _x in
          let _x_i1 = o#row _x_i1 in Recursive ((_x, _x_i1))

    method row : Datatype.row -> Datatype.row =
      fun (_x, _x_i1) ->
        let _x =
          o#list
            (fun o (_x, _x_i1) ->
               let _x = o#name _x in
               let _x_i1 = o#fieldspec _x_i1 in (_x, _x_i1))
            _x in
        let _x_i1 = o#row_var _x_i1 in (_x, _x_i1)

    method replace_rhs : replace_rhs -> replace_rhs =
      function
      | Literal    _x -> let _x = o#string _x in Literal    _x
      | SpliceExpr _x -> let _x = o#phrase _x in SpliceExpr _x

    method regexflag : regexflag -> regexflag =
      fun flag -> flag

    method regex : regex -> regex =
      function
      | Range ((_x, _x_i1)) ->
          let _x = o#char _x in
          let _x_i1 = o#char _x_i1 in Range ((_x, _x_i1))
      | Simply _x -> let _x = o#string _x in Simply _x
      | Quote _x -> let _x = o#regex _x in Quote _x
      | Any -> Any
      | StartAnchor -> StartAnchor
      | EndAnchor -> EndAnchor
      | Seq _x -> let _x = o#list (fun o -> o#regex) _x in Seq _x
      | Alternate ((_x, _x_i1)) ->
          let _x = o#regex _x in
          let _x_i1 = o#regex _x_i1 in Alternate ((_x, _x_i1))
      | Group _x -> let _x = o#regex _x in Group _x
      | Repeat ((_x, _x_i1)) ->
          let _x = o#unknown _x in
          let _x_i1 = o#regex _x_i1 in Repeat ((_x, _x_i1))
      | Splice _x -> let _x = o#phrase _x in Splice _x
      | Replace ((_x, _x_i1)) ->
          let _x = o#regex _x in
          let _x_i1 = o#replace_rhs _x_i1 in Replace ((_x, _x_i1))

    method position : Position.t -> Position.t =
      fun pos ->
        let start = Position.start pos |> o#unknown in
        let finish = Position.finish pos |> o#unknown in
        let code = Position.code pos |> o#unknown in
        Position.make ~start ~finish ~code

    method datatype' : datatype' -> datatype' =
      fun (x, y) ->
        let x = o#datatype x in
        let y = o#option (fun o -> o#typ) y in
        (x,y)

    method row' : row' -> row' =
      fun (x, y) ->
        let x = o#row x in
        let y = o#option (fun o -> o#typ) y in
        (x,y)

    method given_spawn_location : given_spawn_location -> given_spawn_location =
      function
        | ExplicitSpawnLocation p -> ExplicitSpawnLocation (o#phrase p)
        | l -> l

    method temporal_update : temporal_update -> temporal_update =
      function
        | ValidTimeUpdate (SequencedUpdate { validity_from; validity_to }) ->
            let validity_from = o#phrase validity_from in
            let validity_to = o#phrase validity_to in
            ValidTimeUpdate (SequencedUpdate { validity_from; validity_to } )
        | ValidTimeUpdate (NonsequencedUpdate { from_time; to_time }) ->
            let from_time = o#option (fun o -> o#phrase) from_time in
            let to_time = o#option (fun o -> o#phrase) to_time in
            ValidTimeUpdate (NonsequencedUpdate { from_time; to_time })
        | x -> x

    method temporal_deletion : temporal_deletion -> temporal_deletion =
      function
        | ValidTimeDeletion (SequencedDeletion { validity_from; validity_to }) ->
            let validity_from = o#phrase validity_from in
            let validity_to = o#phrase validity_to in
            ValidTimeDeletion (SequencedDeletion { validity_from; validity_to })
        | x -> x

    method phrasenode : phrasenode -> phrasenode =
      function
      | Constant _x -> let _x = o#constant _x in Constant _x
      | Var _x -> let _x = o#name _x in Var _x
      | FreezeVar _x -> let _x = o#name _x in FreezeVar _x
      | QualifiedVar _xs ->
          let _xs = o#list (fun o -> o#name) _xs in QualifiedVar _xs
      | FunLit (_x, _x1, _x_i1, _x_i2) ->
          let _x = o#option (fun o -> o#list (fun o (t, r) -> (o#typ t, o#type_row r))) _x in
          let _x_i1 = o#funlit _x_i1 in
          let _x_i2 = o#location _x_i2 in
          FunLit (_x, _x1, _x_i1, _x_i2)
      | Spawn (_spawn_kind, _given_spawn_location, _block_phr, _dt) ->
          let _given_spawn_location = o#given_spawn_location _given_spawn_location in
          let _block_phr = o#phrase _block_phr in
          let _dt = o#option (fun o -> o#type_row) _dt in
          Spawn (_spawn_kind, _given_spawn_location, _block_phr, _dt)
      | Query (_x, _policy, _x_i1, _x_i2) ->
          let _x =
            o#option
              (fun o (_x, _x_i1) ->
                 let _x = o#phrase _x in
                 let _x_i1 = o#phrase _x_i1 in (_x, _x_i1))
              _x in
          let _x_i1 = o#phrase _x_i1 in Query (_x, _policy, _x_i1, _x_i2)
      | DBTemporalJoin (_mode, _block, _ty) ->
          let _block = o#phrase _block in
          DBTemporalJoin (_mode, _block, _ty)
      | ListLit (_x, _x_i1) ->
          let _x = o#list (fun o -> o#phrase) _x in
          let _x_i1 = o#option (fun o -> o#typ) _x_i1 in
         ListLit (_x, _x_i1)
      | Iteration ((_x, _x_i1, _x_i2, _x_i3)) ->
          let _x = o#list (fun o -> o#iterpatt) _x in
          let _x_i1 = o#phrase _x_i1 in
          let _x_i2 = o#option (fun o -> o#phrase) _x_i2 in
          let _x_i3 = o#option (fun o -> o#phrase) _x_i3
          in Iteration ((_x, _x_i1, _x_i2, _x_i3))
      | Escape ((_x, _x_i1)) ->
          let _x = o#binder _x in
          let _x_i1 = o#phrase _x_i1 in Escape ((_x, _x_i1))
      | Section _x -> let _x = o#section _x in Section _x
      | FreezeSection _x -> let _x = o#section _x in FreezeSection _x
      | Conditional ((_x, _x_i1, _x_i2)) ->
          let _x = o#phrase _x in
          let _x_i1 = o#phrase _x_i1 in
          let _x_i2 = o#phrase _x_i2 in Conditional ((_x, _x_i1, _x_i2))
      | Block ((_x, _x_i1)) ->
          let _x = o#list (fun o -> o#binding) _x in
          let _x_i1 = o#phrase _x_i1 in Block ((_x, _x_i1))
      | InfixAppl ((_x, _x_i1, _x_i2)) ->
          let _x = o#tybinop _x in
          let _x_i1 = o#phrase _x_i1 in
          let _x_i2 = o#phrase _x_i2 in InfixAppl ((_x, _x_i1, _x_i2))
      | RangeLit ((_x_i1, _x_i2)) ->
          let _x_i1 = o#phrase _x_i1 in
          let _x_i2 = o#phrase _x_i2 in RangeLit ((_x_i1, _x_i2))
      | Regex _x -> let _x = o#regex _x in Regex _x
      | UnaryAppl ((_x, _x_i1)) ->
          let _x = o#tyunary_op _x in
          let _x_i1 = o#phrase _x_i1 in UnaryAppl ((_x, _x_i1))
      | FnAppl ((_x, _x_i1)) ->
          let _x = o#phrase _x in
          let _x_i1 = o#list (fun o -> o#phrase) _x_i1
          in FnAppl ((_x, _x_i1))
      | TAbstr ((_x, _x_i1)) ->
          let _x = o#list (fun o -> o#quantifier) _x in
          let _x_i1 = o#phrase _x_i1 in
          TAbstr ((_x, _x_i1))
      | TAppl ((_x, _x_i1)) ->
          let _x = o#phrase _x in
          let _x_i1 = o#list (fun o -> o#type_arg') _x_i1 in
          TAppl ((_x, _x_i1))
      | TupleLit _x ->
          let _x = o#list (fun o -> o#phrase) _x in TupleLit _x
      | RecordLit ((_x, _x_i1)) ->
          let _x =
            o#list
              (fun o (_x, _x_i1) ->
                 let _x = o#name _x in
                 let _x_i1 = o#phrase _x_i1 in (_x, _x_i1))
              _x in
          let _x_i1 = o#option (fun o -> o#phrase) _x_i1
          in RecordLit ((_x, _x_i1))
      | Projection ((_x, _x_i1)) ->
          let _x = o#phrase _x in
          let _x_i1 = o#name _x_i1 in Projection ((_x, _x_i1))
      | With ((_x, _x_i1)) ->
          let _x = o#phrase _x in
          let _x_i1 =
            o#list
              (fun o (_x, _x_i1) ->
                 let _x = o#name _x in
                 let _x_i1 = o#phrase _x_i1 in (_x, _x_i1))
              _x_i1
          in With ((_x, _x_i1))
      | TypeAnnotation ((_x, _x_i1)) ->
          let _x = o#phrase _x in
          let _x_i1 = o#datatype' _x_i1 in TypeAnnotation ((_x, _x_i1))
      | Upcast ((_x, _x_i1, _x_i2)) ->
          let _x = o#phrase _x in
          let _x_i1 = o#datatype' _x_i1 in
          let _x_i2 = o#datatype' _x_i2 in Upcast ((_x, _x_i1, _x_i2))
      | Instantiate _x ->
          let _x = o#phrase _x in
          Instantiate _x
      | Generalise _x ->
          let _x = o#phrase _x in
          Generalise _x
      | ConstructorLit ((_x, _x_i1, _x_i2)) ->
          let _x = o#name _x in
          let _x_i1 = o#option (fun o -> o#phrase) _x_i1 in
          let _x_i2 = o#option (fun o -> o#typ) _x_i2 in
          ConstructorLit ((_x, _x_i1, _x_i2))
<<<<<<< HEAD
      | DoOperation (name, ps, t, b) ->
          let ps  = o#list (fun o -> o#phrase) ps in
          let t   = o#option (fun o -> o#typ) t in
          DoOperation (name, ps, t, b)
      | Linlet _x ->
          let _x = o#phrase _x in Linlet _x
      | Unlet _x ->
          let _x = o#phrase _x in Unlet _x
=======
      | DoOperation (op, ps, t) ->
          let op  = o#phrase op in
          let ps  = o#list (fun o -> o#phrase) ps in
          let t   = o#option (fun o -> o#typ) t in
          DoOperation (op, ps, t)
      | Operation _x ->
          let _x = o#name _x in
          Operation _x
>>>>>>> b04d1849
      | Handle { sh_expr; sh_effect_cases; sh_value_cases; sh_descr } ->
         let m = o#phrase sh_expr in
         let params =
            o#option (fun o -> o#handle_params) sh_descr.shd_params
         in
         let eff_cases =
           o#list
             (fun o (lhs, rhs) ->
               let lhs = o#pattern lhs in
               let rhs = o#phrase rhs in (lhs, rhs)
         )
             sh_effect_cases
     in
         let val_cases =
           o#list
             (fun o (lhs, rhs) ->
               let lhs = o#pattern lhs in
               let rhs = o#phrase rhs in (lhs, rhs)
         )
             sh_value_cases
     in
         Handle { sh_expr = m; sh_effect_cases = eff_cases; sh_value_cases = val_cases; sh_descr = { sh_descr with shd_params = params } }
      | Switch ((_x, _x_i1, _x_i2)) ->
          let _x = o#phrase _x in
          let _x_i1 =
            o#list
              (fun o (_x, _x_i1) ->
                 let _x = o#pattern _x in
                 let _x_i1 = o#phrase _x_i1 in (_x, _x_i1))
              _x_i1 in
          let _x_i2 = o#option (fun o -> o#typ) _x_i2
          in Switch ((_x, _x_i1, _x_i2))
      | Receive ((_x, _x_i1)) ->
          let _x =
            o#list
              (fun o (_x, _x_i1) ->
                 let _x = o#pattern _x in
                 let _x_i1 = o#phrase _x_i1 in (_x, _x_i1))
              _x in
          let _x_i1 = o#option (fun o -> o#typ) _x_i1
          in Receive (_x, _x_i1)
      (* | Link ((_x, _x_i1)) -> *)
      (*     let _x = o#phrase _x in *)
      (*     let _x_i1 = o#phrase _x_i1 in Link ((_x, _x_i1)) *)
      | Select ((_x, _x_i1)) ->
          let _x = o#name _x in
          let _x_i1 = o#phrase _x_i1
          in Select (_x, _x_i1)
      | Offer ((_x, _x_i1, _x_i2)) ->
          let _x = o#phrase _x in
          let _x_i1 =
            o#list
              (fun o (_x, _x_i1) ->
                 let _x = o#pattern _x in
                 let _x_i1 = o#phrase _x_i1 in (_x, _x_i1))
              _x_i1 in
          let _x_i2 = o#option (fun o -> o#unknown) _x_i2
          in Offer (_x, _x_i1, _x_i2)
      | CP p -> CP (o#cp_phrase p)
      | DatabaseLit ((_x, _x_i1)) ->
          let _x = o#phrase _x in
          let _x_i1 =
            (fun (_x, _x_i1) ->
               let _x = o#option (fun o -> o#phrase) _x in
               let _x_i1 = o#option (fun o -> o#phrase) _x_i1 in (_x, _x_i1))
              _x_i1
          in DatabaseLit ((_x, _x_i1))
      | TableLit { tbl_name; tbl_type = (tmp, dt, rows_opt);
          tbl_field_constraints;
          tbl_keys; tbl_temporal_fields; tbl_database } ->
          let tbl_name = o#phrase tbl_name in
          let dt = o#datatype dt in
          let rows_opt = o#option
            (fun o (a, b, c) ->
              let a = o#typ a in
              let b = o#typ b in
              let c = o#typ c in
              (a, b, c)) rows_opt in
          let tbl_field_constraints =
            o#list
              (fun o (_x, _x_i1) ->
                 let _x = o#name _x in
                 let _x_i1 = o#list (fun o -> o#fieldconstraint) _x_i1
                 in (_x, _x_i1))
              tbl_field_constraints in
          let tbl_keys = o#phrase tbl_keys in
          let tbl_database = o#phrase tbl_database in
          let tbl_type = (tmp, dt, rows_opt) in
          TableLit
            { tbl_name; tbl_type; tbl_field_constraints;
              tbl_keys; tbl_temporal_fields; tbl_database }
      | LensLit ((_x, _x_i1)) ->
          let _x = o#phrase _x in
          let _x_i1 = o#option (fun o -> o#unknown) _x_i1 in
          LensLit (_x, _x_i1)
      | LensSerialLit ((_x, _x_i1, _x_i2)) ->
          let _x = o#phrase _x in
          LensSerialLit(_x, _x_i1, _x_i2)
      | LensKeysLit ((_x, _x_i1, _x_i2)) ->
          let _x = o#phrase _x in
          let _x_i1 = o#phrase _x_i1 in
          let _x_i2 = o#option (fun o -> o#unknown) _x_i2 in
          LensKeysLit (_x, _x_i1, _x_i2)
      | LensFunDepsLit ((_x, _x_i1, _x_i2)) ->
          let _x = o#phrase _x in
          let _x_i2 = o#option (fun o -> o#unknown) _x_i2 in
          LensFunDepsLit (_x, _x_i1, _x_i2)
      | LensDropLit ((_x, _x_i1, _x_i2, _x_i3, _x_i4)) ->
          let _x = o#phrase _x in
          let _x_i1 = o#string _x_i1 in
          let _x_i2 = o#string _x_i2 in
          let _x_i3 = o#phrase _x_i3 in
          let _x_i4 = o#option (fun o -> o#unknown) _x_i4 in
          LensDropLit((_x, _x_i1, _x_i2, _x_i3, _x_i4))
      | LensSelectLit ((_x, _x_i1, _x_i2)) ->
          let _x = o#phrase _x in
          let _x_i1 = o#phrase _x_i1 in
          let _x_i2 = o#option (fun o -> o#unknown) _x_i2 in
          LensSelectLit ((_x, _x_i1, _x_i2))
      | LensJoinLit ((_x, _x_i1, _x_i2, _x_i3, _x_i4, _x_i5)) ->
          let _x = o#phrase _x in
          let _x_i1 = o#phrase _x_i1 in
          let _x_i2 = o#phrase _x_i2 in
          (* _x_i3 and _x_i4 are both phrases which are left unchanged *)
          let _x_i5 = o#option (fun o -> o#unknown) _x_i5 in
          LensJoinLit ((_x, _x_i1, _x_i2, _x_i3, _x_i4, _x_i5))
      | LensCheckLit ((_x, _x_i1)) ->
          let _x = o#phrase _x in
          let _x_i1 = o#option (fun o -> o#unknown) _x_i1 in
          LensCheckLit ((_x, _x_i1))
      | LensGetLit ((_x, _x_i1)) ->
          let _x = o#phrase _x in
          let _x_i1 = o#option (fun o -> o#typ) _x_i1 in
            LensGetLit ((_x, _x_i1))
      | LensPutLit ((_x, _x_i1, _x_i2)) ->
          let _x = o#phrase _x in
          let _x_i1 = o#phrase _x_i1 in
          let _x_i2 = o#option (fun o -> o#typ) _x_i2 in
            LensPutLit ((_x, _x_i1, _x_i2))
      | DBDelete ((_del, _x, _x_i1, _x_i2)) ->
          let _del = o#option (fun o -> o#temporal_deletion) _del in
          let _x = o#pattern _x in
          let _x_i1 = o#phrase _x_i1 in
          let _x_i2 = o#option (fun o -> o#phrase) _x_i2
          in DBDelete ((_del, _x, _x_i1, _x_i2))
      | DBInsert ((_mode, _x, _x_i1, _x_i2, _x_i3)) ->
          let _x = o#phrase _x in
          let _x_i1 = o#list (fun o -> o#name) _x_i1 in
          let _x_i2 = o#phrase _x_i2 in
          let _x_i3 = o#option (fun o -> o#phrase) _x_i3 in
          DBInsert ((_mode, _x, _x_i1, _x_i2, _x_i3))
      | DBUpdate ((_upd, _x, _x_i1, _x_i2, _x_i3)) ->
          let _upd = o#option (fun o -> o#temporal_update) _upd in
          let _x = o#pattern _x in
          let _x_i1 = o#phrase _x_i1 in
          let _x_i2 = o#option (fun o -> o#phrase) _x_i2 in
          let _x_i3 =
            o#list
              (fun o (_x, _x_i1) ->
                 let _x = o#name _x in
                 let _x_i1 = o#phrase _x_i1 in (_x, _x_i1))
              _x_i3
          in DBUpdate ((_upd, _x, _x_i1, _x_i2, _x_i3))
      | Xml ((_x, _x_i1, _x_i2, _x_i3)) ->
          let _x = o#name _x in
          let _x_i1 =
            o#list
              (fun o (_x, _x_i1) ->
                 let _x = o#name _x in
                 let _x_i1 = o#list (fun o -> o#phrase) _x_i1 in (_x, _x_i1))
              _x_i1 in
          let _x_i2 = o#option (fun o -> o#phrase) _x_i2 in
          let _x_i3 = o#list (fun o -> o#phrase) _x_i3
          in Xml ((_x, _x_i1, _x_i2, _x_i3))
      | TextNode _x -> let _x = o#string _x in TextNode _x
      | Formlet ((_x, _x_i1)) ->
          let _x = o#phrase _x in
          let _x_i1 = o#phrase _x_i1 in Formlet ((_x, _x_i1))
      | Page _x -> let _x = o#phrase _x in Page _x
      | FormletPlacement ((_x, _x_i1, _x_i2)) ->
          let _x = o#phrase _x in
          let _x_i1 = o#phrase _x_i1 in
          let _x_i2 = o#phrase _x_i2
          in FormletPlacement ((_x, _x_i1, _x_i2))
      | PagePlacement _x -> let _x = o#phrase _x in PagePlacement _x
      | FormBinding ((_x, _x_i1)) ->
          let _x = o#phrase _x in
          let _x_i1 = o#pattern _x_i1 in FormBinding ((_x, _x_i1))
      | TryInOtherwise (_p1, _pat, _p2, _p3, _ty) ->
          let _p1 = o#phrase _p1 in
          let _pat = o#pattern _pat in
          let _p2 = o#phrase _p2 in
          let _p3 = o#phrase _p3 in
          let _ty = o#option (fun o -> o#typ) _ty in
          TryInOtherwise (_p1, _pat, _p2, _p3, _ty)
      | Raise -> Raise


    method phrase : phrase -> phrase =
      fun p ->
        WithPos.map2 ~f_pos:o#position ~f_node:o#phrasenode p

    method cp_phrasenode : cp_phrasenode -> cp_phrasenode =
      let arg_pair (o : 'self_type) =
        o#option (fun o (dt, args) ->
            let dt = o#typ dt in
            let args = o#list (fun o -> o#tyarg) args in
            (o#typ dt, args))
      in
      function
      | CPUnquote (bs, e)  -> CPUnquote (o#list (fun o -> o#binding) bs, o#phrase e)
      | CPGrab ((c, a), x, p)   -> CPGrab ((c, arg_pair o a), x, o#cp_phrase p)
      | CPGive ((c, a), e, p)   -> CPGive ((c, arg_pair o a), o#option (fun o -> o#phrase) e, o#cp_phrase p)
      | CPGiveNothing c    -> CPGiveNothing (o#binder c)
      | CPSelect (c, l, p) -> CPSelect (c, l, o#cp_phrase p)
      | CPOffer (c, bs)    -> CPOffer (c, o#list (fun o (l, p) -> (l, o#cp_phrase p)) bs)
      | CPLink (c, d)      -> CPLink (c, d)
      | CPComp (c, p, q)   -> CPComp (c, o#cp_phrase p, o#cp_phrase q)

    method cp_phrase : cp_phrase -> cp_phrase =
      fun p ->
      WithPos.map2 ~f_pos:o#position ~f_node:o#cp_phrasenode p

    method patternnode : Pattern.t -> Pattern.t =
      let open Pattern in
      function
      | Any -> Any
      | Nil -> Nil
      | Cons ((_x, _x_i1)) ->
          let _x = o#pattern _x in
          let _x_i1 = o#pattern _x_i1 in Cons ((_x, _x_i1))
      | List _x -> let _x = o#list (fun o -> o#pattern) _x in List _x
      | Variant ((_x, _x_i1)) ->
          let _x = o#name _x in
          let _x_i1 = o#option (fun o -> o#pattern) _x_i1
          in Variant ((_x, _x_i1))
      | Operation (name, ps, k) ->
         let name = o#name name in
         let ps = o#list (fun o -> o#pattern) ps in
         let k  = o#pattern k in
         Operation (name, ps, k)
      | Negative _x ->
          let _x = o#list (fun o -> o#name) _x
          in Negative _x
      | Record ((_x, _x_i1)) ->
          let _x =
            o#list
              (fun o (_x, _x_i1) ->
                 let _x = o#name _x in
                 let _x_i1 = o#pattern _x_i1 in (_x, _x_i1))
              _x in
          let _x_i1 = o#option (fun o -> o#pattern) _x_i1
          in Record ((_x, _x_i1))
      | Tuple _x -> let _x = o#list (fun o -> o#pattern) _x in Tuple _x
      | Constant _x -> let _x = o#constant _x in Constant _x
      | Variable _x -> let _x = o#binder _x in Variable _x
      | As ((_x, _x_i1)) ->
          let _x = o#binder _x in
          let _x_i1 = o#pattern _x_i1 in As ((_x, _x_i1))
      | HasType ((_x, _x_i1)) ->
          let _x = o#pattern _x in
          let _x_i1 = o#datatype' _x_i1 in HasType ((_x, _x_i1))

    method pattern : Pattern.with_pos -> Pattern.with_pos =
      fun p ->
        WithPos.map2 ~f_pos:o#position ~f_node:o#patternnode p

    method foreign_language : ForeignLanguage.t -> ForeignLanguage.t
      = fun lang -> lang

    method name : Name.t -> Name.t = o#string

    method location : Location.t -> Location.t = o#unknown

    method iterpatt : iterpatt -> iterpatt =
      function
      | List ((_x, _x_i1)) ->
          let _x = o#pattern _x in
          let _x_i1 = o#phrase _x_i1 in List ((_x, _x_i1))
      | Table ((_t, _x, _x_i1)) ->
          let _x = o#pattern _x in
          let _x_i1 = o#phrase _x_i1 in Table ((_t, _x, _x_i1))

    method funlit : funlit -> funlit =
      fun f ->
        match f with
          | NormalFunlit (_x, _x_i1) ->
            let _x = o#list (fun o -> o#list (fun o -> o#pattern)) _x in
            let _x_i1 = o#phrase _x_i1 in NormalFunlit (_x, _x_i1)
          | SwitchFunlit (pat, body) ->
            let pat = o#list (fun o -> o#list (fun o -> o#pattern)) pat in
            let body =
              o#list (fun o (p, c) ->
                let p = o#pattern p in
                let c = o#phrase c in (p, c)) body in
            SwitchFunlit (pat, body)

    method handle_params : handler_parameterisation -> handler_parameterisation =
      fun { shp_bindings; shp_types }->
      let shp_bindings =
        o#list
          (fun o (pat, expr) ->
            let expr = o#phrase expr in
            let pat = o#pattern pat in
            (pat, expr))
          shp_bindings
      in
      let shp_types = o#list (fun o -> o#typ) shp_types in
      { shp_bindings; shp_types }

    method fieldspec : Datatype.fieldspec -> Datatype.fieldspec =
      let open Datatype in function
      | Present _x -> let _x = o#datatype _x in Present _x
      | Absent -> Absent
      | Var _x -> let _x = o#type_variable _x in Var _x

    method fieldconstraint : fieldconstraint -> fieldconstraint =
      fun fc -> fc

    method directive : directive -> directive =
      fun (_x, _x_i1) ->
        let _x = o#string _x in
        let _x_i1 = o#list (fun o -> o#string) _x_i1 in (_x, _x_i1)

    method datatypenode : Datatype.t -> Datatype.t =
      let open Datatype in
      function
      | TypeVar _x ->
          let _x = o#type_variable _x in TypeVar _x
      | QualifiedTypeApplication (ns, args) ->
          let ns = o#list (fun o -> o#name) ns in
          let args = o#list (fun o -> o#type_arg) args in
          QualifiedTypeApplication (ns, args)
      | Function (_x, _x_i1, _x_i2) ->
          let _x = o#list (fun o -> o#datatype) _x in
          let _x_i1 = o#row _x_i1 in
          let _x_i2 = o#datatype _x_i2 in Function (_x, _x_i1, _x_i2)
      | Lolli (_x, _x_i1, _x_i2) ->
          let _x = o#list (fun o -> o#datatype) _x in
          let _x_i1 = o#row _x_i1 in
          let _x_i2 = o#datatype _x_i2 in Lolli (_x, _x_i1, _x_i2)
      | Mu (_x, _x_i1) ->
          let _x = o#type_variable _x in
          let _x_i1 = o#datatype _x_i1 in Mu (_x, _x_i1)
      | Forall (_x, _x_i1) ->
          let _x_i1 = o#datatype _x_i1 in Forall (_x, _x_i1)
      | Unit -> Unit
      | Tuple _x ->
          let _x = o#list (fun o -> o#datatype) _x in Tuple _x
      | Record _x -> let _x = o#row _x in Record _x
      | Variant _x -> let _x = o#row _x in Variant _x
      | Effect r -> let r = o#row r in Effect r
      | Operation (_x, _x_i1) ->
        let _x = o#list (fun o -> o#datatype) _x in
        let _x_i1 = o#datatype _x_i1 in Operation (_x, _x_i1)
      | Table (_t, _x, _x_i1, _x_i2) ->
         let _x = o#datatype _x in
         let _x_i1 = o#datatype _x_i1 in
         let _x_i2 = o#datatype _x_i2 in Table (_t, _x, _x_i1, _x_i2)
      | List _x -> let _x = o#datatype _x in List _x
      | TypeApplication (_x, _x_i1) ->
          let _x = o#name _x in
          let _x_i1 = o#list (fun o -> o#type_arg) _x_i1
          in TypeApplication (_x, _x_i1)
      | Primitive _x -> let _x = o#unknown _x in Primitive _x
      | DB -> DB
      | Input (_x, _x_i1) ->
        let _x = o#datatype _x in
        let _x_i1 = o#datatype _x_i1 in Input (_x, _x_i1)
      | Output (_x, _x_i1) ->
        let _x = o#datatype _x in
        let _x_i1 = o#datatype _x_i1 in Output (_x, _x_i1)
      | Select _x ->
        let _x = o#row _x in Select _x
      | Choice _x ->
        let _x = o#row _x in Choice _x
      | Dual _x ->
        let _x = o#datatype _x in Dual _x
      | End -> End

    method datatype : Datatype.with_pos -> Datatype.with_pos =
        WithPos.map2 ~f_pos:o#position ~f_node:o#datatypenode

    method type_arg : Datatype.type_arg -> Datatype.type_arg =
      let open Datatype in function
      | Type _x -> let _x = o#datatype _x in Type _x
      | Row _x -> let _x = o#row _x in Row _x
      | Presence _x -> let _x = o#fieldspec _x in Presence _x

    method type_arg' : type_arg' -> type_arg' =
      fun (x, y) ->
        let x = o#type_arg x in
        let y = o#option (fun o -> o#tyarg) y in
        (x, y)

    method constant : Constant.t -> Constant.t =
      function
      | Constant.Float _x  -> let _x = o#float _x  in Constant.Float _x
      | Constant.Int _x    -> let _x = o#int _x    in Constant.Int _x
      | Constant.String _x -> let _x = o#string _x in Constant.String _x
      | Constant.Bool _x   -> let _x = o#bool _x   in Constant.Bool _x
      | Constant.Char _x   -> let _x = o#char _x   in Constant.Char _x
      | Constant.DateTime _x   -> let _x = o#timestamp _x   in Constant.DateTime _x

    method binop : BinaryOp.t -> BinaryOp.t =
      let open BinaryOp in function
      | Minus -> Minus
      | FloatMinus -> FloatMinus
      | RegexMatch _x ->
          let _x = o#list (fun o -> o#regexflag) _x in RegexMatch _x
      | And -> And
      | Or -> Or
      | Cons -> Cons
      | Name _x -> let _x = o#name _x in Name _x

    method tybinop : tyarg list * BinaryOp.t -> tyarg list * BinaryOp.t =
      fun (_x, _x_i1) -> (o#list (fun o -> o#tyarg) _x, o#binop _x_i1)

    method bindingnode : bindingnode -> bindingnode =
      function
      | Val ((_x, (_x_i1, _x_i2), _x_i3, _x_i4)) ->
          let _x    = o#pattern _x in
          let _x_i1 = o#list (fun o -> o#quantifier) _x_i1 in
          let _x_i2 = o#phrase _x_i2 in
          let _x_i3 = o#location _x_i3 in
          let _x_i4 = o#option (fun o -> o#datatype') _x_i4
          in Val ((_x, (_x_i1, _x_i2), _x_i3, _x_i4))
      | Fun f -> Fun (o#function_definition f)
      | Funs _x ->
          let _x = o#list (fun o -> o#recursive_function) _x in
          Funs _x
      | Foreign alien ->
         let declarations =
           o#list
             (fun o (b, dt) ->
               let b = o#binder b in
               let dt = o#datatype' dt in
               (b, dt))
             (Alien.declarations alien)
         in
         let language = o#foreign_language (Alien.language alien) in
         Foreign (Alien.modify ~declarations ~language alien)
      | Import { pollute; path } ->
         Import { pollute; path = o#list (fun o -> o#name) path }
      | Open _xs ->
          let _xs = o#list (fun o -> o#name) _xs in
          Open _xs
      | Aliases ts ->
          let _x = o#list (fun o -> o#alias) ts in
          Aliases _x
      | Infix { name; assoc; precedence } ->
         Infix { name = o#name name; assoc; precedence }
      | Exp _x -> let _x = o#phrase _x in Exp _x
      | Module { binder; members } ->
          let binder = o#binder binder in
          let members = o#list (fun o -> o#binding) members in
          Module { binder; members }
      | AlienBlock alien ->
         let declarations =
           o#list
             (fun o (b, dt) ->
               let b = o#binder b in
               let dt = o#datatype' dt in
               (b, dt))
             (Alien.declarations alien)
         in
         let language = o#foreign_language (Alien.language alien) in
         AlienBlock (Alien.modify ~language ~declarations alien)

    method binding : binding -> binding =
      fun p ->
        WithPos.map2 ~f_pos:o#position ~f_node:o#bindingnode p

    method aliasnode : aliasnode -> aliasnode =
      fun (_x, _x_i1, _x_i2) ->
      let _x = o#name _x in
      let _x_i1 = o#list (fun o x -> o#quantifier x)
                    _x_i1 in
      let _x_i2 = o#aliasbody _x_i2 in
      (_x, _x_i1, _x_i2)

    method aliasbody : aliasbody -> aliasbody =
      function
        | Typename _x -> Typename (o#datatype' _x)
        | Effectname _x -> Effectname (o#row' _x)

    method alias : alias -> alias =
      fun p ->
        WithPos.map2 ~f_pos:o#position ~f_node:o#aliasnode p

    method function_definition : function_definition -> function_definition
      = fun { fun_binder;
              fun_linearity;
              fun_definition = (tyvar, lit);
              fun_location;
              fun_signature;
              fun_frozen;
              fun_unsafe_signature; } ->
      let fun_binder = o#binder fun_binder in
      let tyvar = o#list (fun o -> o#quantifier) tyvar in
      let lit = o#funlit lit in
      let fun_location = o#location fun_location in
      let fun_signature = o#option (fun o -> o#datatype') fun_signature in
      { fun_binder;
        fun_linearity;
        fun_definition = (tyvar, lit);
        fun_location;
        fun_signature;
        fun_frozen;
        fun_unsafe_signature; }

    method recursive_functionnode : recursive_functionnode -> recursive_functionnode
      = fun { rec_binder;
              rec_linearity;
              rec_definition = ((tyvar, ty), lit);
              rec_location;
              rec_signature;
              rec_unsafe_signature;
              rec_frozen } ->
      let rec_binder = o#binder rec_binder in
      let tyvar = o#list (fun o -> o#quantifier) tyvar in
      let ty = o#option (fun o (t, x)-> o#typ t, x) ty in
      let lit = o#funlit lit in
      let rec_location = o#location rec_location in
      let rec_signature = o#option (fun o -> o#datatype') rec_signature in
      { rec_binder;
        rec_linearity;
        rec_definition = ((tyvar, ty), lit);
        rec_location;
        rec_signature;
        rec_unsafe_signature;
        rec_frozen}

    method recursive_function  : recursive_function -> recursive_function
      = fun p ->
        WithPos.map2 ~f_pos:o#position ~f_node:o#recursive_functionnode p

    method program : program -> program =
      fun (bindings, phrase) ->
        let bindings = o#list (fun o -> o#binding) bindings in
        let phrase = o#option (fun o -> o#phrase) phrase in
          (bindings, phrase)

    method typ : Types.datatype -> Types.datatype = o#unknown
    method type_row : Types.row -> Types.row = o#unknown
    method type_field_spec : Types.field_spec -> Types.field_spec = o#unknown
    method tyarg : tyarg -> tyarg =
      let open PrimaryKind in
      function
      | Type, t     -> Type, o#typ t
      | Row, r      -> Row, o#type_row r
      | Presence, p -> Presence, o#type_field_spec p

    method unknown : 'a. 'a -> 'a = fun x -> x
  end

class fold =
  object ((o : 'self_type))
    method string : string -> 'self_type = o#unknown

    method option :
      'a. ('self_type -> 'a -> 'self_type) -> 'a option -> 'self_type =
      fun _f_a -> function | None -> o | Some _x -> let o = _f_a o _x in o

    method list :
      'a. ('self_type -> 'a -> 'self_type) -> 'a list -> 'self_type =
      fun _f_a ->
        function
        | [] -> o
        | _x :: _x_i1 -> let o = _f_a o _x in let o = o#list _f_a _x_i1 in o

    method int : int -> 'self_type = o#unknown

    method float : float -> 'self_type = o#unknown

    method char : char -> 'self_type = o#unknown

    method timestamp : Timestamp.t -> 'self_type = o#unknown

    method bool : bool -> 'self_type = function | false -> o | true -> o

    method unary_op : UnaryOp.t -> 'self_type =
      let open UnaryOp in function
      | Minus -> o
      | FloatMinus -> o
      | Name _x -> let o = o#name _x in o

    method tyunary_op : tyarg list * UnaryOp.t -> 'self_type =
      fun (_x, _x_i1) -> o#unary_op _x_i1

    method binder : Binder.with_pos -> 'self_type =
      fun bndr ->
        let o = o#name (Binder.to_name bndr) in
        let o = o#position (WithPos.pos bndr) in o

    method sentence : sentence -> 'self_type =
      function
      | Definitions _x -> let o = o#list (fun o -> o#binding) _x in o
      | Expression _x -> let o = o#phrase _x in o
      | Directive _x -> let o = o#directive _x in o

    method section : Section.t -> 'self_type =
      let open Section in function
      | Minus -> o
      | FloatMinus -> o
      | Project _x -> let o = o#name _x in o
      | Name _x -> let o = o#name _x in o

    method subkind : Subkind.t -> 'self_type = fun _ -> o

    method kind : kind -> 'self_type = fun _ -> o

    method freedom : Freedom.t -> 'self_type = fun _ -> o

    method type_variable : SugarTypeVar.t -> 'self_type =
      let open SugarTypeVar in
      function
        | TUnresolved (name, subkind_opt, freedom) ->
           let o = o#name name in
           let o = o#option (fun o -> o#subkind) subkind_opt in
           let o = o#freedom freedom in
           o
        | v -> o#unknown v

   method quantifier : SugarQuantifier.t -> 'self_type =
     let open SugarQuantifier in
     function
     | QUnresolved (name, kind, freedom) ->
        let o = o#name name in
        let o = o#kind kind in
        let o = o#freedom freedom in
        o
     | QResolved _  -> o

    method row_var : Datatype.row_var -> 'self_type =
      let open Datatype in function
      | EffectApplication (_x, _x_i1) ->
          let o = o#name _x in
          let o = o#list (fun o -> o#type_arg) _x_i1 in o
      | Closed -> o
      | Open _x ->
          let o = o#type_variable _x in o
      | Recursive ((_x, _x_i1)) ->
          let o = o#type_variable _x in let o = o#row _x_i1 in o

    method row : Datatype.row -> 'self_type =
      fun (_x, _x_i1) ->
        let o =
          o#list
            (fun o (_x, _x_i1) ->
               let o = o#name _x in let o = o#fieldspec _x_i1 in o)
            _x in
        let o = o#row_var _x_i1 in o

    method replace_rhs : replace_rhs -> 'self_type =
      function
      | Literal    _x -> let o = o#string _x in o
      | SpliceExpr _x -> let o = o#phrase _x in o

    method regexflag : regexflag -> 'self_type =
      fun _ -> o

    method regex : regex -> 'self_type =
      function
      | Range ((_x, _x_i1)) ->
          let o = o#char _x in let o = o#char _x_i1 in o
      | Simply _x -> let o = o#string _x in o
      | Quote _x -> let o = o#regex _x in o
      | Any -> o
      | StartAnchor -> o
      | EndAnchor -> o
      | Seq _x -> let o = o#list (fun o -> o#regex) _x in o
      | Alternate ((_x, _x_i1)) ->
          let o = o#regex _x in let o = o#regex _x_i1 in o
      | Group _x -> let o = o#regex _x in o
      | Repeat ((_x, _x_i1)) ->
          let o = o#unknown _x in let o = o#regex _x_i1 in o
      | Splice _x -> let o = o#phrase _x in o
      | Replace ((_x, _x_i1)) ->
          let o = o#regex _x in let o = o#replace_rhs _x_i1 in o

    method position : Position.t -> 'self_type =
      Position.traverse
        ~o
        ~f_start:(fun o v -> o#unknown v)
        ~f_finish:(fun o v -> o#unknown v)
        ~f_code:(fun o v -> o#unknown v)

    method datatype' : datatype' -> 'self_type =
      fun (x, y) ->
        let o = o#datatype x in
        let o = o#unknown y in
          o

    method row' : row' -> 'self_type =
      fun (x, y) ->
        let o = o#row x in
        let o = o#unknown y in
          o

    method given_spawn_location : given_spawn_location -> 'self_type = function
      | ExplicitSpawnLocation p -> let o = o#phrase p in o
      | _ -> o

    method temporal_update : temporal_update -> 'self_type =
      function
        | ValidTimeUpdate (SequencedUpdate { validity_from; validity_to }) ->
            let o = o#phrase validity_from in
            let o = o#phrase validity_to in
            o
        | ValidTimeUpdate (NonsequencedUpdate { from_time; to_time }) ->
            let o = o#option (fun o -> o#phrase) from_time in
            let o = o#option (fun o -> o#phrase) to_time in
            o
        | _ -> o

    method temporal_deletion : temporal_deletion -> 'self_type =
      function
        | ValidTimeDeletion (SequencedDeletion { validity_from; validity_to }) ->
            let o = o#phrase validity_from in
            let o = o#phrase validity_to in
            o
        | _ -> o

    method phrasenode : phrasenode -> 'self_type =
      function
      | Constant _x -> let o = o#constant _x in o
      | Var _x -> let o = o#name _x in o
      | FreezeVar _x -> let o = o#name _x in o
      | QualifiedVar _xs ->
          let o = o#list (fun o -> o#name) _xs in o
      | FunLit (_x, _x1, _x_i1, _x_i2) -> let o = o#funlit _x_i1 in let _x_i2 = o#location _x_i2 in o
      | Spawn (_spawn_kind, _given_spawn_location, _block_phr, _dt) ->
         let o = o#given_spawn_location _given_spawn_location in
         let o = o#phrase _block_phr in
         o
      | Query (_x, _policy, _x_i1, _x_i2) ->
          let o =
            o#option
              (fun o (_x, _x_i1) ->
                 let o = o#phrase _x in
                 let o = o#phrase _x_i1 in o)
              _x in
          let o = o#phrase _x_i1 in o
      | DBTemporalJoin (_mode, _block, _ty) ->
          let o = o#phrase _block in
          o
      | ListLit (_x, _x_i1) -> let o = o#list (fun o -> o#phrase) _x in o
      | Iteration ((_x, _x_i1, _x_i2, _x_i3)) ->
          let o = o#list (fun o -> o#iterpatt) _x in
          let o = o#phrase _x_i1 in
          let o = o#option (fun o -> o#phrase) _x_i2 in
          let o = o#option (fun o -> o#phrase) _x_i3 in o
      | Escape ((_x, _x_i1)) ->
          let o = o#binder _x in let o = o#phrase _x_i1 in o
      | Section _x -> let o = o#section _x in o
      | FreezeSection _x -> let o = o#section _x in o
      | Conditional ((_x, _x_i1, _x_i2)) ->
          let o = o#phrase _x in
          let o = o#phrase _x_i1 in let o = o#phrase _x_i2 in o
      | Block ((_x, _x_i1)) ->
          let o = o#list (fun o -> o#binding) _x in
          let o = o#phrase _x_i1 in o
      | InfixAppl ((_x, _x_i1, _x_i2)) ->
          let o = o#tybinop _x in
          let o = o#phrase _x_i1 in let o = o#phrase _x_i2 in o
      | RangeLit ((_x_i1, _x_i2)) ->
          let o = o#phrase _x_i1 in let o = o#phrase _x_i2 in o
      | Regex _x -> let o = o#regex _x in o
      | UnaryAppl ((_x, _x_i1)) ->
          let o = o#tyunary_op _x in let o = o#phrase _x_i1 in o
      | FnAppl ((_x, _x_i1)) ->
          let o = o#phrase _x in
          let o = o#list (fun o -> o#phrase) _x_i1 in o
      | TAbstr ((_x, _x_i1)) ->
          let o = o#list (fun o -> o#quantifier) (_x) in
          let o = o#phrase _x_i1 in o
      | TAppl ((_x, _x_i1)) ->
          let o = o#phrase _x in
          let o = o#list (fun o -> o#type_arg') _x_i1 in
          o
      | TupleLit _x -> let o = o#list (fun o -> o#phrase) _x in o
      | RecordLit ((_x, _x_i1)) ->
          let o =
            o#list
              (fun o (_x, _x_i1) ->
                 let o = o#name _x in let o = o#phrase _x_i1 in o)
              _x in
          let o = o#option (fun o -> o#phrase) _x_i1 in o
      | Projection ((_x, _x_i1)) ->
          let o = o#phrase _x in let o = o#name _x_i1 in o
      | With ((_x, _x_i1)) ->
          let o = o#phrase _x in
          let o =
            o#list
              (fun o (_x, _x_i1) ->
                 let o = o#name _x in let o = o#phrase _x_i1 in o)
              _x_i1
          in o
      | TypeAnnotation ((_x, _x_i1)) ->
          let o = o#phrase _x in let o = o#datatype' _x_i1 in o
      | Instantiate _x -> o#phrase _x
      | Generalise _x -> o#phrase _x
      | Upcast ((_x, _x_i1, _x_i2)) ->
          let o = o#phrase _x in
          let o = o#datatype' _x_i1 in let o = o#datatype' _x_i2 in o
      | ConstructorLit ((_x, _x_i1, _x_i2)) ->
          let o = o#name _x in
          let o = o#option (fun o -> o#phrase) _x_i1 in o
<<<<<<< HEAD
      | DoOperation (name,ps,t,b) ->
          let o = o#name name in
          let o = o#option (fun o -> o#unknown) t in
          let o = o#list (fun o -> o#phrase) ps in
          let o = o#bool b in o
      | Linlet _x ->
          let o = o#phrase _x in o
      | Unlet _x ->
          let o = o#phrase _x in o
=======
      | DoOperation (op,ps,t) ->
         let o = o#phrase op in
         let o = o#option (fun o -> o#unknown) t in
         let o = o#list (fun o -> o#phrase) ps in o
      | Operation (_x) ->
          let o = o#name _x in o
>>>>>>> b04d1849
      | Handle { sh_expr; sh_effect_cases; sh_value_cases; sh_descr } ->
         let o = o#phrase sh_expr in
         let o =
           o#option (fun o -> o#handle_params) sh_descr.shd_params
         in
         let o =
           o#list
             (fun o (lhs, rhs) ->
               let o = o#pattern lhs in
           let o = o#phrase rhs in o
         )
             sh_effect_cases
     in
         let o =
           o#list
             (fun o (lhs, rhs) ->
               let o = o#pattern lhs in
           let o = o#phrase rhs in o
         )
             sh_value_cases
     in o
      | Switch ((_x, _x_i1, _x_i2)) ->
          let o = o#phrase _x in
          let o =
            o#list
              (fun o (_x, _x_i1) ->
                 let o = o#pattern _x in let o = o#phrase _x_i1 in o)
              _x_i1 in
          let o = o#option (fun o -> o#unknown) _x_i2
          in o
      | Receive ((_x, _x_i1)) ->
          let o =
            o#list
              (fun o (_x, _x_i1) ->
                 let o = o#pattern _x in let o = o#phrase _x_i1 in o)
              _x in
          let o = o#option (fun o -> o#unknown) _x_i1
          in o
      (* | Link ((_x, _x_i1)) -> *)
      (*     let o = o#phrase _x in *)
      (*     let o = o#phrase _x_i1 *)
      (*     in o *)
      | Select ((_x, _x_i1)) ->
          let o = o#name _x in
          let o = o#phrase _x_i1
          in o
      | Offer ((_x, _x_i1, _x_i2)) ->
          let o = o#phrase _x in
          let o =
            o#list
              (fun o (_x, _x_i1) ->
                 let o = o#pattern _x in let o = o#phrase _x_i1 in o)
              _x_i1 in
          let o = o#option (fun o -> o#unknown) _x_i2
          in o
      | CP p -> o#cp_phrase p
      | DatabaseLit ((_x, _x_i1)) ->
          let o = o#phrase _x in
          let o =
            (fun (_x, _x_i1) ->
               let o = o#option (fun o -> o#phrase) _x in
               let o = o#option (fun o -> o#phrase) _x_i1 in o)
              _x_i1
          in o
      | TableLit { tbl_name; tbl_type = (_, dt, rows_opt);
          tbl_field_constraints;
          tbl_keys; tbl_database; _ } ->
          let o = o#phrase tbl_name in
          let o = o#datatype dt in
          let o = o#option
            (fun o r ->
               let o = o#unknown r in
                 o) rows_opt in
          let o =
            o#list
              (fun o (_x, _x_i1) ->
                 let o = o#name _x in
                 let o = o#list (fun o -> o#fieldconstraint) _x_i1 in o)
              tbl_field_constraints in
          let o = o#phrase tbl_keys in
          let o = o#phrase tbl_database in
          o
      | LensLit ((_x, _x_i1)) ->
          let o = o#phrase _x in
          let o = o#option (fun o -> o#unknown) _x_i1 in
            o
      | LensSerialLit ((_x, _x_i1, _x_i2)) ->
          let o = o#phrase _x in
            o
      | LensKeysLit ((_x, _x_i1, _x_i2)) ->
          let o = o#phrase _x in
          let o = o#phrase _x_i1 in
          let o = o#option (fun o -> o#unknown) _x_i2 in
            o
      | LensFunDepsLit ((_x, _x_i1, _x_i2)) ->
          let o = o#phrase _x in
          let o = o#option (fun o -> o#unknown) _x_i2 in
            o
      | LensDropLit ((_x, _x_i1, _x_i2, _x_i3, _x_i4)) ->
          let o = o#phrase _x in
          let o = o#string _x_i1 in
          let o = o#string _x_i2 in
          let o = o#phrase _x_i3 in
          let o = o#option (fun o -> o#unknown) _x_i4 in
            o
      | LensSelectLit ((_x, _x_i1, _x_i2)) ->
          let o = o#phrase _x in
          let o = o#phrase _x_i1 in
          let o = o#option (fun o -> o#unknown) _x_i2 in
            o
      | LensJoinLit ((_x, _x_i1, _x_i2, _x_i3, _x_i4, _x_i5)) ->
          let o = o#phrase _x in
          let o = o#phrase _x_i1 in
          let o = o#phrase _x_i2 in
          let o = o#option (fun o -> o#unknown) _x_i5 in
            o
      | LensCheckLit ((_x, _x_i1)) ->
          let o = o#phrase _x in
          let o = o#option (fun o -> o#unknown) _x_i1 in
            o
      | LensGetLit ((_x, _x_i1)) ->
          let o = o#phrase _x in
          let o = o#option (fun o -> o#unknown) _x_i1 in
            o
      | LensPutLit ((_x, _x_i1, _x_i2)) ->
          let o = o#phrase _x in
          let o = o#phrase _x_i1 in
          let o = o#option (fun o -> o#unknown) _x_i2 in
            o
      | DBDelete ((_del, _x, _x_i1, _x_i2)) ->
          let o = o#option (fun o -> o#temporal_deletion) _del in
          let o = o#pattern _x in
          let o = o#phrase _x_i1 in
          let o = o#option (fun o -> o#phrase) _x_i2 in o
      | DBInsert ((_mode, _x, _x_i1, _x_i2, _x_i3)) ->
          let o = o#phrase _x in
          let o = o#list (fun o -> o#name) _x_i1 in
          let o = o#phrase _x_i2 in let o = o#option (fun o -> o#phrase) _x_i3 in o
      | DBUpdate ((_upd, _x, _x_i1, _x_i2, _x_i3)) ->
          let o = o#option (fun o -> o#temporal_update) _upd in
          let o = o#pattern _x in
          let o = o#phrase _x_i1 in
          let o = o#option (fun o -> o#phrase) _x_i2 in
          let o =
            o#list
              (fun o (_x, _x_i1) ->
                 let o = o#name _x in let o = o#phrase _x_i1 in o)
              _x_i3
          in o
      | Xml ((_x, _x_i1, _x_i2, _x_i3)) ->
          let o = o#name _x in
          let o =
            o#list
              (fun o (_x, _x_i1) ->
                 let o = o#name _x in
                 let o = o#list (fun o -> o#phrase) _x_i1 in o)
              _x_i1 in
          let o = o#option (fun o -> o#phrase) _x_i2 in
          let o = o#list (fun o -> o#phrase) _x_i3 in o
      | TextNode _x -> let o = o#string _x in o
      | Formlet ((_x, _x_i1)) ->
          let o = o#phrase _x in let o = o#phrase _x_i1 in o
      | Page _x -> let o = o#phrase _x in o
      | FormletPlacement ((_x, _x_i1, _x_i2)) ->
          let o = o#phrase _x in
          let o = o#phrase _x_i1 in let o = o#phrase _x_i2 in o
      | PagePlacement _x -> let o = o#phrase _x in o
      | FormBinding ((_x, _x_i1)) ->
          let o = o#phrase _x in let o = o#pattern _x_i1 in o
      | TryInOtherwise (_p1, _pat, _p2, _p3, _ty) ->
          let o = o#phrase _p1 in
          let o = o#pattern _pat in
          let o = o#phrase _p2 in
          let o = o#phrase _p3 in
          o
      | Raise -> o

    method phrase : phrase -> 'self_type =
      WithPos.traverse
        ~o
        ~f_pos:(fun o v -> o#position v)
        ~f_node:(fun o v -> o#phrasenode v)

    method cp_phrasenode : cp_phrasenode -> 'self_type =
      function
      | CPUnquote (bs, e)    -> (o#list (fun o -> o#binding) bs)#phrase e
      | CPGrab (_c, _x, p)   -> o#cp_phrase p
      | CPGive (_c, e, p)    -> (o#option (fun o -> o#phrase) e)#cp_phrase p
      | CPGiveNothing c      -> o#binder c
      | CPSelect (_c, _l, p) -> o#cp_phrase p
      | CPOffer (_c, bs)     -> o#list (fun o (_l, b) -> o#cp_phrase b) bs
      | CPLink (_c, _d)      -> o
      | CPComp (_c, p, q)    -> (o#cp_phrase p)#cp_phrase q

    method cp_phrase : cp_phrase -> 'self_node =
      WithPos.traverse
        ~o
        ~f_pos:(fun o v -> o#position v)
        ~f_node:(fun o v -> o#cp_phrasenode v)

    method patternnode : Pattern.t -> 'self_type =
      let open Pattern in
      function
      | Any -> o
      | Nil -> o
      | Cons ((_x, _x_i1)) ->
          let o = o#pattern _x in let o = o#pattern _x_i1 in o
      | List _x -> let o = o#list (fun o -> o#pattern) _x in o
      | Variant ((_x, _x_i1)) ->
          let o = o#name _x in
          let o = o#option (fun o -> o#pattern) _x_i1 in o
      | Operation (name, ps, k) ->
         let o = o#name name in
         let o = o#list (fun o -> o#pattern) ps in
         let o = o#pattern k in
         o
      | Negative _x ->
          let o = o#list (fun o -> o#name) _x in o
      | Record ((_x, _x_i1)) ->
          let o =
            o#list
              (fun o (_x, _x_i1) ->
                 let o = o#name _x in let o = o#pattern _x_i1 in o)
              _x in
          let o = o#option (fun o -> o#pattern) _x_i1 in o
      | Tuple _x -> let o = o#list (fun o -> o#pattern) _x in o
      | Constant _x -> let o = o#constant _x in o
      | Variable _x -> let o = o#binder _x in o
      | As ((_x, _x_i1)) ->
          let o = o#binder _x in let o = o#pattern _x_i1 in o
      | HasType ((_x, _x_i1)) ->
          let o = o#pattern _x in let o = o#datatype' _x_i1 in o


    method pattern : Pattern.with_pos -> 'self_type =
      WithPos.traverse
        ~o
        ~f_pos:(fun o v -> o#position v)
        ~f_node:(fun o v -> o#patternnode v)

    method foreign_language : ForeignLanguage.t -> 'self_type
      = fun _ -> o

    method name : Name.t -> 'self_type = o#string

    method location : Location.t -> 'self_type = o#unknown

    method iterpatt : iterpatt -> 'self_type =
      function
      | List ((_x, _x_i1)) ->
          let o = o#pattern _x in let o = o#phrase _x_i1 in o
      | Table ((_t, _x, _x_i1)) ->
          let o = o#pattern _x in let o = o#phrase _x_i1 in o

    method funlit : funlit -> 'self_type =
      fun f ->
        match f with
          | NormalFunlit (_x, _x_i1) ->
            let o = o#list (fun o -> o#list (fun o -> o#pattern)) _x in
            let o = o#phrase _x_i1 in o
          | SwitchFunlit (pat, body) ->
            let o = o#list (fun o -> o#list (fun o -> o#pattern)) pat in
            let o = o#list (fun o (p, c) ->
              let o = o#pattern p in
              let o = o#phrase c in o) body in
            o


    method handle_params : handler_parameterisation -> 'self_type =
      fun params ->
        o#list
          (fun o (pat, expr) ->
            let o = o#phrase expr in
            o#pattern pat)
          params.shp_bindings

    method fieldspec : Datatype.fieldspec -> 'self_type =
      let open Datatype in function
      | Present _x -> let o = o#datatype _x in o
      | Absent -> o
      | Var _x -> let o = o#type_variable _x in o

    method fieldconstraint : fieldconstraint -> 'self_type =
      fun _ -> o

    method directive : directive -> 'self_type =
      fun (_x, _x_i1) ->
        let o = o#string _x in let o = o#list (fun o -> o#string) _x_i1 in o

    method datatypenode : Datatype.t -> 'self_type =
      let open Datatype in
      function
      | TypeVar _x ->
          let o = o#type_variable _x in o
      | QualifiedTypeApplication (ns, args) ->
          let o = o#list (fun o -> o#name) ns in
          let o = o#list (fun o -> o#type_arg) args in
          o
      | Function (_x, _x_i1, _x_i2) ->
          let o = o#list (fun o -> o#datatype) _x in
          let o = o#row _x_i1 in let o = o#datatype _x_i2 in o
      | Lolli (_x, _x_i1, _x_i2) ->
          let o = o#list (fun o -> o#datatype) _x in
          let o = o#row _x_i1 in let o = o#datatype _x_i2 in o
      | Mu (_x, _x_i1) ->
          let o = o#type_variable _x in
          let o = o#datatype _x_i1 in o
      | Forall (_x, _x_i1) ->
          let o = o#datatype _x_i1 in o
      | Unit -> o
      | Tuple _x -> let o = o#list (fun o -> o#datatype) _x in o
      | Record _x -> let o = o#row _x in o
      | Variant _x -> let o = o#row _x in o
      | Effect r -> let o = o#row r in o
      | Operation (_x, _x_i1) ->
        let o = o#list (fun o -> o#datatype) _x in
        let o = o#datatype _x_i1 in o
      | Table (_t, _x, _x_i1, _x_i2) ->
          let o = o#datatype _x in
          let o = o#datatype _x_i1 in
          let o = o#datatype _x_i2 in o
      | List _x -> let o = o#datatype _x in o
      | TypeApplication (_x, _x_i1) ->
          let o = o#name _x in
          let o = o#list (fun o -> o#type_arg) _x_i1 in o
      | Primitive _x -> let o = o#unknown _x in o
      | DB -> o
      | Input (_x, _x_i1) ->
        let o = o#datatype _x in
        let o = o#datatype _x_i1 in o
      | Output (_x, _x_i1) ->
        let o = o#datatype _x in
        let o = o#datatype _x_i1 in o
      | Select _x ->
        let o = o#row _x in o
      | Choice _x ->
        let o = o#row _x in o
      | Dual _x ->
        let o = o#datatype _x in o
      | End -> o

    method datatype : Datatype.with_pos -> 'self_type =
      WithPos.traverse
        ~o
        ~f_pos:(fun o v -> o#position v)
        ~f_node:(fun o v -> o#datatypenode v)

    method type_arg : Datatype.type_arg -> 'self_type =
      let open Datatype in function
      | Type _x -> let o = o#datatype _x in o
      | Row _x -> let o = o#row _x in o
      | Presence _x -> let o = o#fieldspec _x in o

    method type_arg' : type_arg' -> 'self_type =
      fun (x, y) ->
        let o = o#type_arg x in
        let o = o#unknown y in
        o

    method constant : Constant.t -> 'self_type =
      function
      | Constant.Float  _x -> let o = o#float  _x in o
      | Constant.Int    _x -> let o = o#int    _x in o
      | Constant.String _x -> let o = o#string _x in o
      | Constant.Bool   _x -> let o = o#bool   _x in o
      | Constant.Char   _x -> let o = o#char   _x in o
      | Constant.DateTime   _x -> let o = o#timestamp   _x in o

    method binop : BinaryOp.t -> 'self_type =
      let open BinaryOp in function
      | Minus -> o
      | FloatMinus -> o
      | RegexMatch _x -> let o = o#list (fun o -> o#regexflag) _x in o
      | And -> o
      | Or -> o
      | Cons -> o
      | Name _x -> let o = o#name _x in o

    method tybinop : tyarg list * BinaryOp.t -> 'self_type =
      fun (_x, _x_i1) -> o#binop _x_i1

    method bindingnode : bindingnode -> 'self_type =
      function
      | Val ((_x, (_x_i1, _x_i2), _x_i3, _x_i4)) ->
          let o = o#pattern _x in
          let o = o#list (fun o -> o#quantifier) _x_i1 in
          let o = o#phrase _x_i2 in
          let o = o#location _x_i3 in
          let o = o#option (fun o -> o#datatype') _x_i4 in o
      | Fun f -> o#function_definition f
      | Funs _x ->
          let o = o#list (fun o -> o#recursive_function) _x in
          o
      | Foreign alien ->
         let o =
           o#list
             (fun o (b, dt) ->
               let o = o#binder b in
               o#datatype' dt)
             (Alien.declarations alien)
         in
         o#foreign_language (Alien.language alien)
      | Import { path; _ } ->
         let o = o#list (fun o -> o#name) path in
          o
      | Open _xs ->
          let o = o#list (fun o -> o#name) _xs in
          o
      | Aliases ts ->
          let o = o#list (fun o -> o#alias) ts in
          o
      | Infix { name; _ } ->
         o#name name
      | Exp _x -> let o = o#phrase _x in o
      | Module { binder; members } ->
          let o = o#binder binder in
          o#list (fun o -> o#binding) members
      | AlienBlock alien ->
         let o = o#foreign_language (Alien.language alien) in
         o#list
           (fun o (b, dt) ->
             let o = o#binder b in
             o#datatype' dt)
           (Alien.declarations alien)

    method binding : binding -> 'self_type =
      WithPos.traverse
        ~o
        ~f_pos:(fun o v -> o#position v)
        ~f_node:(fun o v -> o#bindingnode v)

    method aliasnode : aliasnode -> 'self_type =
      fun (_x, _x_i1, _x_i2) ->
      let o = o#name _x in
      let o =
        o#list
          (fun o _x ->
            let o = o#quantifier _x
            in o) _x_i1 in
      let o = o#aliasbody _x_i2 in
      o

    method aliasbody : aliasbody -> 'self_type =
      function
        | Typename _x -> o#datatype' _x
        | Effectname _x -> o#row' _x

    method alias : alias -> 'self_type =
      WithPos.traverse
        ~o
        ~f_pos:(fun o v -> o#position v)
        ~f_node:(fun o v -> o#aliasnode v)

    method function_definition : function_definition -> 'self
      = fun { fun_binder;
              fun_linearity = _;
              fun_definition = (tyvar, lit);
              fun_location;
              fun_signature;
              fun_frozen = _;
              fun_unsafe_signature = _ } ->
          let o = o#binder fun_binder in
          let o = o#list (fun o -> o#quantifier) tyvar in
          let o = o#funlit lit in
          let o = o#location fun_location in
          let o = o#option (fun o -> o#datatype') fun_signature in
          o

    method recursive_functionnode : recursive_functionnode -> 'self
      = fun { rec_binder;
              rec_linearity = _;
              rec_definition = ((tyvar, _), lit);
              rec_location;
              rec_signature;
              rec_unsafe_signature = _;
              rec_frozen = _} ->
      let o = o#binder rec_binder in
      let o = o#list (fun o -> o#quantifier) tyvar in
      let o = o#funlit lit in
      let o = o#location rec_location in
      let o = o#option (fun o -> o#datatype') rec_signature in
      o

    method recursive_function : recursive_function -> 'self =
      WithPos.traverse
        ~o
        ~f_pos:(fun o v -> o#position v)
        ~f_node:(fun o v -> o#recursive_functionnode v)

    method program : program -> 'self_type =
      fun (bindings, phrase) ->
        let o = o#list (fun o -> o#binding) bindings in
        let o = o#option (fun o -> o#phrase) phrase in
        o

    method unknown : 'a. 'a -> 'self_type = fun _ -> o
  end

class virtual predicate =
object
  inherit fold
  method virtual satisfied : bool
end

class fold_map =
  object ((o : 'self_type))
    method string : string -> ('self_type * string) = o#unknown

    method option :
      'a.
        ('self_type -> 'a -> ('self_type * 'a)) ->
          'a option -> ('self_type * ('a option)) =
      fun _f_a ->
        function
        | None -> (o, None)
        | Some _x -> let (o, _x) = _f_a o _x in (o, (Some _x))

    method list :
      'a.
        ('self_type -> 'a -> ('self_type * 'a)) ->
          'a list -> ('self_type * ('a list)) =
      fun _f_a ->
        function
        | [] -> (o, [])
        | _x :: _x_i1 ->
            let (o, _x) = _f_a o _x in
            let (o, _x_i1) = o#list _f_a _x_i1 in (o, (_x :: _x_i1))

    method int : int -> ('self_type * int) = o#unknown

    method float : float -> ('self_type * float) = o#unknown

    method char : char -> ('self_type * char) = o#unknown

    method timestamp : Timestamp.t -> ('self_type * Timestamp.t) = o#unknown

    method bool : bool -> ('self_type * bool) =
      function | false -> (o, false) | true -> (o, true)

    method unary_op : UnaryOp.t -> ('self_type * UnaryOp.t) =
      let open UnaryOp in function
      | Minus -> (o, Minus)
      | FloatMinus -> (o, FloatMinus)
      | Name _x -> let (o, _x) = o#name _x in (o, Name _x)

    method tyunary_op : tyarg list * UnaryOp.t -> 'self_type * (tyarg list * UnaryOp.t) =
      fun (_x, _x_i1) ->
        let (o, _x) = o#list (fun o -> o#tyarg) _x in
        let (o, _x_i1) = o#unary_op _x_i1 in (o, (_x, _x_i1))

    method sentence : sentence -> ('self_type * sentence) =
      function
      | Definitions _x ->
          let (o, _x) = o#list (fun o -> o#binding) _x
          in (o, Definitions _x)
      | Expression _x -> let (o, _x) = o#phrase _x in (o, Expression _x)
      | Directive _x -> let (o, _x) = o#directive _x in (o, Directive _x)

    method section : Section.t -> ('self_type * Section.t) =
      let open Section in function
      | Minus -> (o, Minus)
      | FloatMinus -> (o, FloatMinus)
      | Project _x -> let (o, _x) = o#name _x in (o, Project _x)
      | Name _x -> let (o, _x) = o#name _x in (o, Name _x)

    method subkind : Subkind.t -> ('self_type * Subkind.t) = fun k -> (o, k)

    method kind : kind -> ('self_type * kind) = fun k -> (o, k)

    method freedom : Freedom.t -> ('self_type * Freedom.t) = fun k -> (o, k)

    method type_variable : SugarTypeVar.t -> ('self_type * SugarTypeVar.t) =
      let open SugarTypeVar in
      function
        | TUnresolved (name, subkind_opt, freedom) ->
           let o, name' = o#name name in
           let o, subkind_opt' = o#option (fun o -> o#subkind) subkind_opt in
           let o, freedom' = o#freedom freedom in
           o, TUnresolved (name', subkind_opt', freedom')
        | v -> o#unknown v


    method quantifier : SugarQuantifier.t -> ('self_type * SugarQuantifier.t) =
      let open SugarQuantifier in
      function
      | QUnresolved (name, kind, freedom) ->
         let o, name' = o#name name in
         let o, kind' = o#kind kind in
         let o, freedom' = o#freedom freedom in
         o, QUnresolved (name', kind', freedom')
      | (QResolved _) as rq -> o, rq


    method row_var : Datatype.row_var -> ('self_type * Datatype.row_var) =
      let open Datatype in function
      | EffectApplication (_x, _x_i1) ->
          let (o, _x) = o#string _x in
          let (o, _x_i1) = o#list (fun o -> o#type_arg) _x_i1
          in (o, EffectApplication (_x, _x_i1))
      | Closed -> (o, Closed)
      | Open _x ->
          let (o, _x) = o#type_variable _x in (o, (Open _x))
      | Recursive ((_x, _x_i1)) ->
          let (o, _x) = o#type_variable _x in
          let (o, _x_i1) = o#row _x_i1 in (o, Recursive ((_x, _x_i1)))

    method row : Datatype.row -> ('self_type * Datatype.row) =
      fun (_x, _x_i1) ->
        let (o, _x) =
          o#list
            (fun o (_x, _x_i1) ->
               let (o, _x) = o#string _x in
               let (o, _x_i1) = o#fieldspec _x_i1 in (o, (_x, _x_i1)))
            _x in
        let (o, _x_i1) = o#row_var _x_i1 in (o, (_x, _x_i1))

    method replace_rhs : replace_rhs -> ('self_type * replace_rhs) =
      function
      | Literal    _x -> let (o, _x) = o#string _x in (o, (Literal _x))
      | SpliceExpr _x -> let (o, _x) = o#phrase _x in (o, (SpliceExpr _x))

    method regexflag : regexflag -> ('self_type * regexflag) =
      fun flag -> (o, flag)

    method regex : regex -> ('self_type * regex) =
      function
      | Range ((_x, _x_i1)) ->
          let (o, _x) = o#char _x in
          let (o, _x_i1) = o#char _x_i1 in (o, (Range ((_x, _x_i1))))
      | Simply _x -> let (o, _x) = o#string _x in (o, (Simply _x))
      | Quote _x -> let (o, _x) = o#regex _x in (o, (Quote _x))
      | Any -> (o, Any)
      | StartAnchor -> (o, StartAnchor)
      | EndAnchor -> (o, EndAnchor)
      | Seq _x ->
          let (o, _x) = o#list (fun o -> o#regex) _x in (o, (Seq _x))
      | Alternate ((_x, _x_i1)) ->
          let (o, _x) = o#regex _x in
          let (o, _x_i1) = o#regex _x_i1 in (o, (Alternate ((_x, _x_i1))))
      | Group _x -> let (o, _x) = o#regex _x in (o, (Group _x))
      | Repeat ((_x, _x_i1)) ->
          let (o, _x) = o#unknown _x in
          let (o, _x_i1) = o#regex _x_i1 in (o, (Repeat ((_x, _x_i1))))
      | Splice _x -> let (o, _x) = o#phrase _x in (o, (Splice _x))
      | Replace ((_x, _x_i1)) ->
          let (o, _x) = o#regex _x in
          let (o, _x_i1) = o#replace_rhs _x_i1
          in (o, (Replace ((_x, _x_i1))))

    method program : program -> ('self_type * program) =
      fun (_x, _x_i1) ->
        let (o, _x) = o#list (fun o -> o#binding) _x in
        let (o, _x_i1) = o#option (fun o -> o#phrase) _x_i1
        in (o, (_x, _x_i1))

    method position : Position.t -> ('self_type * Position.t) =
      Position.traverse_map
        ~o
        ~f_start:(fun o v -> o#unknown v)
        ~f_finish:(fun o v -> o#unknown v)
        ~f_code:(fun o v -> o#option (fun o -> o#unknown) v)

    method given_spawn_location : given_spawn_location -> ('self_type * given_spawn_location) = function
      | ExplicitSpawnLocation _p -> let (o, _p) = o#phrase _p in (o, ExplicitSpawnLocation _p)
      | l -> (o, l)

    method temporal_update : temporal_update -> ('self_type * temporal_update) =
      function
        | ValidTimeUpdate (SequencedUpdate { validity_from; validity_to }) ->
            let (o, validity_from) = o#phrase validity_from in
            let (o, validity_to) = o#phrase validity_to in
            (o, ValidTimeUpdate (SequencedUpdate { validity_from; validity_to } ))
        | ValidTimeUpdate (NonsequencedUpdate { from_time; to_time }) ->
            let (o, from_time) = o#option (fun o -> o#phrase) from_time in
            let (o, to_time) = o#option (fun o -> o#phrase) to_time in
            (o, ValidTimeUpdate (NonsequencedUpdate { from_time; to_time }))
        | x -> (o, x)

    method temporal_deletion : temporal_deletion -> ('self_type * temporal_deletion) =
      function
        | ValidTimeDeletion (SequencedDeletion { validity_from; validity_to }) ->
            let (o, validity_from) = o#phrase validity_from in
            let (o, validity_to) = o#phrase validity_to in
            (o, ValidTimeDeletion (SequencedDeletion { validity_from; validity_to }))
        | x -> (o, x)

    method phrasenode : phrasenode -> ('self_type * phrasenode) =
      function
      | Constant _x -> let (o, _x) = o#constant _x in (o, (Constant _x))
      | Var _x -> let (o, _x) = o#name _x in (o, (Var _x))
      | FreezeVar _x -> let (o, _x) = o#name _x in (o, (FreezeVar _x))
      | QualifiedVar _xs ->
          let (o, _xs) = o#list (fun o n -> o#name n) _xs in
          (o, (QualifiedVar _xs))
      | FunLit (_x, _x1, _x_i1, _x_i2) ->
        let (o, _x_i1) = o#funlit _x_i1 in
        let handle_funtype o (t, r) =
          let (o, t) = o#typ t in
          let (o,r) = o#type_row r in
          (o, (t,r))
        in
        let (o, _x) = o#option (fun o -> o#list handle_funtype) _x in
        let (o, _x_i2) = o#location _x_i2 in (o, (FunLit (_x, _x1, _x_i1, _x_i2)))
      | Spawn (_spawn_kind, _given_spawn_location, _block_phr, _dt) ->
          let (o, _given_spawn_location) = o#given_spawn_location _given_spawn_location in
          let (o, _block_phr) = o#phrase _block_phr in
          let (o, _dt) = o#option (fun o -> o#type_row) _dt in
          (o, (Spawn (_spawn_kind, _given_spawn_location, _block_phr, _dt)))
      | Query (_x, _policy, _x_i1, _x_i2) ->
          let (o, _x) =
            o#option
              (fun o (_x, _x_i1) ->
                 let (o, _x) = o#phrase _x in
                 let (o, _x_i1) = o#phrase _x_i1 in (o, (_x, _x_i1)))
              _x in
          let (o, _x_i1) = o#phrase _x_i1 in (o, (Query (_x, _policy, _x_i1, _x_i2)))
      | DBTemporalJoin (_mode, _block, _ty) ->
          let (o, _block) = o#phrase _block in
          (o, DBTemporalJoin (_mode, _block, _ty))
      | ListLit (_x, _x_i1) ->
          let (o, _x) = o#list (fun o -> o#phrase) _x in
          let (o, _x_i1) = o#option (fun o -> o#typ) _x_i1 in
          (o, (ListLit (_x, _x_i1)))
      | RangeLit ((_x_i1, _x_i2)) ->
          let (o, _x_i1) = o#phrase _x_i1 in
          let (o, _x_i2) = o#phrase _x_i2
          in (o, (RangeLit ((_x_i1, _x_i2))))
      | Iteration ((_x, _x_i1, _x_i2, _x_i3)) ->
          let (o, _x) = o#list (fun o -> o#iterpatt) _x in
          let (o, _x_i1) = o#phrase _x_i1 in
          let (o, _x_i2) = o#option (fun o -> o#phrase) _x_i2 in
          let (o, _x_i3) = o#option (fun o -> o#phrase) _x_i3
          in (o, (Iteration ((_x, _x_i1, _x_i2, _x_i3))))
      | Escape ((_x, _x_i1)) ->
          let (o, _x) = o#binder _x in
          let (o, _x_i1) = o#phrase _x_i1 in (o, (Escape ((_x, _x_i1))))
      | Section _x -> let (o, _x) = o#section _x in (o, (Section _x))
      | FreezeSection _x -> let (o, _x) = o#section _x in (o, (FreezeSection _x))
      | Conditional ((_x, _x_i1, _x_i2)) ->
          let (o, _x) = o#phrase _x in
          let (o, _x_i1) = o#phrase _x_i1 in
          let (o, _x_i2) = o#phrase _x_i2
          in (o, (Conditional ((_x, _x_i1, _x_i2))))
      | Block ((_x, _x_i1)) ->
          let (o, _x) = o#list (fun o -> o#binding) _x in
          let (o, _x_i1) = o#phrase _x_i1 in (o, (Block ((_x, _x_i1))))
      | InfixAppl ((_x, _x_i1, _x_i2)) ->
          let (o, _x) = o#tybinop _x in
          let (o, _x_i1) = o#phrase _x_i1 in
          let (o, _x_i2) = o#phrase _x_i2
          in (o, (InfixAppl ((_x, _x_i1, _x_i2))))
      | Regex _x -> let (o, _x) = o#regex _x in (o, (Regex _x))
      | UnaryAppl ((_x, _x_i1)) ->
          let (o, _x) = o#tyunary_op _x in
          let (o, _x_i1) = o#phrase _x_i1 in (o, (UnaryAppl ((_x, _x_i1))))
      | FnAppl ((_x, _x_i1)) ->
          let (o, _x) = o#phrase _x in
          let (o, _x_i1) = o#list (fun o -> o#phrase) _x_i1
          in (o, (FnAppl ((_x, _x_i1))))
      | TAbstr ((_x, _x_i1)) ->
          let o, _x = o#list (fun o -> o#quantifier) _x in
          let (o, _x_i1) = o#phrase _x_i1 in
          (o, (TAbstr ((_x, _x_i1))))
      | TAppl ((_x, _x_i1)) ->
          let (o, _x) = o#phrase _x in
          let (o, _x_i1) = o#list (fun o -> o#type_arg') _x_i1 in
          (o, (TAppl ((_x, _x_i1))))
      | TupleLit _x ->
          let (o, _x) = o#list (fun o -> o#phrase) _x in (o, (TupleLit _x))
      | RecordLit ((_x, _x_i1)) ->
          let (o, _x) =
            o#list
              (fun o (_x, _x_i1) ->
                 let (o, _x) = o#name _x in
                 let (o, _x_i1) = o#phrase _x_i1 in (o, (_x, _x_i1)))
              _x in
          let (o, _x_i1) = o#option (fun o -> o#phrase) _x_i1
          in (o, (RecordLit ((_x, _x_i1))))
      | Projection ((_x, _x_i1)) ->
          let (o, _x) = o#phrase _x in
          let (o, _x_i1) = o#name _x_i1 in (o, (Projection ((_x, _x_i1))))
      | With ((_x, _x_i1)) ->
          let (o, _x) = o#phrase _x in
          let (o, _x_i1) =
            o#list
              (fun o (_x, _x_i1) ->
                 let (o, _x) = o#name _x in
                 let (o, _x_i1) = o#phrase _x_i1 in (o, (_x, _x_i1)))
              _x_i1
          in (o, (With ((_x, _x_i1))))
      | TypeAnnotation ((_x, _x_i1)) ->
          let (o, _x) = o#phrase _x in
          let (o, _x_i1) = o#datatype' _x_i1
          in (o, (TypeAnnotation ((_x, _x_i1))))
      | Upcast ((_x, _x_i1, _x_i2)) ->
          let (o, _x) = o#phrase _x in
          let (o, _x_i1) = o#datatype' _x_i1 in
          let (o, _x_i2) = o#datatype' _x_i2
          in (o, (Upcast ((_x, _x_i1, _x_i2))))
      | Instantiate _x ->
          let (o, _x) = o#phrase _x in
          (o, Instantiate _x)
      | Generalise _x ->
          let (o, _x) = o#phrase _x in
          (o, Generalise _x)
      | ConstructorLit ((_x, _x_i1, _x_i2)) ->
          let (o, _x) = o#name _x in
          let (o, _x_i1) = o#option (fun o -> o#phrase) _x_i1 in
          let o, _x_i2 = o#option (fun o -> o#typ) _x_i2 in
          (o, (ConstructorLit ((_x, _x_i1, _x_i2))))
<<<<<<< HEAD
      | DoOperation (name, ps, t, b) ->
          let (o, t) = o#option (fun o -> o#typ) t in
          let (o, ps) = o#list (fun o -> o#phrase) ps in
          (o, DoOperation (name, ps, t, b))
      | Linlet _x ->
          let (o, _x) = o#phrase _x in
          (o, Linlet _x)
      | Unlet _x ->
          let (o, _x) = o#phrase _x in
          (o, Unlet _x)
=======
      | DoOperation (op, ps, t) ->
          let (o, op) = o#phrase op in
          let (o, t) = o#option (fun o -> o#typ) t in
          let (o, ps) = o#list (fun o -> o#phrase) ps in
          (o, DoOperation (op, ps, t))
      | Operation _x ->
          let (o, _x) = o#name _x in
          (o, Operation _x)
>>>>>>> b04d1849
      | Handle { sh_expr; sh_effect_cases; sh_value_cases; sh_descr } ->
          let (o, m) = o#phrase sh_expr in
          let (o, params) =
            o#option (fun o -> o#handle_params) sh_descr.shd_params
          in
          let (o, eff_cases) =
            o#list
              (fun o (lhs, rhs) ->
                 let (o, lhs) = o#pattern lhs in
                 let (o, rhs) = o#phrase rhs in (o, (lhs, rhs))
          )
              sh_effect_cases
      in
          let (o, val_cases) =
            o#list
              (fun o (lhs, rhs) ->
                 let (o, lhs) = o#pattern lhs in
                 let (o, rhs) = o#phrase rhs in (o, (lhs, rhs))
          )
              sh_value_cases
      in
          (o, (Handle { sh_expr = m; sh_effect_cases = eff_cases; sh_value_cases = val_cases; sh_descr = { sh_descr with shd_params = params } }))
      | Switch ((_x, _x_i1, _x_i2)) ->
          let (o, _x) = o#phrase _x in
          let (o, _x_i1) =
            o#list
              (fun o (_x, _x_i1) ->
                 let (o, _x) = o#pattern _x in
                 let (o, _x_i1) = o#phrase _x_i1 in (o, (_x, _x_i1)))
              _x_i1 in
          let (o, _x_i2) = o#option (fun o -> o#typ) _x_i2
          in (o, (Switch ((_x, _x_i1, _x_i2))))
      | Receive ((_x, _x_i1)) ->
          let (o, _x) =
            o#list
              (fun o (_x, _x_i1) ->
                 let (o, _x) = o#pattern _x in
                 let (o, _x_i1) = o#phrase _x_i1 in (o, (_x, _x_i1)))
              _x in
          let (o, _x_i1) = o#option (fun o -> o#typ) _x_i1
          in (o, (Receive ((_x, _x_i1))))
      (* | Link ((_x, _x_i1)) -> *)
      (*     let (o, _x) = o#phrase _x in *)
      (*     let (o, _x_i1) = o#phrase _x in (o, (Link(_x, _x_i1))) *)
      | Select ((_x, _x_i1)) ->
          let (o, _x) = o#name _x in
          let (o, _x_i1) = o#phrase _x_i1
          in (o, (Select (_x, _x_i1)))
      | Offer ((_x, _x_i1, _x_i2)) ->
          let (o, _x) = o#phrase _x in
          let (o, _x_i1) =
            o#list
              (fun o (_x, _x_i1) ->
                 let (o, _x) = o#pattern _x in
                 let (o, _x_i1) = o#phrase _x_i1 in (o, (_x, _x_i1)))
              _x_i1 in
          let (o, _x_i2) = o#option (fun o -> o#unknown) _x_i2
          in (o, (Offer ((_x, _x_i1, _x_i2))))
      | CP p ->
         let (o, p) = o#cp_phrase p in
         o, CP p
      | DatabaseLit ((_x, _x_i1)) ->
          let (o, _x) = o#phrase _x in
          let (o, _x_i1) =
            (fun (_x, _x_i1) ->
               let (o, _x) = o#option (fun o -> o#phrase) _x in
               let (o, _x_i1) = o#option (fun o -> o#phrase) _x_i1
               in (o, (_x, _x_i1)))
              _x_i1
          in (o, (DatabaseLit ((_x, _x_i1))))
      | TableLit { tbl_name; tbl_type; tbl_field_constraints;
          tbl_keys; tbl_temporal_fields; tbl_database } ->
            (*
      | TableLit ((_x, _x_i1, _x_i2, _x_i3, _x_i4)) ->
          *)
          let (o, tbl_name) = o#phrase tbl_name in
          let (o, tbl_type) =
            (fun (tmp, dt, rows_opt) ->
               let (o, dt) = o#datatype dt in
               let (o, rows_opt) =
                 o#option
                   (fun o (a, b, c) ->
                     let o, a = o#typ a in
                     let o, b = o#typ b in
                     let o, c = o#typ c in
                     o, (a, b, c)) rows_opt
               in (o, (tmp, dt, rows_opt)))
              tbl_type in
          let (o, tbl_field_constraints) =
            o#list
              (fun o (_x, _x_i1) ->
                 let (o, _x) = o#name _x in
                 let (o, _x_i1) = o#list (fun o -> o#fieldconstraint) _x_i1
                 in (o, (_x, _x_i1)))
              tbl_field_constraints in
          let (o, tbl_keys) = o#phrase tbl_keys in
          let (o, tbl_database) = o#phrase tbl_database in
          let tbl =
            TableLit { tbl_name; tbl_type; tbl_field_constraints;
            tbl_keys; tbl_temporal_fields; tbl_database }
          in
          (o, tbl)
      | LensLit ((_x, _x_i1)) ->
          let (o, _x) = o#phrase _x in
          let (o, _x_i1) = o#option (fun o -> o#unknown) _x_i1 in
            (o, (LensLit (_x, _x_i1)))
      | LensSerialLit ((_x, _x_i1, _x_i2)) ->
          let (o, _x) = o#phrase _x in
            (o, (LensSerialLit (_x, _x_i1, _x_i2)))
      | LensKeysLit ((_x, _x_i1, _x_i2)) ->
          let (o, _x) = o#phrase _x in
          let (o, _x_i1) = o#phrase _x_i1 in
          let (o, _x_i2) = o#option (fun o -> o#unknown) _x_i2 in
            (o, (LensKeysLit (_x, _x_i1, _x_i2)))
      | LensFunDepsLit ((_x, _x_i1, _x_i2)) ->
          let (o, _x) = o#phrase _x in
          let (o, _x_i2) = o#option (fun o -> o#unknown) _x_i2 in
            (o, (LensFunDepsLit (_x, _x_i1, _x_i2)))
      | LensDropLit ((_x, _x_i1, _x_i2, _x_i3, _x_i4)) ->
          let (o, _x) = o#phrase _x in
          let (o, _x_i1) = o#string _x_i1 in
          let (o, _x_i2) = o#string _x_i2 in
          let (o, _x_i3) = o#phrase _x_i3 in
          let (o, _x_i4) = o#option (fun o -> o#unknown) _x_i4 in
            (o, (LensDropLit ((_x, _x_i1, _x_i2, _x_i3, _x_i4))))
      | LensSelectLit ((_x, _x_i1, _x_i2)) ->
          let (o, _x) = o#phrase _x in
          let (o, _x_i1) = o#phrase _x_i1 in
          let (o, _x_i2) = o#option (fun o -> o#unknown) _x_i2 in
            (o, (LensSelectLit ((_x, _x_i1, _x_i2))))

      | LensJoinLit ((_x, _x_i1, _x_i2, _x_i3, _x_i4, _x_i5)) ->
          let (o, _x) = o#phrase _x in
          let (o, _x_i1) = o#phrase _x_i1 in
          let (o, _x_i2) = o#phrase _x_i2 in
          let (o, _x_i5) = o#option (fun o -> o#unknown) _x_i5 in
            (o, (LensJoinLit ((_x, _x_i1, _x_i2, _x_i3, _x_i4, _x_i5))))
      | LensCheckLit ((_x, _x_i1)) ->
          let (o, _x) = o#phrase _x in
          let (o, _x_i1) = o#option (fun o -> o#unknown) _x_i1 in
            (o, (LensCheckLit ((_x, _x_i1))))
      | LensGetLit ((_x, _x_i1)) ->
          let (o, _x) = o#phrase _x in
          let (o, _x_i1) = o#option (fun o -> o#typ) _x_i1 in
            (o, (LensGetLit ((_x, _x_i1))))
      | LensPutLit ((_x, _x_i1, _x_i2)) ->
          let (o, _x) = o#phrase _x in
          let (o, _x_i1) = o#phrase _x_i1 in
          let (o, _x_i2) = o#option (fun o -> o#typ) _x_i2 in
            (o, (LensPutLit ((_x, _x_i1, _x_i2))))
      | DBDelete ((_del, _x, _x_i1, _x_i2)) ->
          let (o, _del) = o#option (fun o -> o#temporal_deletion) _del in
          let (o, _x) = o#pattern _x in
          let (o, _x_i1) = o#phrase _x_i1 in
          let (o, _x_i2) = o#option (fun o -> o#phrase) _x_i2
          in (o, (DBDelete ((_del, _x, _x_i1, _x_i2))))
      | DBInsert ((_mode, _x, _x_i1, _x_i2, _x_i3)) ->
          let (o, _x) = o#phrase _x in
          let (o, _x_i1) = o#list (fun o -> o#name) _x_i1 in
          let (o, _x_i2) = o#phrase _x_i2 in
          let (o, _x_i3) = o#option (fun o -> o#phrase) _x_i3
          in (o, (DBInsert ((_mode, _x, _x_i1, _x_i2, _x_i3))))
      | DBUpdate ((_upd, _x, _x_i1, _x_i2, _x_i3)) ->
          let (o, _upd) = o#option (fun o -> o#temporal_update) _upd in
          let (o, _x) = o#pattern _x in
          let (o, _x_i1) = o#phrase _x_i1 in
          let (o, _x_i2) = o#option (fun o -> o#phrase) _x_i2 in
          let (o, _x_i3) =
            o#list
              (fun o (_x, _x_i1) ->
                 let (o, _x) = o#name _x in
                 let (o, _x_i1) = o#phrase _x_i1 in (o, (_x, _x_i1)))
              _x_i3
          in (o, (DBUpdate ((_upd, _x, _x_i1, _x_i2, _x_i3))))
      | Xml ((_x, _x_i1, _x_i2, _x_i3)) ->
          let (o, _x) = o#name _x in
          let (o, _x_i1) =
            o#list
              (fun o (_x, _x_i1) ->
                 let (o, _x) = o#name _x in
                 let (o, _x_i1) = o#list (fun o -> o#phrase) _x_i1
                 in (o, (_x, _x_i1)))
              _x_i1 in
          let (o, _x_i2) = o#option (fun o -> o#phrase) _x_i2 in
          let (o, _x_i3) = o#list (fun o -> o#phrase) _x_i3
          in (o, (Xml ((_x, _x_i1, _x_i2, _x_i3))))
      | TextNode _x -> let (o, _x) = o#string _x in (o, (TextNode _x))
      | Formlet ((_x, _x_i1)) ->
          let (o, _x) = o#phrase _x in
          let (o, _x_i1) = o#phrase _x_i1 in (o, (Formlet ((_x, _x_i1))))
      | Page _x -> let (o, _x) = o#phrase _x in (o, (Page _x))
      | FormletPlacement ((_x, _x_i1, _x_i2)) ->
          let (o, _x) = o#phrase _x in
          let (o, _x_i1) = o#phrase _x_i1 in
          let (o, _x_i2) = o#phrase _x_i2
          in (o, (FormletPlacement ((_x, _x_i1, _x_i2))))
      | PagePlacement _x ->
          let (o, _x) = o#phrase _x in (o, (PagePlacement _x))
      | FormBinding ((_x, _x_i1)) ->
          let (o, _x) = o#phrase _x in
          let (o, _x_i1) = o#pattern _x_i1
          in (o, (FormBinding ((_x, _x_i1))))
      | TryInOtherwise (_p1, _pat, _p2, _p3, _ty) ->
          let (o, _p1) = o#phrase _p1 in
          let (o, _pat) = o#pattern _pat in
          let (o, _p2) = o#phrase _p2 in
          let (o, _p3) = o#phrase _p3 in
          let o, _ty = o#option (fun o -> o#typ) _ty in
          (o, (TryInOtherwise (_p1, _pat, _p2, _p3, _ty)))
      | Raise -> (o, Raise)

    method phrase : phrase -> ('self_type * phrase) =
      WithPos.traverse_map
        ~o
        ~f_pos:(fun o v -> o#position v)
        ~f_node:(fun o v -> o#phrasenode v)

    method cp_phrasenode : cp_phrasenode -> ('self_type * cp_phrasenode) =
      let arg_pair (o : 'self_type) =
        o#option (fun o (dt, args) ->
            let o, dt = o#typ dt in
            let o, args = o#list (fun o -> o#tyarg) args in
            let o, dt = o#typ dt in
            o, (dt, args))
      in

      function
      | CPUnquote (bs, e) ->
         let o, bs = o#list (fun o -> o#binding) bs in
         let o, e = o#phrase e in
         o, CPUnquote (bs, e)
      | CPGrab ((c, a), x, p) ->
         let o, a = arg_pair o a in
         let o, p = o#cp_phrase p in
         o, CPGrab ((c, a), x, p)
      | CPGive ((c, a), e, p) ->
         let o, a = arg_pair o a in
         let o, e = o#option (fun o -> o#phrase) e in
         let o, p = o#cp_phrase p in
         o, CPGive ((c, a), e, p)
      | CPGiveNothing c ->
         let o, c = o#binder c in
         o, CPGiveNothing c
      | CPSelect (c, l, p) ->
         let o, p = o#cp_phrase p in
         o, CPSelect (c, l, p)
      | CPOffer (c, bs) ->
         let o, bs = o#list (fun o (l, p) ->
                             let o, p = o#cp_phrase p in
                             o, (l, p)) bs in
         o, CPOffer (c, bs)
      | CPLink (c, d) ->
         o, CPLink (c, d)
      | CPComp (c, p, q) ->
         let o, p = o#cp_phrase p in
         let o, q = o#cp_phrase q in
         o, CPComp (c, p, q)

    method cp_phrase : cp_phrase -> ('self_type * cp_phrase) =
      WithPos.traverse_map
        ~o
        ~f_pos:(fun o v -> o#position v)
        ~f_node:(fun o v -> o#cp_phrasenode v)

    method patternnode : Pattern.t -> ('self_type * Pattern.t) =
      let open Pattern in
      function
      | Any -> (o, Any)
      | Nil -> (o, Nil)
      | Cons ((_x, _x_i1)) ->
          let (o, _x) = o#pattern _x in
          let (o, _x_i1) = o#pattern _x_i1 in (o, (Cons ((_x, _x_i1))))
      | List _x ->
          let (o, _x) = o#list (fun o -> o#pattern) _x in (o, (List _x))
      | Variant ((_x, _x_i1)) ->
          let (o, _x) = o#name _x in
          let (o, _x_i1) = o#option (fun o -> o#pattern) _x_i1
          in (o, (Variant ((_x, _x_i1))))
      | Operation (name, ps, k) ->
         let (o, name) = o#name name in
         let (o, ps) = o#list (fun o -> o#pattern) ps in
         let (o, k) = o#pattern k in
         (o, Operation (name, ps, k))
      | Negative _x ->
          let (o, _x) = o#list (fun o -> o#name) _x in (o, (Negative _x))
      | Record ((_x, _x_i1)) ->
          let (o, _x) =
            o#list
              (fun o (_x, _x_i1) ->
                 let (o, _x) = o#name _x in
                 let (o, _x_i1) = o#pattern _x_i1 in (o, (_x, _x_i1)))
              _x in
          let (o, _x_i1) = o#option (fun o -> o#pattern) _x_i1
          in (o, (Record ((_x, _x_i1))))
      | Tuple _x ->
          let (o, _x) = o#list (fun o -> o#pattern) _x in (o, (Tuple _x))
      | Constant _x -> let (o, _x) = o#constant _x in (o, (Constant _x))
      | Variable _x -> let (o, _x) = o#binder _x in (o, (Variable _x))
      | As ((_x, _x_i1)) ->
          let (o, _x) = o#binder _x in
          let (o, _x_i1) = o#pattern _x_i1 in (o, (As ((_x, _x_i1))))
      | HasType ((_x, _x_i1)) ->
          let (o, _x) = o#pattern _x in
          let (o, _x_i1) = o#datatype' _x_i1 in (o, (HasType ((_x, _x_i1))))

    method pattern : Pattern.with_pos -> ('self_type * Pattern.with_pos) =
      WithPos.traverse_map
        ~o
        ~f_pos:(fun o v -> o#position v)
        ~f_node:(fun o v -> o#patternnode v)

    method foreign_language : ForeignLanguage.t -> ('self_type * ForeignLanguage.t)
      = fun lang -> o, lang

    method name : Name.t -> ('self_type * Name.t) = o#string

    method location : Location.t -> ('self_type * Location.t) = o#unknown

    method iterpatt : iterpatt -> ('self_type * iterpatt) =
      function
      | List ((_x, _x_i1)) ->
          let (o, _x) = o#pattern _x in
          let (o, _x_i1) = o#phrase _x_i1 in (o, (List ((_x, _x_i1))))
      | Table ((_t, _x, _x_i1)) ->
          let (o, _x) = o#pattern _x in
          let (o, _x_i1) = o#phrase _x_i1 in (o, (Table ((_t, _x, _x_i1))))

    method funlit : funlit -> ('self_type * funlit) =
      fun f ->
        match f with
          | NormalFunlit (_x, _x_i1) ->
            let (o, _x) = o#list (fun o -> o#list (fun o -> o#pattern)) _x in
            let (o, _x_i1) = o#phrase _x_i1 in (o, NormalFunlit (_x, _x_i1))
          | SwitchFunlit (pat, body) ->
            let (o, pat) = o#list (fun o -> o#list (fun o -> o#pattern)) pat in
            let (o, body) =
              o#list (fun o (p, c) ->
                let (o, p) = o#pattern p in
                let (o, c) = o#phrase c in
                (o, (p, c))) body in
            (o, SwitchFunlit (pat, body))

    method handle_params : handler_parameterisation -> ('self_type * handler_parameterisation) =
      fun { shp_bindings; shp_types } ->
        let (o, shp_bindings) =
          o#list
            (fun o (pat, expr) ->
              let (o, expr) = o#phrase expr in
              let (o, pat) = o#pattern pat in
              (o, (pat, expr)))
            shp_bindings
        in
        let o, shp_types = o#list (fun o -> o#typ) shp_types in
        (o, { shp_bindings; shp_types })

    method fieldspec : Datatype.fieldspec -> ('self_type * Datatype.fieldspec) =
      let open Datatype in function
      | Present _x -> let (o, _x) = o#datatype _x in (o, Present _x)
      | Absent -> (o, Absent)
      | Var _x -> let (o, _x) = o#type_variable _x in (o, Var _x)

    method fieldconstraint : fieldconstraint -> ('self_type * fieldconstraint) =
      fun fc -> (o, fc)

    method directive : directive -> ('self_type * directive) =
      fun (_x, _x_i1) ->
        let (o, _x) = o#string _x in
        let (o, _x_i1) = o#list (fun o -> o#string) _x_i1 in (o, (_x, _x_i1))

    method datatype' : datatype' -> ('self_type * datatype') =
      fun (_x, _x_i1) ->
        let (o, _x) = o#datatype _x in
        let (o, _x_i1) = o#option (fun o -> o#typ) _x_i1
        in (o, (_x, _x_i1))

    method row' : row' -> ('self_type * row') =
      fun (_x, _x_i1) ->
        let (o, _x) = o#row _x in
        let (o, _x_i1) = o#option (fun o -> o#typ) _x_i1
        in (o, (_x, _x_i1))

    method datatypenode : Datatype.t -> ('self_type * Datatype.t) =
      let open Datatype in
      function
      | TypeVar _x ->
          let (o, _x) = o#type_variable _x in (o, (TypeVar _x))
      | QualifiedTypeApplication (ns, args) ->
          let (o, ns) = o#list (fun o -> o#name) ns in
          let (o, args) = o#list (fun o -> o#type_arg) args in
          (o, QualifiedTypeApplication (ns, args))
      | Function (_x, _x_i1, _x_i2) ->
          let (o, _x) = o#list (fun o -> o#datatype) _x in
          let (o, _x_i1) = o#row _x_i1 in
          let (o, _x_i2) = o#datatype _x_i2
          in (o, (Function (_x, _x_i1, _x_i2)))
      | Lolli (_x, _x_i1, _x_i2) ->
          let (o, _x) = o#list (fun o -> o#datatype) _x in
          let (o, _x_i1) = o#row _x_i1 in
          let (o, _x_i2) = o#datatype _x_i2
          in (o, (Lolli (_x, _x_i1, _x_i2)))
      | Mu (_x, _x_i1) ->
          let (o, _x) = o#type_variable _x in
          let (o, _x_i1) = o#datatype _x_i1 in (o, (Mu (_x, _x_i1)))
      | Forall (_x, _x_i1) ->
          (*let (o, _x) = o#list (fun o -> o#quantifier) _x in*)
          let (o, _x_i1) = o#datatype _x_i1 in (o, (Forall (_x, _x_i1)))
      | Unit -> (o, Unit)
      | Tuple _x ->
          let (o, _x) = o#list (fun o -> o#datatype) _x
          in (o, (Tuple _x))
      | Record _x -> let (o, _x) = o#row _x in (o, (Record _x))
      | Variant _x -> let (o, _x) = o#row _x in (o, (Variant _x))
      | Effect r -> let (o, r) = o#row r in (o, Effect r)
      | Operation (_x, _x_i1) ->
        let (o, _x) = o#list (fun o -> o#datatype) _x in
        let (o, _x_i1) = o#datatype _x_i1 in (o, Operation (_x, _x_i1))
      | Table (_t, _x, _x_i1, _x_i2) ->
          let (o, _x) = o#datatype _x in
          let (o, _x_i1) = o#datatype _x_i1 in
          let (o, _x_i2) = o#datatype _x_i2 in (o, (Table (_t, _x, _x_i1, _x_i2)))
      | List _x -> let (o, _x) = o#datatype _x in (o, (List _x))
      | TypeApplication (_x, _x_i1) ->
          let (o, _x) = o#string _x in
          let (o, _x_i1) = o#list (fun o -> o#type_arg) _x_i1
          in (o, TypeApplication (_x, _x_i1))
      | Primitive _x ->
          let (o, _x) = o#unknown _x in (o, (Primitive _x))
      | DB -> (o, DB)
      | Input (_x, _x_i1) ->
        let (o, _x) = o#datatype _x in
        let (o, _x_i1) = o#datatype _x_i1 in (o, Input (_x, _x_i1))
      | Output (_x, _x_i1) ->
        let (o, _x) = o#datatype _x in
        let (o, _x_i1) = o#datatype _x_i1 in (o, Output (_x, _x_i1))
      | Select _x ->
        let (o, _x) = o#row _x in (o, Select _x)
      | Choice _x ->
        let (o, _x) = o#row _x in (o, Choice _x)
      | Dual _x ->
        let (o, _x) = o#datatype _x in (o, Dual _x)
      | End -> (o, End)

    method datatype : Datatype.with_pos -> ('self_type * Datatype.with_pos) =
      WithPos.traverse_map
        ~o
        ~f_pos:(fun o v -> o#position v)
        ~f_node:(fun o v -> o#datatypenode v)

    method type_arg : Datatype.type_arg -> ('self_type * Datatype.type_arg) =
      let open Datatype in function
      | Type _x -> let (o, _x) = o#datatype _x in (o, Type _x)
      | Row _x -> let (o, _x) = o#row _x in (o, Row _x)
      | Presence _x -> let (o, _x) = o#fieldspec _x in (o, Presence _x)

    method type_arg' : type_arg' -> ('self_type * type_arg') =
      fun (x, y) ->
        let o, x = o#type_arg x in
        let o, y = o#option (fun o -> o#tyarg) y in
        (o, (x, y))

    method constant : Constant.t -> ('self_type * Constant.t) =
      function
      | Constant.Float _x ->
         let (o, _x) = o#float _x in (o, (Constant.Float _x))
      | Constant.Int _x ->
         let (o, _x) = o#int _x in (o, (Constant.Int _x))
      | Constant.String _x ->
         let (o, _x) = o#string _x in (o, (Constant.String _x))
      | Constant.Bool _x ->
         let (o, _x) = o#bool _x in (o, (Constant.Bool _x))
      | Constant.Char _x ->
         let (o, _x) = o#char _x in (o, (Constant.Char _x))
      | Constant.DateTime _x ->
         let (o, _x) = o#timestamp _x in (o, (Constant.DateTime _x))

    method binop : BinaryOp.t -> ('self_type * BinaryOp.t) =
      let open BinaryOp in function
      | Minus -> (o, Minus)
      | FloatMinus -> (o, FloatMinus)
      | RegexMatch _x ->
          let (o, _x) = o#list (fun o -> o#regexflag) _x
          in (o, (RegexMatch _x))
      | And -> (o, And)
      | Or -> (o, Or)
      | Cons -> (o, Cons)
      | Name _x -> let (o, _x) = o#name _x in (o, (Name _x))

    method tybinop : tyarg list * BinaryOp.t -> 'self_type * (tyarg list * BinaryOp.t) =
      fun (_x, _x_i1) ->
        let (o, _x) = o#list (fun o -> o#tyarg) _x in
        let (o, _x_i1) = o#binop _x_i1 in (o, (_x, _x_i1))

    method bindingnode : bindingnode -> ('self_type * bindingnode) =
      function
      | Val ((_x, (_x_i1, _x_i2), _x_i3, _x_i4)) ->
          let (o, _x   ) = o#pattern _x in
          let (o, _x_i2) = o#phrase _x_i2 in
          let (o, _x_i3) = o#location _x_i3 in
          let (o, _x_i4) = o#option (fun o -> o#datatype') _x_i4
          in (o, (Val ((_x, (_x_i1, _x_i2), _x_i3, _x_i4))))
      | Fun f -> let o, f = o#function_definition f in o, Fun f
      | Funs _x ->
          let (o, _x) = o#list (fun o -> o#recursive_function) _x in
          (o, (Funs _x))
      | Foreign alien ->
         let o, declarations =
           o#list
             (fun o (b, dt) ->
               let o, b = o#binder b in
               let o, dt = o#datatype' dt in
               o, (b, dt))
             (Alien.declarations alien)
         in
         let o, language = o#foreign_language (Alien.language alien) in
         o, Foreign (Alien.modify ~declarations ~language alien)
      | Import { pollute; path } ->
          let (o, path') = o#list (fun o n -> o#name n) path in
          (o, Import { pollute; path = path' })
      | Open _xs ->
          let (o, _xs) = o#list (fun o n -> o#name n) _xs in
          (o, Open _xs)
      | Aliases ts ->
          let (o, _x) = o#list (fun o -> o#alias) ts in
          (o, (Aliases _x))
      | Infix { name; assoc; precedence } ->
         let (o, name) = o#name name in
         (o, Infix { name; assoc; precedence })
      | Exp _x -> let (o, _x) = o#phrase _x in (o, (Exp _x))
      | Module { binder; members } ->
          let (o, binder) = o#binder binder in
          let (o, members) = o#list (fun o -> o#binding) members in
          (o, (Module { binder; members }))
      | AlienBlock alien ->
         let o, lang = o#foreign_language (Alien.language alien) in
         let o, declarations =
           o#list
             (fun o (b, dt) ->
               let o, b = o#binder b in
               let o, dt = o#datatype' dt in
               o, (b, dt))
             (Alien.declarations alien)
         in
         o, AlienBlock (Alien.modify ~language:lang ~declarations alien)

    method binding : binding -> ('self_type * binding) =
      WithPos.traverse_map
        ~o
        ~f_pos:(fun o v -> o#position v)
        ~f_node:(fun o v -> o#bindingnode v)

    method aliasnode : aliasnode -> ('self_type * aliasnode) =
      fun (_x, _x_i1, _x_i2) ->
      let (o, _x) = o#name _x in
      let (o, _x_i1) =
        o#list
          (fun o _x ->
            let (o, _x) = o#quantifier _x
            in (o, _x))
          _x_i1 in
      let (o, _x_i2) = o#aliasbody _x_i2
      in (o, (_x, _x_i1, _x_i2))

    method alias : alias -> ('self_type * alias) =
      WithPos.traverse_map
        ~o
        ~f_pos:(fun o v -> o#position v)
        ~f_node:(fun o v -> o#aliasnode v)

    method aliasbody : aliasbody -> ('self_type * aliasbody) =
      function
        | Typename   _x   -> let o, _x = o#datatype'   _x in (o, Typename     _x)
        | Effectname _x   -> let o, _x = o#row'        _x in (o, Effectname   _x)

    method function_definition : function_definition -> 'self * function_definition
      = fun { fun_binder;
              fun_linearity;
              fun_definition = (tyvar, lit);
              fun_location;
              fun_signature;
              fun_frozen;
              fun_unsafe_signature; }->
      let o, fun_binder = o#binder fun_binder in
      let o, tyvar = o#list (fun o -> o#quantifier) tyvar in
      let o, lit = o#funlit lit in
      let o, fun_location = o#location fun_location in
      let o, fun_signature = o#option (fun o -> o#datatype') fun_signature in
      (o, { fun_binder;
            fun_linearity;
            fun_definition = (tyvar, lit);
            fun_location;
            fun_signature;
            fun_frozen;
            fun_unsafe_signature; })

    method recursive_functionnode  : recursive_functionnode -> 'self * recursive_functionnode
      = fun { rec_binder;
              rec_linearity;
              rec_definition = ((tyvar, ty), lit);
              rec_location;
              rec_signature;
              rec_unsafe_signature;
              rec_frozen } ->
      let o, rec_binder = o#binder rec_binder in
      let o, tyvar = o#list (fun o -> o#quantifier) tyvar in
      let o, ty = o#option (fun o (t, x)-> let o, t = o#typ t in o, (t, x)) ty in
      let o, lit = o#funlit lit in
      let o, rec_location = o#location rec_location in
      let o, rec_signature = o#option (fun o -> o#datatype') rec_signature in
      (o, { rec_binder;
            rec_linearity;
            rec_definition = ((tyvar, ty), lit);
            rec_location;
            rec_signature;
            rec_unsafe_signature;
            rec_frozen})

    method recursive_function  : recursive_function -> 'self * recursive_function =
      WithPos.traverse_map
        ~o
        ~f_pos:(fun o v -> o#position v)
        ~f_node:(fun o v -> o#recursive_functionnode v)

    method binder : Binder.with_pos -> ('self_type * Binder.with_pos) =
      Binder.traverse_map
        ~o
        ~f_pos:(fun o v -> o#position v)
        ~f_name:(fun o v -> o#name v)
        ~f_ty:(fun o v -> o#typ v)

    method typ : Types.datatype -> ('self_type * Types.datatype) =
      o#unknown

    method type_row : Types.row -> ('self_type * Types.row) =
      o#unknown

    method tyarg : Types.type_arg -> ('self_type * Types.type_arg) =
      let open PrimaryKind in
      function
      | Type, t     -> let o, t = o#typ t in o, (Type, t)
      | Row, r      -> let o, r = o#type_row r in o, (Row, r)
      | Presence, p -> let o, p = o#type_field_spec p in o, (Presence, p)

    method type_field_spec : Types.field_spec -> ('self_type * Types.field_spec) =
      o#unknown

    method unknown : 'a. 'a -> ('self_type * 'a) = fun x -> (o, x)
  end<|MERGE_RESOLUTION|>--- conflicted
+++ resolved
@@ -315,25 +315,18 @@
           let _x_i1 = o#option (fun o -> o#phrase) _x_i1 in
           let _x_i2 = o#option (fun o -> o#typ) _x_i2 in
           ConstructorLit ((_x, _x_i1, _x_i2))
-<<<<<<< HEAD
-      | DoOperation (name, ps, t, b) ->
+      | DoOperation (op, ps, t, b) ->
+          let op  = o#phrase op in
           let ps  = o#list (fun o -> o#phrase) ps in
           let t   = o#option (fun o -> o#typ) t in
-          DoOperation (name, ps, t, b)
+          DoOperation (op, ps, t, b)
+      | Operation _x ->
+          let _x = o#name _x in
+          Operation _x
       | Linlet _x ->
           let _x = o#phrase _x in Linlet _x
       | Unlet _x ->
           let _x = o#phrase _x in Unlet _x
-=======
-      | DoOperation (op, ps, t) ->
-          let op  = o#phrase op in
-          let ps  = o#list (fun o -> o#phrase) ps in
-          let t   = o#option (fun o -> o#typ) t in
-          DoOperation (op, ps, t)
-      | Operation _x ->
-          let _x = o#name _x in
-          Operation _x
->>>>>>> b04d1849
       | Handle { sh_expr; sh_effect_cases; sh_value_cases; sh_descr } ->
          let m = o#phrase sh_expr in
          let params =
@@ -686,9 +679,10 @@
       | Record _x -> let _x = o#row _x in Record _x
       | Variant _x -> let _x = o#row _x in Variant _x
       | Effect r -> let r = o#row r in Effect r
-      | Operation (_x, _x_i1) ->
+      | Operation (_x, _x_i1, _x_i2) ->
         let _x = o#list (fun o -> o#datatype) _x in
-        let _x_i1 = o#datatype _x_i1 in Operation (_x, _x_i1)
+        let _x_i1 = o#datatype _x_i1 in 
+        let _x_i2 = o#bool _x_i2 in Operation (_x, _x_i1, _x_i2)
       | Table (_t, _x, _x_i1, _x_i2) ->
          let _x = o#datatype _x in
          let _x_i1 = o#datatype _x_i1 in
@@ -1143,24 +1137,17 @@
       | ConstructorLit ((_x, _x_i1, _x_i2)) ->
           let o = o#name _x in
           let o = o#option (fun o -> o#phrase) _x_i1 in o
-<<<<<<< HEAD
-      | DoOperation (name,ps,t,b) ->
-          let o = o#name name in
-          let o = o#option (fun o -> o#unknown) t in
-          let o = o#list (fun o -> o#phrase) ps in
-          let o = o#bool b in o
+      | DoOperation (op,ps,t,b) ->
+         let o = o#phrase op in
+         let o = o#option (fun o -> o#unknown) t in
+         let o = o#list (fun o -> o#phrase) ps in
+         let o = o#bool b in o
+      | Operation (_x) ->
+          let o = o#name _x in o
       | Linlet _x ->
           let o = o#phrase _x in o
       | Unlet _x ->
           let o = o#phrase _x in o
-=======
-      | DoOperation (op,ps,t) ->
-         let o = o#phrase op in
-         let o = o#option (fun o -> o#unknown) t in
-         let o = o#list (fun o -> o#phrase) ps in o
-      | Operation (_x) ->
-          let o = o#name _x in o
->>>>>>> b04d1849
       | Handle { sh_expr; sh_effect_cases; sh_value_cases; sh_descr } ->
          let o = o#phrase sh_expr in
          let o =
@@ -1475,9 +1462,10 @@
       | Record _x -> let o = o#row _x in o
       | Variant _x -> let o = o#row _x in o
       | Effect r -> let o = o#row r in o
-      | Operation (_x, _x_i1) ->
+      | Operation (_x, _x_i1, _x_i2) ->
         let o = o#list (fun o -> o#datatype) _x in
-        let o = o#datatype _x_i1 in o
+        let o = o#datatype _x_i1 in
+        let o = o#bool _x_i2 in o
       | Table (_t, _x, _x_i1, _x_i2) ->
           let o = o#datatype _x in
           let o = o#datatype _x_i1 in
@@ -1971,27 +1959,20 @@
           let (o, _x_i1) = o#option (fun o -> o#phrase) _x_i1 in
           let o, _x_i2 = o#option (fun o -> o#typ) _x_i2 in
           (o, (ConstructorLit ((_x, _x_i1, _x_i2))))
-<<<<<<< HEAD
-      | DoOperation (name, ps, t, b) ->
-          let (o, t) = o#option (fun o -> o#typ) t in
-          let (o, ps) = o#list (fun o -> o#phrase) ps in
-          (o, DoOperation (name, ps, t, b))
-      | Linlet _x ->
-          let (o, _x) = o#phrase _x in
-          (o, Linlet _x)
-      | Unlet _x ->
-          let (o, _x) = o#phrase _x in
-          (o, Unlet _x)
-=======
-      | DoOperation (op, ps, t) ->
+      | DoOperation (op, ps, t, b) ->
           let (o, op) = o#phrase op in
           let (o, t) = o#option (fun o -> o#typ) t in
           let (o, ps) = o#list (fun o -> o#phrase) ps in
-          (o, DoOperation (op, ps, t))
+          (o, DoOperation (op, ps, t, b))
       | Operation _x ->
           let (o, _x) = o#name _x in
           (o, Operation _x)
->>>>>>> b04d1849
+      | Linlet _x ->
+          let (o, _x) = o#phrase _x in
+          (o, Linlet _x)
+      | Unlet _x ->
+          let (o, _x) = o#phrase _x in
+          (o, Unlet _x)
       | Handle { sh_expr; sh_effect_cases; sh_value_cases; sh_descr } ->
           let (o, m) = o#phrase sh_expr in
           let (o, params) =
@@ -2405,9 +2386,11 @@
       | Record _x -> let (o, _x) = o#row _x in (o, (Record _x))
       | Variant _x -> let (o, _x) = o#row _x in (o, (Variant _x))
       | Effect r -> let (o, r) = o#row r in (o, Effect r)
-      | Operation (_x, _x_i1) ->
+      | Operation (_x, _x_i1, _x_i2) ->
         let (o, _x) = o#list (fun o -> o#datatype) _x in
-        let (o, _x_i1) = o#datatype _x_i1 in (o, Operation (_x, _x_i1))
+        let (o, _x_i1) = o#datatype _x_i1 in 
+        let (o, _x_i2) = o#bool _x_i2 in
+        (o, Operation (_x, _x_i1, _x_i2))
       | Table (_t, _x, _x_i1, _x_i2) ->
           let (o, _x) = o#datatype _x in
           let (o, _x_i1) = o#datatype _x_i1 in
