--- conflicted
+++ resolved
@@ -315,18 +315,13 @@
           let _x_i1 = o#option (fun o -> o#phrase) _x_i1 in
           let _x_i2 = o#option (fun o -> o#typ) _x_i2 in
           ConstructorLit ((_x, _x_i1, _x_i2))
-<<<<<<< HEAD
       | DoOperation (op, ps, t) ->
           let op  = o#phrase op in
-=======
-      | DoOperation (name, ps, t) ->
-          let name = o#label name in
->>>>>>> 5e5dae65
           let ps  = o#list (fun o -> o#phrase) ps in
           let t   = o#option (fun o -> o#typ) t in
           DoOperation (op, ps, t)
       | Operation _x ->
-          let _x = o#name _x in
+          let _x = o#label _x in
           Operation _x
       | Handle { sh_expr; sh_effect_cases; sh_value_cases; sh_descr } ->
          let m = o#phrase sh_expr in
@@ -564,13 +559,8 @@
           let _x = o#label _x in
           let _x_i1 = o#option (fun o -> o#pattern) _x_i1
           in Variant ((_x, _x_i1))
-<<<<<<< HEAD
       | Operation (name, ps, k) ->
-         let name = o#name name in
-=======
-      | Effect (name, ps, k) ->
          let name = o#label name in
->>>>>>> 5e5dae65
          let ps = o#list (fun o -> o#pattern) ps in
          let k  = o#pattern k in
          Operation (name, ps, k)
@@ -1160,19 +1150,12 @@
       | ConstructorLit ((_x, _x_i1, _x_i2)) ->
           let o = o#name _x in
           let o = o#option (fun o -> o#phrase) _x_i1 in o
-<<<<<<< HEAD
       | DoOperation (op,ps,t) ->
          let o = o#phrase op in
          let o = o#option (fun o -> o#unknown) t in
          let o = o#list (fun o -> o#phrase) ps in o
-      | Operation (_x) ->
-          let o = o#name _x in o
-=======
-      | DoOperation (name,ps,t) ->
-         let o = o#label name in
-     let o = o#option (fun o -> o#unknown) t in
-     let o = o#list (fun o -> o#phrase) ps in o
->>>>>>> 5e5dae65
+      | Operation _x ->
+          let o = o#label _x in o
       | Handle { sh_expr; sh_effect_cases; sh_value_cases; sh_descr } ->
          let o = o#phrase sh_expr in
          let o =
@@ -1384,13 +1367,8 @@
       | Variant ((_x, _x_i1)) ->
           let o = o#label _x in
           let o = o#option (fun o -> o#pattern) _x_i1 in o
-<<<<<<< HEAD
       | Operation (name, ps, k) ->
-         let o = o#name name in
-=======
-      | Effect (name, ps, k) ->
          let o = o#label name in
->>>>>>> 5e5dae65
          let o = o#list (fun o -> o#pattern) ps in
          let o = o#pattern k in
          o
@@ -2006,18 +1984,13 @@
           let (o, _x_i1) = o#option (fun o -> o#phrase) _x_i1 in
           let o, _x_i2 = o#option (fun o -> o#typ) _x_i2 in
           (o, (ConstructorLit ((_x, _x_i1, _x_i2))))
-<<<<<<< HEAD
       | DoOperation (op, ps, t) ->
           let (o, op) = o#phrase op in
-=======
-      | DoOperation (name, ps, t) ->
-          let (o, name) = o#label name in
->>>>>>> 5e5dae65
           let (o, t) = o#option (fun o -> o#typ) t in
           let (o, ps) = o#list (fun o -> o#phrase) ps in
           (o, DoOperation (op, ps, t))
       | Operation _x ->
-          let (o, _x) = o#name _x in
+          let (o, _x) = o#label _x in
           (o, Operation _x)
       | Handle { sh_expr; sh_effect_cases; sh_value_cases; sh_descr } ->
           let (o, m) = o#phrase sh_expr in
@@ -2297,13 +2270,8 @@
           let (o, _x) = o#label _x in
           let (o, _x_i1) = o#option (fun o -> o#pattern) _x_i1
           in (o, (Variant ((_x, _x_i1))))
-<<<<<<< HEAD
       | Operation (name, ps, k) ->
-         let (o, name) = o#name name in
-=======
-      | Effect (name, ps, k) ->
          let (o, name) = o#label name in
->>>>>>> 5e5dae65
          let (o, ps) = o#list (fun o -> o#pattern) ps in
          let (o, k) = o#pattern k in
          (o, Operation (name, ps, k))
