--- conflicted
+++ resolved
@@ -169,7 +169,6 @@
           (o, (Funs defs))
     | b -> super#bindingnode b
 
-<<<<<<< HEAD
   method! binder =
     fun bndr ->
     let (o, bndr) = super#binder bndr in
@@ -182,12 +181,6 @@
    *     | bndr ->
    *        let var_env = Env.String.bind var_env (Binder.to_name bndr, Binder.to_type_exn bndr) in
    *        ({< var_env=var_env; extra_env=extra_env >}, bndr) *)
-=======
-  method! binder : Binder.with_pos -> ('self_type * Binder.with_pos)
-    = fun bndr ->
-    let var_env = Env.String.bind var_env (Binder.to_name bndr, Binder.to_type bndr) in
-    ({< var_env=var_env; extra_env=extra_env >}, bndr)
->>>>>>> 1a5cf3f5
 end
 
 let desugar_inners env = ((new desugar_inners env) : desugar_inners :> TransformSugar.transform)
