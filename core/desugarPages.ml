--- conflicted
+++ resolved
@@ -47,23 +47,13 @@
           (* TODO: check that e doesn't contain any formletplacements or page placements *)
            fn_appl "bodyP" [(PrimaryKind.Row, o#lookup_effects)] [phrase]
         | FormletPlacement (formlet, handler, attributes) ->
-<<<<<<< HEAD
-            let (_, formlet, formlet_type) = o#phrase formlet in
-            let formlet_type = Types.concrete_type formlet_type in
-            let a = Types.fresh_type_variable (lin_any, res_any) in
-            let b = Types.fresh_type_variable (lin_any, res_any) in
-              Unify.datatypes (`Alias (("Formlet", [(PrimaryKind.Type, default_subkind)], [`Type a], false), b), formlet_type);
-              fn_appl "formP" [`Type a; `Row (o#lookup_effects)]
-                      [formlet; handler; attributes]
-=======
            let open PrimaryKind in
            let (_, formlet, formlet_type) = o#phrase formlet in
            let formlet_type = Types.concrete_type formlet_type in
            let a = Types.fresh_type_variable (lin_any, res_any) in
            let b = Types.fresh_type_variable (lin_any, res_any) in
-           Unify.datatypes (Types.Alias (("Formlet", [(Type, default_subkind)], [(Type, a)]), b), formlet_type);
+           Unify.datatypes (Types.Alias (("Formlet", [(Type, default_subkind)], [(Type, a)], false), b), formlet_type);
            fn_appl "formP" [(Type, a); (Row, o#lookup_effects)] [formlet; handler; attributes]
->>>>>>> db2cfa2c
         | PagePlacement (page) -> page
         | Xml ("#", [], _, children) ->
             desugar_nodes children
