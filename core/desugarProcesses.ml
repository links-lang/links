--- conflicted
+++ resolved
@@ -48,13 +48,8 @@
         let spawn_loc_phr =
           match spawn_loc with
             | ExplicitSpawnLocation phr -> phr
-<<<<<<< HEAD
-            | SpawnClient -> fn_appl "there" [] []
-            | NoSpawnLocation -> fn_appl "here" [] [] in
-=======
             | SpawnClient -> fn_appl "there" [`Row outer_eff] []
             | NoSpawnLocation -> fn_appl "here" [`Row outer_eff] [] in
->>>>>>> 85efecc1
 
         let spawn_fun =
           match k with
