--- conflicted
+++ resolved
@@ -299,12 +299,8 @@
 
 module SEnv = Env.String
 
-<<<<<<< HEAD
 let populate_instantiation_maps ~name qs tyargs =
-=======
-let populate_instantiation_maps dt_str qs tyargs =
   let open PrimaryKind in
->>>>>>> 145dc45c
   List.fold_right2
     (fun var tyarg (tenv, renv, penv) ->
        match (var, tyarg) with
