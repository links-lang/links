--- conflicted
+++ resolved
@@ -1018,11 +1018,7 @@
                     (* Ignore type alias and infix declarations - they
                        shouldn't be needed in the IR *)
                     eval_bindings scope env bs e
-<<<<<<< HEAD
-                | `Handler _ | `QualifiedImport _ | `Fun _ | `Foreign _ | `Module _-> assert false
-=======
-                | `QualifiedImport _ | `Fun _ | `Foreign _ | `AlienBlock _ | `Module _ -> assert false
->>>>>>> 6a143590
+                | `Handler _ | `QualifiedImport _ | `Fun _ | `Foreign _ | `AlienBlock _ | `Module _ -> assert false
             end
 
   and evalv env e =
