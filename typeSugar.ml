--- conflicted
+++ resolved
@@ -2924,9 +2924,8 @@
        let t' = Types.fresh_type_variable (`Any, `Any) in
        List.iter (fun (_, t, _) -> unify ~pos:pos ~handle:Gripers.cp_offer_branches (t, t')) branches;
        let u = compat_usages (List.map (fun (_, _, u) -> u) branches) in
-<<<<<<< HEAD
-       `Offer ((c, Some ctype), List.map (fun (x, _, _) -> x) branches), t', use c u
-    | `Fuse ((c, _), (d, _)) ->
+       `Offer ((c, Some ctype, binder_pos), List.map (fun (x, _, _) -> x) branches), t', use c u
+    | `Fuse ((c, _, cpos), (d, _, dpos)) ->
       let (_, tc, uc) = type_check context (`Var c, pos) in
       let (_, td, ud) = type_check context (`Var d, pos) in
         unify ~handle:Gripers.cp_fuse_session
@@ -2934,12 +2933,8 @@
         unify ~handle:Gripers.cp_fuse_session
           (td, Types.fresh_type_variable (`Any, `Session));
         unify ~handle:Gripers.cp_fuse_dual (Types.dual_type tc, td);
-        `Fuse ((c, Some tc), (d, Some td)), Types.unit_type, merge_usages [uc; ud]
-    | `Comp ((c, _), left, right) ->
-=======
-       `Offer ((c, Some ctype, binder_pos), List.map (fun (x, _, _) -> x) branches), t', use c u
+        `Fuse ((c, Some tc, cpos), (d, Some td, dpos)), Types.unit_type, merge_usages [uc; ud]
     | `Comp ((c, _, binder_pos), left, right) ->
->>>>>>> 972b4887
        let s = Types.fresh_session_variable `Any in
        let left, t, u = with_channel c s (type_cp (bind_var context (c, s)) left) in
        let right, t', u' = with_channel c (`Dual s) (type_cp (bind_var context (c, `Dual s)) right) in
