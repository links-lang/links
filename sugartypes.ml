(*pp deriving *)
open Utility

(** The syntax tree created by the parser. *)

type name = string deriving (Show)

type num = Num.num

(* The operators named here are the ones that it is difficult or
   impossible to define as "user" infix operators:

      - -.  are both infix and prefix
     && ||  have special evaluation
     ::     is also used in patterns
     ~      triggers a lexer state switch
*)
type unary_op = [
| `Minus
| `FloatMinus
| `Name of name
]
and regexflag = [`RegexList | `RegexNative | `RegexGlobal | `RegexReplace ]
    deriving (Show)
type logical_binop = [`And | `Or ]
    deriving (Show)
type binop = [ `Minus | `FloatMinus | `RegexMatch of regexflag list | logical_binop | `Cons | `Name of name ]
deriving (Show)
type operator = [ unary_op | binop | `Project of name ]
deriving (Show)

let string_of_unary_op =
  function
    | `Minus -> "-"
    | `FloatMinus -> ".-"
    | `Name name -> name

let string_of_binop =
  function
    | `Minus -> "-"
    | `FloatMinus -> ".-"
    | `RegexMatch _ -> "<some regex nonsense>"
    | `And -> "&&"
    | `Or -> "||"
    | `Cons -> "::"
    | `Name name -> name

type position = SourceCode.pos
let dummy_position = SourceCode.dummy_pos

let show_position = Show.show_unprintable

type binder = name * Types.datatype option * position
    deriving (Show)

(* type variables *)
type tyvar = Types.quantifier
  deriving (Show)
type tyarg = Types.type_arg
  deriving (Show)

(*
   NOTE: tyvar lists represent big-lambda binders.

   Currently they are only supported at HM generalisation points,
   i.e. in let-bindings.
*)

type location = [`Client | `Server | `Native | `Unknown]
    deriving (Show)


type restriction = [ `Any | `Base | `Session ]
    deriving (Eq, Show)
type linearity   = [ `Any | `Unl ]
    deriving (Eq, Show)

type subkind = linearity * restriction
    deriving (Eq, Show)

type freedom = [`Flexible | `Rigid]
    deriving (Show)

type primary_kind = [`Type | `Row | `Presence]
    deriving (Show)

type kind = primary_kind * subkind
    deriving (Show)

type type_variable = name * kind * freedom
    deriving (Show)

type known_type_variable = name * subkind * freedom
    deriving (Show)

type quantifier = type_variable
  deriving (Show)

let rigidify (name, kind, _) = (name, kind, `Rigid)

type fieldconstraint = [ `Readonly | `Default ]
    deriving (Show)

type datatype =
  [ `TypeVar         of known_type_variable
  | `Function        of datatype list * row * datatype
  | `Lolli           of datatype list * row * datatype
  | `Mu              of name * datatype
  | `Forall          of quantifier list * datatype
  | `Unit
  | `Tuple           of datatype list
  | `Record          of row
  | `Variant         of row
  | `Table           of datatype * datatype * datatype
  | `List            of datatype
  | `TypeApplication of (string * type_arg list)
  | `Primitive       of Types.primitive
  | `DB
  | `Input           of datatype * datatype
  | `Output          of datatype * datatype
  | `Select          of row
  | `Choice          of row
  | `Dual            of datatype
  | `End ]
and row = (string * fieldspec) list * row_var
and row_var =
    [ `Closed
    | `Open of known_type_variable
    | `Recursive of name * row ]
and fieldspec =
    [ `Present of datatype
    | `Absent
    | `Var of known_type_variable ]
and type_arg =
    [ `Type of datatype
    | `Row of row
    | `Presence of fieldspec ]
      deriving (Show)

(* Store the denotation along with the notation once it's computed *)
type datatype' = datatype * Types.datatype option
    deriving (Show)

type constant = Constant.constant
    deriving (Show)

type patternnode = [
| `Any
| `Nil
| `Cons     of pattern * pattern
| `List     of pattern list
| `Variant  of name * pattern option
| `Negative of name list
| `Record   of (name * pattern) list * pattern option
| `Tuple    of pattern list
| `Constant of constant
| `Variable of binder
| `As       of binder * pattern
| `HasType  of pattern * datatype'
]
and pattern = patternnode * position
    deriving (Show)

type replace_rhs = [
| `Literal of string
| `Splice  of phrase
]
and regex = [
| `Range     of char * char
| `Simply    of string
| `Quote     of regex
| `Any
| `StartAnchor
| `EndAnchor
| `Seq       of regex list
| `Alternate of regex * regex
| `Group     of regex
| `Repeat    of Regex.repeat * regex
| `Splice    of phrase
| `Replace   of regex * replace_rhs
]
and funlit = pattern list list * phrase
and iterpatt = [
| `List of pattern * phrase
| `Table of pattern * phrase
]
and sec = [`Minus | `FloatMinus | `Project of name | `Name of name]
and declared_linearity = [ `Lin | `Unl ]
and phrasenode = [
| `Constant         of constant
| `Var              of name
| `FunLit           of ((Types.datatype * Types.row) list) option * declared_linearity * funlit
| `Spawn            of phrase * Types.row option
| `SpawnWait        of phrase * Types.row option
| `Query            of (phrase * phrase) option * phrase * Types.datatype option
| `RangeLit         of (phrase * phrase)
| `ListLit          of phrase list * Types.datatype option
| `Iteration        of iterpatt list * phrase
    * (*where:*)   phrase option
                    * (*orderby:*) phrase option
| `Escape           of binder * phrase
| `Section          of sec
| `Conditional      of phrase * phrase * phrase
| `Block            of binding list * phrase
| `InfixAppl        of (tyarg list * binop) * phrase * phrase
| `Regex            of regex
| `UnaryAppl        of (tyarg list * unary_op) * phrase
| `FnAppl           of phrase * phrase list
| `TAbstr           of tyvar list ref * phrase
| `TAppl            of phrase * tyarg list
| `TupleLit         of phrase list
| `RecordLit        of (name * phrase) list * phrase option
| `Projection       of phrase * name
| `With             of phrase * (name * phrase) list
| `TypeAnnotation   of phrase * datatype'
| `Upcast           of phrase * datatype' * datatype'
| `ConstructorLit   of name * phrase option * Types.datatype option
| `Switch           of phrase * (pattern * phrase) list * Types.datatype option
| `Receive          of (pattern * phrase) list * Types.datatype option
| `DatabaseLit      of phrase * (phrase option * phrase option)
| `TableLit         of phrase * (datatype * (Types.datatype * Types.datatype * Types.datatype) option) * (name * fieldconstraint list) list * phrase
| `DBDelete         of pattern * phrase * phrase option
| `DBInsert         of phrase * name list * phrase * phrase option
| `DBUpdate         of pattern * phrase * phrase option * (name * phrase) list
| `Xml              of name * (name * (phrase list)) list * phrase option * phrase list
| `TextNode         of string
| `Formlet          of phrase * phrase
| `Page             of phrase
| `FormletPlacement of phrase * phrase * phrase
| `PagePlacement    of phrase
| `FormBinding      of phrase * pattern
(* choose *)
| `Select           of name * phrase
(* choice *)
| `Offer            of phrase * (pattern * phrase) list * Types.datatype option
(* | `Fork             of binder * phrase *)
| `CP               of cp_phrase
]
and phrase = phrasenode * position
and bindingnode = [
(*
   TODO: (aesthetic change)
     change `Val constructor to:
       `Val of pattern * (tyvar list * phrase) * location * datatype' option
     which corresponds to
       let p=/\X.e in ...
*)
| `Val     of tyvar list * pattern * phrase * location * datatype' option
| `Fun     of binder * declared_linearity * (tyvar list * funlit) * location * datatype' option
| `Funs    of (binder * declared_linearity * ((tyvar list * (Types.datatype * Types.quantifier option list) option) * funlit) * location * datatype' option * position) list
| `Foreign of binder * name * datatype'
| `Include of string
| `Type    of name * (quantifier * tyvar option) list * datatype'
| `Infix
| `Exp     of phrase
]
and binding = bindingnode * position
and directive = string * string list
and sentence = [
| `Definitions of binding list
| `Expression  of phrase
| `Directive   of directive ]
and cp_phrasenode = [
| `Unquote of binding list * phrase
| `Grab of (string * (Types.datatype * tyarg list) option) * binder option * cp_phrase
| `Give of (string * (Types.datatype * tyarg list) option) * phrase option * cp_phrase
<<<<<<< HEAD
| `Select of typed_id * string * cp_phrase
| `Offer of typed_id * (string * cp_phrase) list
| `Fuse of typed_id * typed_id
| `Comp of typed_id * cp_phrase * cp_phrase ]
=======
| `Select of binder * string * cp_phrase
| `Offer of binder * (string * cp_phrase) list
| `Comp of binder * cp_phrase * cp_phrase ]
>>>>>>> 972b4887
and cp_phrase = cp_phrasenode * position
    deriving (Show)


type program = binding list * phrase option
  deriving (Show)


(* Why does ConcreteSyntaxError take an
   unresolved position and yet
   PatternDuplicateNameError and
   RedundantPatternMatch take resolved positions?
*)
exception ConcreteSyntaxError of (string * position)
exception PatternDuplicateNameError of (SourceCode.pos * string)
exception RedundantPatternMatch of SourceCode.pos

let tabstr : tyvar list * phrasenode -> phrasenode = fun (tyvars, e) ->
  match tyvars with
    | [] -> e
    | _ ->
        `TAbstr (Types.box_quantifiers tyvars, (e, dummy_position))

let tappl : phrasenode * tyarg list -> phrasenode = fun (e, tys) ->
  match tys with
    | [] -> e
    | _ -> `TAppl ((e, dummy_position), tys)

module Freevars =
struct
  open Utility
  open StringSet

  let union_map f = union_all -<- List.map f
  let option_map f = opt_app f empty

  let rec pattern (p, _ : pattern) : StringSet.t = match p with
    | `Any
    | `Nil
    | `Constant _
    | `Negative _            -> empty
    | `Tuple ps
    | `List ps               -> union_map pattern ps
    | `Cons (p1, p2)         -> union (pattern p1) (pattern p2)
    | `Variant (_, popt)     -> option_map pattern popt
    | `Record (fields, popt) ->
        union (option_map pattern popt)
          (union_map (snd ->- pattern) fields)
    | `Variable (v,_,_) -> singleton v
    | `As ((v,_,_), pat)     -> add v (pattern pat)
    | `HasType (pat, _)      -> pattern pat


  let rec formlet_bound (p, _ : phrase) : StringSet.t = match p with
    | `Xml (_, _, _, children) -> union_map formlet_bound children
    | `FormBinding (_, pat) -> pattern pat
    | _ -> empty

  let rec phrase (p, _ : phrase) : StringSet.t = match p with
    | `Var v -> singleton v
    | `Section (`Name n) -> singleton n

    | `Constant _
    | `TextNode _
    | `Section (`Minus|`FloatMinus|`Project _) -> empty

    | `Spawn (p, _)
    | `SpawnWait (p, _)
    | `TAbstr (_, p)
    | `TAppl (p, _)
    | `FormBinding (p, _)
    | `Projection (p, _)
    | `Page p
    | `PagePlacement p
    | `Upcast (p, _, _)
    | `Select (_, p)
    | `TypeAnnotation (p, _) -> phrase p

    | `ListLit (ps, _)
    | `TupleLit ps -> union_map phrase ps

    | `Query (None, p, _) -> phrase p
    | `Query (Some (limit, offset), p, _) -> union_all [phrase limit; phrase offset; phrase p]

    | `Escape ((v,_,_), p) -> diff (phrase p) (singleton v)
    | `FormletPlacement (p1, p2, p3)
    | `Conditional (p1, p2, p3) -> union_map phrase [p1;p2;p3]
    | `Block b -> block b
    | `InfixAppl ((_, `Name n), p1, p2) -> union (singleton n) (union_map phrase [p1;p2])
    | `InfixAppl (_, p1, p2) -> union_map phrase [p1;p2]
    | `RangeLit (p1, p2) -> union_map phrase [p1;p2]
    | `Regex r -> regex r
    | `UnaryAppl (_, p) -> phrase p
    | `FnAppl (p, ps) -> union_map phrase (p::ps)
    | `RecordLit (fields, p) ->
        union (union_map (snd ->- phrase) fields)
          (option_map phrase p)
    | `With (p, fields) ->
        union (union_map (snd ->- phrase) fields)
          (phrase p)
    | `ConstructorLit (_, popt, _) -> option_map phrase popt
    | `DatabaseLit (p, (popt1, popt2)) ->
        union_all [phrase p; option_map phrase popt1; option_map phrase popt2]
    | `DBInsert (p1, _labels, p2, popt) ->
        union_all [phrase p1; phrase p2; option_map phrase popt]
    | `TableLit (p1, _, _, p2) -> union (phrase p1) (phrase p2)
    | `Xml (_, attrs, attrexp, children) ->
        union_all
          [union_map (snd ->- union_map phrase) attrs;
           option_map phrase attrexp;
           union_map phrase children]
    | `Formlet (xml, yields) ->
        let binds = formlet_bound xml in
          union (phrase xml) (diff (phrase yields) binds)
    | `FunLit (_, _, fnlit) -> funlit fnlit
    | `Iteration (generators, body, where, orderby) ->
        let xs = union_map (function
                              | `List (_, source)
                              | `Table (_, source) -> phrase source) generators in
        let pat_bound = union_map (function
                                     | `List (pat, _)
                                     | `Table (pat, _) -> pattern pat) generators in
          union_all [xs;
                     diff (phrase body) pat_bound;
                     diff (option_map phrase where) pat_bound;
                     diff (option_map phrase orderby) pat_bound]
            (*     | `Iteration (`List (pat, source), body, where, orderby) *)
(*     | `Iteration (`Table (pat, source), body, where, orderby) ->  *)
(*         let pat_bound = pattern pat in *)
(*           union_all [phrase source; *)
(*                      diff (phrase body) pat_bound; *)
(*                      diff (option_map phrase where) pat_bound; *)
(*                      diff (option_map phrase orderby) pat_bound] *)
    | `Switch (p, cases, _)
    | `Offer (p, cases, _) -> union (phrase p) (union_map case cases)
    | `CP cp -> cp_phrase cp
    | `Receive (cases, _) -> union_map case cases
    | `DBDelete (pat, p, where) ->
        union (phrase p)
          (diff (option_map phrase where)
             (pattern pat))
    | `DBUpdate (pat, from, where, fields) ->
        let pat_bound = pattern pat in
          union_all [phrase from;
                     diff (option_map phrase where) pat_bound;
                     diff (union_map (snd ->- phrase) fields) pat_bound]
  and binding (binding, _: binding) : StringSet.t (* vars bound in the pattern *)
                                    * StringSet.t (* free vars in the rhs *) =
    match binding with
    | `Val (_, pat, rhs, _, _) -> pattern pat, phrase rhs
    | `Fun ((name,_,_), _, (_, fn), _, _) -> singleton name, (diff (funlit fn) (singleton name))
    | `Funs funs ->
        let names, rhss =
          List.fold_right
            (fun ((n,_,_), _, (_, rhs), _, _, _) (names, rhss) ->
               (add n names, rhs::rhss))
            funs
            (empty, []) in
          names, union_map (fun rhs -> diff (funlit rhs) names) rhss
    | `Foreign ((name, _, _), _, _) -> singleton name, empty
    | `Include _
    | `Type _
    | `Infix -> empty, empty
    | `Exp p -> empty, phrase p
  and funlit (args, body : funlit) : StringSet.t =
    diff (phrase body) (union_map (union_map pattern) args)
  and block (binds, expr : binding list * phrase) : StringSet.t =
    ListLabels.fold_right binds ~init:(phrase expr)
      ~f:(fun bind bodyfree ->
            let patbound, exprfree = binding bind in
              union exprfree (diff bodyfree patbound))
  and case (pat, body) : StringSet.t = diff (phrase body) (pattern pat)
  and regex = function
    | `Range _
    | `Simply _
    | `Any
    | `StartAnchor
    | `EndAnchor
    | `Quote _ -> empty
    | `Seq rs -> union_map regex rs
    | `Alternate (r1, r2) -> union (regex r1) (regex r2)
    | `Group r
    | `Repeat (_, r) -> regex r
    | `Splice p -> phrase p
    | `Replace (r, `Literal _) -> regex r
    | `Replace (r, `Splice p) -> union (regex r) (phrase p)
  and cp_phrase (p, _pos) = match p with
    | `Unquote e -> block e
    | `Grab ((c, _t), Some (x, _u, _), p) -> union (singleton c) (diff (cp_phrase p) (singleton x))
    | `Grab ((c, _t), None, p) -> union (singleton c) (cp_phrase p)
    | `Give ((c, _t), e, p) -> union (singleton c) (union (option_map phrase e) (cp_phrase p))
<<<<<<< HEAD
    | `Select ((c, _t), _label, p) -> union (singleton c) (cp_phrase p)
    | `Offer ((c, _t), cases) -> union (singleton c) (union_map (fun (_label, p) -> cp_phrase p) cases)
    | `Fuse ((c, _), (d, _)) -> union (singleton c) (singleton d)
    | `Comp ((c, _t), left, right) -> diff (union (cp_phrase left) (cp_phrase right)) (singleton c)
=======
    | `Select ((c, _t, _), _label, p) -> union (singleton c) (cp_phrase p)
    | `Offer ((c, _t, _), cases) -> union (singleton c) (union_map (fun (_label, p) -> cp_phrase p) cases)
    | `Comp ((c, _t, _), left, right) -> diff (union (cp_phrase left) (cp_phrase right)) (singleton c)
>>>>>>> 972b4887
end<|MERGE_RESOLUTION|>--- conflicted
+++ resolved
@@ -264,16 +264,10 @@
 | `Unquote of binding list * phrase
 | `Grab of (string * (Types.datatype * tyarg list) option) * binder option * cp_phrase
 | `Give of (string * (Types.datatype * tyarg list) option) * phrase option * cp_phrase
-<<<<<<< HEAD
-| `Select of typed_id * string * cp_phrase
-| `Offer of typed_id * (string * cp_phrase) list
-| `Fuse of typed_id * typed_id
-| `Comp of typed_id * cp_phrase * cp_phrase ]
-=======
 | `Select of binder * string * cp_phrase
 | `Offer of binder * (string * cp_phrase) list
+| `Fuse of binder * binder
 | `Comp of binder * cp_phrase * cp_phrase ]
->>>>>>> 972b4887
 and cp_phrase = cp_phrasenode * position
     deriving (Show)
 
@@ -465,14 +459,8 @@
     | `Grab ((c, _t), Some (x, _u, _), p) -> union (singleton c) (diff (cp_phrase p) (singleton x))
     | `Grab ((c, _t), None, p) -> union (singleton c) (cp_phrase p)
     | `Give ((c, _t), e, p) -> union (singleton c) (union (option_map phrase e) (cp_phrase p))
-<<<<<<< HEAD
-    | `Select ((c, _t), _label, p) -> union (singleton c) (cp_phrase p)
-    | `Offer ((c, _t), cases) -> union (singleton c) (union_map (fun (_label, p) -> cp_phrase p) cases)
-    | `Fuse ((c, _), (d, _)) -> union (singleton c) (singleton d)
-    | `Comp ((c, _t), left, right) -> diff (union (cp_phrase left) (cp_phrase right)) (singleton c)
-=======
     | `Select ((c, _t, _), _label, p) -> union (singleton c) (cp_phrase p)
     | `Offer ((c, _t, _), cases) -> union (singleton c) (union_map (fun (_label, p) -> cp_phrase p) cases)
+    | `Fuse ((c, _, _), (d, _, _)) -> union (singleton c) (singleton d)
     | `Comp ((c, _t, _), left, right) -> diff (union (cp_phrase left) (cp_phrase right)) (singleton c)
->>>>>>> 972b4887
 end