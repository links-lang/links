Test that DOS newlines are handled
./tests/dos-newlines.links
filemode : true
stdout : 43 : Int

Test precedence parsing (float plus times)
42.0 +. 1.0 *. 42.0 == 42.0 +. (1.0 *. 42.0)
stdout : true : Bool

Test precedence parsing (float minus times)
42.0 -. 1.0 *. 42.0 == 42.0 -. (1.0 *. 42.0)
stdout : true : Bool

Recursive row variable in record
tests/records_oop.links
stdout : (getName = fun, name = "Object") : (name:String|(mu a.getName:((name:String|a)) -> String))
filemode : true

Recursive row variable in variant [1]
sig f : ([|(mu a. Op:() { |a}-> ())|]) {}-> () fun f(_) { () } f
stdout : fun : ([|(mu a.Op:() { |a}-> ())|]) {}-> ()

Recursive row variable in variant [2]
sig tsize : ([|( mu t. Node:([|t|],[|t|])|Leaf)|]) ~> Int fun tsize(t) { switch (t) { case Leaf -> 1 case Node(l,r) -> 1 + tsize(l) + tsize(r) } } tsize
stdout : fun : ([|(mu a.Leaf|Node:([|a|], [|a|]))|]) ~> Int

Recursive row variable in row type argument
sig f : Comp ((),{ |(mu a . Bar,Foo:(() { |a}~> _) {}-> ()|_) }) fun f() { () } f
stdout : fun : Comp ((),{ |(mu a.Bar:(),Foo:(() { |a}~> _) {}-> ()|_)})

Recursive row variable in effect signature [1]
<<<<<<< HEAD
sig w : (() { |(mu a . F:(() { |a}~> ()) {}-> _|e)}~> ()) {F{_}|e}~> () fun w(g) { handle(g()) { case () -> () case <F(h) => res> -> w(h) }} w
stdout : fun : (() { |(mu a.F:(() { |a}~> ()) {}-> _|c)}~> ()) {F{_}|c}~> ()
=======
sig w : (() { |(mu a . F:(() { |a}~> ()) => _|e)}~> ()) {F{_}|e}~> () fun w(g) { handle(g()) { case () -> () case <F(h) => res> -> w(h) }} w
stdout : fun : (() { |(mu a.F:(() { |a}~> ()) => _|c)}~> ()) {F{_}|c}~> ()
>>>>>>> 930ab498
args : --enable-handlers

Recursive row variable in effect signature [2]
sig f : () { |(mu a. Op:(() ~e~> ()) -> ())}~> () fun f() { () } f
stdout : fun : () { |(mu a.Op:(() ~> ()) -> ())}~> ()

Recursive type variable in codomain
sig f : (() ~a~> mu b . [|Op:() ~a~> b|]) ~a~> c fun f(m) { switch(m()) { case Op(g) -> f(g) } } f
stdout : fun : (() ~a~> mu b.[|Op:() ~a~> b|]) ~a~> _

Mono restriction
id : (a::(Any,Mono)) -> a::(Any,Mono)
stdout : fun : (a::(Any,Mono)) -> a::(Any,Mono)
args : --set=show_kinds=full<|MERGE_RESOLUTION|>--- conflicted
+++ resolved
@@ -29,13 +29,8 @@
 stdout : fun : Comp ((),{ |(mu a.Bar:(),Foo:(() { |a}~> _) {}-> ()|_)})
 
 Recursive row variable in effect signature [1]
-<<<<<<< HEAD
-sig w : (() { |(mu a . F:(() { |a}~> ()) {}-> _|e)}~> ()) {F{_}|e}~> () fun w(g) { handle(g()) { case () -> () case <F(h) => res> -> w(h) }} w
-stdout : fun : (() { |(mu a.F:(() { |a}~> ()) {}-> _|c)}~> ()) {F{_}|c}~> ()
-=======
 sig w : (() { |(mu a . F:(() { |a}~> ()) => _|e)}~> ()) {F{_}|e}~> () fun w(g) { handle(g()) { case () -> () case <F(h) => res> -> w(h) }} w
 stdout : fun : (() { |(mu a.F:(() { |a}~> ()) => _|c)}~> ()) {F{_}|c}~> ()
->>>>>>> 930ab498
 args : --enable-handlers
 
 Recursive row variable in effect signature [2]
