Function typing bug (see jdy's blog, 2005-10-24)
(fun (x,y) { [x] ++ [y] }) ([1],"a")
stderr : @..*
exit : 1

Type annotations on functions
fun (x) { x } : (String) -> String
stdout : fun : (String) -> String

Incorrect type annotations rejected
fun (x) { x + 1 } : (Float) -> String
stderr : @..*
exit : 1

Loose type annotations on functions
fun (x) { x } : (b) -> b
stdout : @fun : \(([a-z])\) -> \1

Trailing semicolon means "ignore the final value" [1]
{ 2 }
stdout : 2 : Int

Trailing semicolon means "ignore the final value" [2]
{ 2; }
stderr : @.*
exit : 1

Trailing semicolon means "ignore the final value" [3]
fun () { 2 }
stdout : fun : () -> Int

Trailing semicolon means "ignore the final value" [4]
fun () { 2; }
stderr : @.*
exit : 1

Type annotations
fun (x:Int) {x:Int}
stdout : fun : (Int) -> Int

Identity annotation
fun (x:a) {x:a}
stdout : @fun : \(([a-z]+)\) -> \1

Type annotation scope
fun (x:a, y:a) {(x, y)}
stdout : @fun : \(([a-z]+), \1\) -> \(\1, \1\)

Negative recursive type
fun (x) {x:a} : a
stderr : @.*
exit : 1

Typename [1]
typename Foo = Int; fun f(x:Foo) {x} f(1)
stdout : 1 : Foo

Typename [2]
typename Bar(a,b,c) = (a,b,c); fun f(x:Bar(a,b,c)) {x} f((false, 1, "two"))
stdout : (false, 1, "two") : Bar (Bool,Int,String)

Typename [3]
typename F(a,b) = (a) {:b}~> a; sig f : F(Int,Int) fun f(x) {recv() + x} sig g : F(Int,String) fun g(x) {stringToInt(recv()) + x} g
stdout : fun : F (Int,String)

Nested closures
./tests/functions/nested-closures.links
filemode : true
stdout : true : Bool

<<<<<<< HEAD
Quantification of alien functions (#280)
./tests/functions/alien-quantification.links
filemode : true
exit : 1
stderr : @\*\*\* Fatal error.*
=======
Type annotation on inner function (correct, basic)
./tests/functions/innerfun1.links
filemode : true
stdout : "Hello!" : String

Type annotation on inner function (incorrect, basic)
./tests/functions/innerfun2.links
filemode : true
stderr : @.*
exit : 1

Type annotation on inner function (correct, recursive)
./tests/functions/innerfun3.links
filemode : true
stdout : "Hello!" : String
>>>>>>> 44eb0020
<|MERGE_RESOLUTION|>--- conflicted
+++ resolved
@@ -68,13 +68,12 @@
 filemode : true
 stdout : true : Bool
 
-<<<<<<< HEAD
 Quantification of alien functions (#280)
 ./tests/functions/alien-quantification.links
 filemode : true
 exit : 1
 stderr : @\*\*\* Fatal error.*
-=======
+
 Type annotation on inner function (correct, basic)
 ./tests/functions/innerfun1.links
 filemode : true
@@ -89,5 +88,4 @@
 Type annotation on inner function (correct, recursive)
 ./tests/functions/innerfun3.links
 filemode : true
-stdout : "Hello!" : String
->>>>>>> 44eb0020
+stdout : "Hello!" : String