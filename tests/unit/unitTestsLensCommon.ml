--- conflicted
+++ resolved
@@ -42,11 +42,7 @@
   let get_db test_ctx =
     (* host port dbname user pw *)
     let conn, _ = get_pg_database_by_string (database_args_opt test_ctx) in
-<<<<<<< HEAD
-    Links_core.LensDatabaseConv.lens_db_of_db conn
-=======
     Links_core.Lens_database_conv.lens_db_of_db conn
->>>>>>> 1d5e11b2
 
   (** Only print when **)
   let fmt_std_v test_ctx (fn : Format.formatter -> unit) =
