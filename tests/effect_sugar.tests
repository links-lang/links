--- conflicted
+++ resolved
@@ -35,11 +35,7 @@
 
 Sugar off [1]
 sig f : (() {E:()|e}~> ()) -> () {E{_}|e}~> () fun f(g) { fun() { handle(g()) { case <E => res> -> res(()) }}} f
-<<<<<<< HEAD
-stdout : fun : (() {E:() {}-> ()|a}~> ()) -> () {E{_}|a}~> ()
-=======
 stdout : fun : (() {E:() => ()|a}~> ()) -> () {E{_}|a}~> ()
->>>>>>> 930ab498
 args : --enable-handlers --set=effect_sugar=false
 
 Sugar off [2], implicit not unifying, no propagation
@@ -50,20 +46,12 @@
 
 Printer: none [1], signature with explicit shared effect
 sig f : (() {E:()|e}~> ()) -> () {E{_}|e}~> () fun f(g) { fun() { handle(g()) { case <E => res> -> res(()) }}} f
-<<<<<<< HEAD
-stdout : fun : (() {E:() {}-> ()|_}~> ()) -_-> () {E{_}|_}~> ()
-=======
 stdout : fun : (() {E:() => ()|_}~> ()) -_-> () {E{_}|_}~> ()
->>>>>>> 930ab498
 args : --enable-handlers --set=effect_sugar=true --set=effect_sugar_policy=none
 
 Printer: none [2], signature with implicit shared effect
 sig f : (() {E:()|_}~> ()) -> () {E{_}|_}~> () fun f(g) { fun() { handle(g()) { case <E => res> -> res(()) }}} f
-<<<<<<< HEAD
-stdout : fun : (() {E:() {}-> ()|_}~> ()) -_-> () {E{_}|_}~> ()
-=======
 stdout : fun : (() {E:() => ()|_}~> ()) -_-> () {E{_}|_}~> ()
->>>>>>> 930ab498
 args : --enable-handlers --set=effect_sugar=true --set=effect_sugar_policy=none
 
 Printer: none [3], type alias
@@ -109,30 +97,17 @@
 
 Printer: presence_omit [1]: signature with implicit shared effect, handler
 sig f : (() {E:()|_}~> ()) -> () {E{_}|_}~> () fun f(g) { fun() { handle(g()) { case <E => res> -> res(()) }}} f
-<<<<<<< HEAD
-stdout : fun : (() {E:() {}-> ()|_}~> ()) -_-> () ~> ()
-=======
 stdout : fun : (() {E:() => ()|_}~> ()) -_-> () ~> ()
->>>>>>> 930ab498
 args : --enable-handlers --set=effect_sugar=true --set=effect_sugar_policy=presence_omit
 
 Printer: presence_omit [2]: signature with implicit shared effect, handler, propagation
 sig f : (() {E:()|_}~> ()) -> () { |_}~> () fun f(g) { fun() { handle(g()) { case <E => res> -> res(()) }}} f
-<<<<<<< HEAD
-stdout : fun : (() {E:() {}-> ()|_}~> ()) -_-> () ~> ()
-args : --enable-handlers --set=effect_sugar=true --set=effect_sugar_policy=presence_omit
-
-Printer: presence_omit [3]: multiple shared effect rows
-sig f : (() {E:() {}-> ()|e}~> (), () {F:() {}-> ()|f}~> ()) -> (() {E{_}|e}~> (), () {F{_}|f}~> ()) fun f(p,q) { var p = fun() { handle(p()) { case v -> v case <E => res> -> res(()) }}; var q = fun() { handle(q()) { case v -> v case <F => res> -> res(()) }}; (p,q) } f
-stdout : fun : (() {E:() {}-> ()|a}~> (), () {F:() {}-> ()|b}~> ()) -> (() ~a~> (), () ~b~> ())
-=======
 stdout : fun : (() {E:() => ()|_}~> ()) -_-> () ~> ()
 args : --enable-handlers --set=effect_sugar=true --set=effect_sugar_policy=presence_omit
 
 Printer: presence_omit [3]: multiple shared effect rows
 sig f : (() {E:() => ()|e}~> (), () {F:() => ()|f}~> ()) -> (() {E{_}|e}~> (), () {F{_}|f}~> ()) fun f(p,q) { var p = fun() { handle(p()) { case v -> v case <E => res> -> res(()) }}; var q = fun() { handle(q()) { case v -> v case <F => res> -> res(()) }}; (p,q) } f
 stdout : fun : (() {E:() => ()|a}~> (), () {F:() => ()|b}~> ()) -> (() ~a~> (), () ~b~> ())
->>>>>>> 930ab498
 args : --enable-handlers --set=effect_sugar=true --set=effect_sugar_policy=presence_omit
 
 Printer: alias_omit [1], printer only
@@ -152,20 +127,12 @@
 
 Printer: presence_omit, alias_omit [1], handler (TODO fix #1041 and make effect vars implicit in Comps)
 sig f : (Comp ((), {E:()|e})) -> Comp ((), {E{_}|e}) fun f(x)() { handle(x()) { case () -> () case <E => res> -> () }} f
-<<<<<<< HEAD
-stdout : fun : (Comp ((),{E:() {}-> ()|_})) -_-> Comp (())
-=======
 stdout : fun : (Comp ((),{E:() => ()|_})) -_-> Comp (())
->>>>>>> 930ab498
 args : --enable-handlers --set=effect_sugar=true --set=effect_sugar_policy=presence_omit,alias_omit,final_arrow
 
 Printer: presence_omit, alias_omit, chf [1], handler (TODO fix #1041 and make effect vars implicit in Comps)
 sig f : (Comp ((), {E:()|e})) -> Comp ((), {E{_}|e}) fun f(x)() { handle(x()) { case () -> () case <E => res> -> () }} f
-<<<<<<< HEAD
-stdout : fun : (Comp ((),{E:() {}-> ()|_})) -> Comp (())
-=======
 stdout : fun : (Comp ((),{E:() => ()|_})) -> Comp (())
->>>>>>> 930ab498
 args : --enable-handlers --set=effect_sugar=true --set=effect_sugar_policy=presence_omit,alias_omit,chf
 
 Printer: pres, alias, chf, contract [1], handler (TODO fix #1041 and make effect vars implicit in Comps)
