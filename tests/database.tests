--- conflicted
+++ resolved
@@ -38,7 +38,6 @@
 stdout : [(a = 1)] : [(a:Int)]
 exit : 0
 
-<<<<<<< HEAD
 Explicit query evaluator annotation (1)
 query nested { for (x <- [1,2,3]) [(x = x, y = (for (y <- [4,5,6]) [y]))] }
 stdout : [(x = 1, y = [4, 5, 6]), (x = 2, y = [4, 5, 6]), (x = 3, y = [4, 5, 6])] : [(x:Int,y:[Int])]
@@ -86,7 +85,7 @@
 query flat { query nested { for (i <- [1,2,3]) [(x = i)] } }
 stderr : @..*
 exit : 1
-=======
+
 Ranges are wild (1)
 query {for (x <- [1..3] ) [(num=x)]}
 stderr : @..*
@@ -95,5 +94,4 @@
 Ranges are wild, but can appear outside of query blocks (2)
 for (x <- [1..3] ) [(num=x)]
 stdout : [(num = 1), (num = 2), (num = 3)] : [(num:Int)]
-exit : 0
->>>>>>> 7bd6206a
+exit : 0