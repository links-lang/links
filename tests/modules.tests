--- conflicted
+++ resolved
@@ -95,16 +95,15 @@
 args : -m --path=tests/modules
 stdout : "Hello!" : String
 
-<<<<<<< HEAD
+
 Type signatures in inner modules
 ./tests/modules/typesigInner.links
 filemode : args
 args : -m --path=tests/modules
 stdout : 11 : A.B.Foo
-=======
+
 Infix operators
 ./tests/modules/infix.links
 filemode : args
 args : -m --path=tests/modules
-stdout : 150 : Int
->>>>>>> c6d1a39f
+stdout : 150 : Int