(*pp deriving *)
(** Monadic IR *)


open Utility

type scope = Var.scope
  deriving (Show)
(* term variables *)
type var = Var.var
  deriving (Show, Eq, Typeable, Pickle, Dump)
type var_info = Var.var_info
  deriving (Show)
type binder = Var.binder
  deriving (Show)

(* type variables *)
type tyvar = Types.quantifier
  deriving (Show)
type tyarg = Types.type_arg
  deriving (Show)

type name = string
  deriving (Show)

type name_set = Utility.stringset
  deriving (Show)
type 'a name_map = 'a Utility.stringmap
  deriving (Show)

type 'a var_map = 'a Utility.intmap
  deriving (Show)

type language = string
  deriving (Show)

let var_of_binder (x, _) = x

type constant = Constant.constant
  deriving (Show)

type location = Sugartypes.location
  deriving (Show)

type value =
  [ `Constant of constant
  | `Variable of var
  | `Extend of (value name_map * value option)
  | `Project of (name * value)
  | `Erase of (name_set * value)
  | `Inject of (name * value * Types.datatype)

  | `TAbs of tyvar list * value
  | `TApp of value * tyarg list

  | `XmlNode of (name * value name_map * value list)
  | `ApplyPure of (value * value list)

  | `Closure of var * value

  | `Coerce of (value * Types.datatype)
  ]
and tail_computation =
  [ `Return of (value)
  | `Apply of (value * value list)
  (* | `ApplyClosure of (value * value list) *)

  | `Special of special

  | `Case of (value * (binder * computation) name_map * (binder * computation) option)
  | `If of (value * computation * computation)
  ]
and fun_def = binder * (tyvar list * binder list * computation) * binder option * location
and binding =
  [ `Let of binder * (tyvar list * tail_computation)
  | `Fun of fun_def
  | `Rec of fun_def list
  | `Alien of (binder * language)
  | `Module of (string * binding list option) ]
and special =
  [ `Wrong of Types.datatype
  | `Database of value
  | `Table of (value * value * value * (Types.datatype * Types.datatype * Types.datatype))
  | `Query of (value * value) option * computation * Types.datatype
  | `Update of (binder * value) * computation option * computation
  | `Delete of (binder * value) * computation option
  | `CallCC of (value)
  | `Select of (name * value)
  | `Choice of (value * (binder * computation) name_map)
  | `Handle of handler
<<<<<<< HEAD
  | `DoOperation of (name * value list * Types.datatype) ]
=======
  | `DoOperation of (name * value list * Types.datatype)
  | `TryInOtherwise of (computation * (binder * computation) * computation)]
>>>>>>> 90fef2fb
and computation = binding list * tail_computation
and clause = [`ResumptionBinder of binder | `NoResumption] * binder * computation
and handler = {
    ih_comp: computation;
    ih_clauses: clause name_map;
    ih_depth: handler_depth;
}
and handler_depth = [`Deep | `Shallow]
  deriving (Show)

let binding_scope : binding -> scope =
  function
  | `Let (b, _)
  | `Fun (b, _, _, _)
  | `Rec ((b, _, _, _)::_)
  | `Alien (b, _) -> Var.scope_of_binder b
  | `Rec []
  | `Module _ -> assert false

let binder_of_fun_def (fb, _, _, _) = fb

let tapp (v, tyargs) =
  match tyargs with
    | [] -> v
    | _ -> `TApp (v, tyargs)

let letm (b, tc) = `Let (b, ([], tc))
let letmv (b, v) = letm (b, `Return v)
(*let letv (b, v) = `Let (b, `Return v)*)

let rec is_atom =
  function
    | `Constant (`Bool _)
    | `Constant (`Int _)
    | `Constant (`Char _)
    | `Constant (`Float _)
    | `Variable _ -> true
(*
  This can only be an atom if
  Erase is just an upcast, and our language
  is properly parametric.
*)
(*    | `Erase (_, v) *)
    | `Coerce (v, _) -> is_atom v
    | _ -> false

let with_bindings bs' (bs, tc) = (bs' @ bs, tc)

type program = computation
  deriving (Show)

let string_of_var = string_of_int

let string_of_value _ = "[VALUE]"
let string_of_tail_computation _ = "[TAIL_COMPUTATION]"
let string_of_binding _ = "[BINDING]"
let string_of_special _ = "[SPECIAL]"
let string_of_computation _ = "[COMPUTATION]"
let string_of_program _ = "[PROGRAM]"

(** Traversal with type reconstruction

    Essentially this is a map-fold operation over the IR datatypes
    that also constructs the type as it goes along (using type
    annotations on binders).
*)
module type TRANSFORM =
sig
  type environment = Types.datatype Env.Int.t

  class visitor : environment ->
  object ('self_type)
    val tyenv : environment

    method lookup_type : var -> Types.datatype
    method constant : constant -> (constant * Types.datatype * 'self_type)
    method optionu :
      'a.
      ('self_type -> 'a -> ('a * 'self_type)) ->
      'a option -> 'a option * 'self_type
    method option :
      'a.
      ('self_type -> 'a -> ('a * Types.datatype * 'self_type)) ->
      'a option -> 'a option * Types.datatype option * 'self_type
    method list :
      'a.
      ('self_type -> 'a -> ('a * Types.datatype * 'self_type)) ->
      'a list -> 'a list * Types.datatype list * 'self_type
    method name_map :
      'a.
      ('self_type -> 'a -> ('a * Types.datatype * 'self_type)) ->
      'a name_map -> 'a name_map * Types.datatype name_map * 'self_type
    method var_map :
      'a.
      ('self_type -> 'a -> ('a * Types.datatype * 'self_type)) ->
      'a var_map -> 'a var_map * Types.datatype var_map * 'self_type
    method var : var -> (var * Types.datatype * 'self_type)
    (* method closure_var : var -> (var * Types.datatype * 'self_type) *)
    method value : value -> (value * Types.datatype * 'self_type)

    method tail_computation :
      tail_computation -> (tail_computation * Types.datatype * 'self_type)
    method special : special -> (special * Types.datatype * 'self_type)
    method bindings : binding list -> (binding list * 'self_type)
    method computation : computation -> (computation * Types.datatype * 'self_type)
    method binding : binding -> (binding * 'self_type)
    method binder : binder -> (binder * 'self_type)
    (* method closure_binder : binder -> (binder * 'self_type) *)

    method program : program -> (program * Types.datatype * 'self_type)

    method get_type_environment : environment
  end
end

module Transform : TRANSFORM =
struct
  open Types
  open TypeUtils

  type environment = datatype Env.Int.t

  let info_type (t, _, _) = t

  let deconstruct f t = f t

  module Env = Env.Int

  class visitor (tyenv : environment) =
  object ((o : 'self_type))
    val tyenv = tyenv
    (* val cenv = Env.empty *)

    method lookup_type : var -> datatype = fun var ->
      Env.lookup tyenv var

    (* method private lookup_closure_type : var -> datatype = fun var -> *)
    (*   Env.lookup cenv var *)

    method constant : constant -> (constant * datatype * 'self_type) = fun c ->
      match c with
        | `Bool _ -> c, bool_type, o
        | `Int _ -> c, int_type, o
        | `Char _ -> c, char_type, o
        | `String _ -> c, string_type, o
        | `Float _ -> c, float_type, o

    method optionu :
      'a.
      ('self_type -> 'a -> ('a * 'self_type)) ->
      'a option -> 'a option * 'self_type =
      fun f v ->
        match v with
          | None -> None, o
          | Some v ->
              let v, o = f o v in
                Some v, o

    method option :
      'a.
      ('self_type -> 'a -> ('a * datatype * 'self_type)) ->
      'a option -> 'a option * datatype option * 'self_type =
      fun f v ->
        match v with
          | None -> None, None, o
          | Some v ->
              let v, t, o = f o v in
                Some v, Some t, o

    method list :
      'a.
      ('self_type -> 'a -> ('a * datatype * 'self_type)) ->
      'a list -> 'a list * datatype list * 'self_type =
      fun f v ->
        let vs, ts, o =
          List.fold_left
            (fun (vs, ts, o) v ->
               let (v, t, o) = f o v in
                 v::vs, t::ts, o)
            ([], [], o)
            v
        in
          List.rev vs, List.rev ts, o

    method name_map :
      'a.
      ('self_type -> 'a -> ('a * datatype * 'self_type)) ->
      'a name_map -> 'a name_map * datatype name_map * 'self_type =
      fun f vmap ->
        StringMap.fold
          (fun name v (vmap, tmap, o) ->
             let (v, t, o) = f o v in
               (StringMap.add name v vmap,
                StringMap.add name t tmap,
                o))
          vmap
          (StringMap.empty, StringMap.empty, o)

    method var_map :
      'a.
      ('self_type -> 'a -> ('a * datatype * 'self_type)) ->
      'a var_map -> 'a var_map * datatype var_map * 'self_type =
      fun f vmap ->
        IntMap.fold
          (fun name v (vmap, tmap, o) ->
             let (v, t, o) = f o v in
               (IntMap.add name v vmap,
                IntMap.add name t tmap,
                o))
          vmap
          (IntMap.empty, IntMap.empty, o)

    method var : var -> (var * datatype * 'self_type) =
      fun var -> (var, o#lookup_type var, o)

    (* method closure_var : var -> (var * datatype * 'self_type) = *)
    (*   fun var -> (var, o#lookup_closure_type var, o) *)

    method value : value -> (value * datatype * 'self_type) =
      function
        | `Constant c -> let (c, t, o) = o#constant c in `Constant c, t, o
        | `Variable x -> let (x, t, o) = o#var x in `Variable x, t, o
        (* | `ClosureVar x -> let (x, t, o) = o#closure_var x in `ClosureVar x, t, o *)
        | `Extend (fields, base) ->
            let (fields, field_types, o) = o#name_map (fun o -> o#value) fields in
            let (base, base_type, o) = o#option (fun o -> o#value) base in

            let t =
              match base_type with
                | None -> make_record_type field_types
                | Some t ->
                    begin
                      match TypeUtils.concrete_type t with
                        | `Record row ->
                            `Record (extend_row field_types row)
                        | _ -> assert false
                    end
            in
              `Extend (fields, base), t, o
        | `Project (name, v) ->
            let (v, vt, o) = o#value v in
              `Project (name, v), deconstruct (project_type name) vt, o
        | `Erase (names, v) ->
            let (v, vt, o) = o#value v in
            let t = deconstruct (erase_type names) vt in
              `Erase (names, v), t, o
        | `Inject (name, v, t) ->
            let v, _vt, o = o#value v in
              `Inject (name, v, t), t, o
        | `TAbs (tyvars, v) ->
            let v, t, o = o#value v in
            let t = Types.for_all (tyvars, t) in
              `TAbs (tyvars, v), t, o
        | `TApp (v, ts) ->
            let v, t, o = o#value v in
              begin try
                let t = Instantiate.apply_type t ts in
                  `TApp (v, ts), t, o
              with
                  Instantiate.ArityMismatch ->
                    prerr_endline ("Arity mismatch in type application (Ir.Transform)");
                    prerr_endline ("expression: "^Show_value.show (`TApp (v, ts)));
                    prerr_endline ("type: "^Types.string_of_datatype t);
                    prerr_endline ("tyargs: "^String.concat "," (List.map (fun t -> Types.string_of_type_arg t) ts));
                    failwith "fatal internal error"
              end
        | `XmlNode (tag, attributes, children) ->
            let (attributes, _, o) = o#name_map (fun o -> o#value) attributes in
            let (children  , _, o) = o#list (fun o -> o#value) children in

              (*
                let _ = assert (StringMap.for_all (fun t -> t=string_type) attribute_types) in
                let _ = assert (List.for_all (fun t -> t=xml_type) children_types) in
              *)
              `XmlNode (tag, attributes, children), xml_type, o
        | `ApplyPure (f, args) ->
            let (f, ft, o) = o#value f in
            let (args, _, o) = o#list (fun o -> o#value) args in
              (* TODO: check arg types match *)
              `ApplyPure (f, args), deconstruct return_type ft, o
        | `Closure (f, z) ->
            let (f, t, o) = o#var f in
            let (z, _, o) = o#value z in
              (* TODO: check that closure environment types match expectations for f *)
              `Closure (f, z), t, o
        | `Coerce (v, t) ->
            let v, _, o = o#value v in
            (* TODO: check that vt <: t *)
              `Coerce (v, t), t, o

    method tail_computation :
      tail_computation -> (tail_computation * datatype * 'self_type) =
      function
          (* TODO: type checking *)
        | `Return v ->
            let v, t, o = o#value v in
              `Return v, t, o
        | `Apply (f, args) ->
            let f, ft, o = o#value f in
            let args, _, o = o#list (fun o -> o#value) args in
              (* TODO: check arg types match *)
              `Apply (f, args), deconstruct return_type ft, o
        (* | `ApplyClosure (f, args) -> *)
        (*     let f, ft, o = o#value f in *)
        (*     let args, arg_types, o = o#list (fun o -> o#value) args in *)
        (*     (\* TODO: check arg types match *\) *)
        (*     (\* TOOD: add closure type *\) *)
        (*       `ApplyClosure (f, args), deconstruct return_type ft, o *)
        | `Special special ->
            let special, t, o = o#special special in
              `Special special, t, o

        | `Case (v, cases, default) ->
            let v, _, o = o#value v in
            let cases, case_types, o =
              o#name_map
                (fun o (b, c) ->
                   let b, o = o#binder b in
                   let c, t, o = o#computation c in
                     (b, c), t, o) cases in
            let default, default_type, o =
              o#option (fun o (b, c) ->
                          let b, o = o#binder b in
                          let c, t, o = o#computation c in
                            (b, c), t, o) default in
            let t =
              if not (StringMap.is_empty case_types) then
                (StringMap.to_alist ->- List.hd ->- snd) case_types
              else
                val_of default_type
            in
              `Case (v, cases, default), t, o
        | `If (v, left, right) ->
            let v, _, o = o#value v in
            let left, t, o = o#computation left in
            let right, _, o = o#computation right in
              `If (v, left, right), t, o

    method special : special -> (special * datatype * 'self_type) =
      function
        | `Wrong t -> `Wrong t, t, o
        | `Database v ->
            let v, _, o = o#value v in
              `Database v, `Primitive `DB, o
        | `Table (db, table_name, keys, tt) ->
            let db, _, o = o#value db in
            let keys, _, o = o#value keys in
            let table_name, _, o = o#value table_name in
              `Table (db, table_name, keys, tt), `Table tt, o
        | `Query (range, e, _) ->
            let range, o =
              o#optionu
                (fun o (limit, offset) ->
                   let limit, _, o = o#value limit in
                   let offset, _, o = o#value offset in
                     (limit, offset), o)
                range in
            let e, t, o = o#computation e in
              `Query (range, e, t), t, o
        | `Update ((x, source), where, body) ->
            let source, _, o = o#value source in
            let x, o = o#binder x in
            let where, _, o = o#option (fun o -> o#computation) where in
            let body, _, o = o#computation body in
              `Update ((x, source), where, body), Types.unit_type, o
        | `Delete ((x, source), where) ->
            let source, _, o = o#value source in
            let x, o = o#binder x in
            let where, _, o = o#option (fun o -> o#computation) where in
              `Delete ((x, source), where), Types.unit_type, o
        | `CallCC v ->
            let v, t, o = o#value v in
              `CallCC v, deconstruct return_type t, o
        | `Select (l, v) ->
           let v, t, o = o#value v in
           `Select (l, v), t, o
        | `Choice (v, bs) ->
           let v, _, o = o#value v in
           let bs, branch_types, o =
             o#name_map (fun o (b, c) ->
                         let b, o = o#binder b in
                         let c, t, o = o#computation c in
                         (b, c), t, o) bs in
           let t = (StringMap.to_alist ->- List.hd ->- snd) branch_types in
           `Choice (v, bs), t, o
	| `Handle ({ ih_comp; ih_clauses; _ } as hndlr) ->
	   let (comp, _, o) = o#computation ih_comp in
	   let (clauses, branch_types, o) =
	     o#name_map
               (fun o (cc, b, c) ->
                 let (cc, o) =
                   match cc with
                   | `ResumptionBinder b ->
                      let (b, o) = o#binder b in
                      `ResumptionBinder b, o
                   | _ -> (cc, o)
                 in
		 let (b, o) = o#binder b in
		 let (c, t, o) = o#computation c in
		 (cc, b, c), t, o)
	       ih_clauses
	   in
    	   let t = (StringMap.to_alist ->- List.hd ->- snd) branch_types in
	   `Handle { hndlr with ih_comp = comp; ih_clauses = clauses }, t, o
	| `DoOperation (name, vs, t) ->
	   (* FIXME: the typing isn't right here for non-zero argument
	   operations *)
	   let (vs, _, o) = o#list (fun o -> o#value) vs in
	   (`DoOperation (name, vs, t), t, o)
<<<<<<< HEAD
=======
  | `TryInOtherwise (c_try, (bnd, c_in), c_otherwise) ->
      let (c_try, _, o) = o#computation c_try in
      let (bnd, o) = o#binder bnd in
      let (c_in, ty, o) = o#computation c_in in
      let (c_otherwise, _, o) = o#computation c_otherwise in
      `TryInOtherwise (c_try, (bnd, c_in), c_otherwise), ty, o
>>>>>>> 90fef2fb

    method bindings : binding list -> (binding list * 'self_type) =
      fun bs ->
        let bs, o =
          List.fold_left
            (fun (bs, o) b ->
               let (b, o) = o#binding b in
                 (b::bs, o))
            ([], o)
            bs
        in
          List.rev bs, o

    method computation : computation -> (computation * datatype * 'self_type) =
      fun (bs, tc) ->
        let bs, o = o#bindings bs in
        let tc, t, o = o#tail_computation tc in
          (bs, tc), t, o

    method binding : binding -> (binding * 'self_type) =
      function
        | `Let (x, (tyvars, tc)) ->
            let x, o = o#binder x in
            let tc, _, o = o#tail_computation tc in
              `Let (x, (tyvars, tc)), o
        | `Fun (f, (tyvars, xs, body), z, location) ->
            let xs, body, z, o =
              let (z, o) = o#optionu (fun o -> o#binder) z in
              let (xs, o) =
                List.fold_right
                  (fun x (xs, o) ->
                     let x, o = o#binder x in
                       (x::xs, o))
                  xs
                  ([], o) in
              let body, _, o = o#computation body in
                xs, body, z, o in
            let f, o = o#binder f in
              (* TODO: check that xs and body match up with f *)
              `Fun (f, (tyvars, xs, body), z, location), o
        | `Rec defs ->
            (* it's important to traverse the function binders first in
               order to make sure they're in scope for all of the
               function bodies *)
            let _, o =
              List.fold_right
                (fun (f, _, _, _) (fs, o) ->
                   let f, o = o#binder f in
                     (f::fs, o))
                defs
                ([], o) in

            let defs, o =
              List.fold_left
                (fun (defs, (o : 'self_type)) (f, (tyvars, xs, body), z, location) ->
                   let (z, o) = o#optionu (fun o -> o#binder) z in
                   let xs, o =
                     List.fold_right
                       (fun x (xs, o) ->
                          let (x, o) = o#binder x in
                            (x::xs, o))
                       xs
                       ([], o) in
                  let body, _, o = o#computation body in
                    (f, (tyvars, xs, body), z, location)::defs, o)
                ([], o)
                defs in
            let defs = List.rev defs in
              `Rec defs, o
        | `Alien (x, language) ->
            let x, o = o#binder x in
              `Alien (x, language), o
        | `Module (name, defs) ->
            let defs, o =
              match defs with
                | None -> None, o
                | Some defs ->
                    let defs, o = o#bindings defs
                    in
                      Some defs, o
            in
              `Module (name, defs), o

    method binder : binder -> (binder * 'self_type) =
      fun (var, info) ->
        let tyenv = Env.bind tyenv (var, info_type info) in
          (var, info), {< tyenv=tyenv >}

    method program : program -> (program * datatype * 'self_type) = o#computation

    method get_type_environment : environment = tyenv
  end
end

module Inline =
struct
  let rec is_inlineable_value =
    function
      | v when is_atom v -> true
      | `Project (_, v)
      | `Erase (_, v)
      | `Inject (_, v, _)
      | `TAbs (_, v)
      | `TApp (v, _) -> is_inlineable_value v
      | _ -> false

  let inliner tyenv env =
  object (o)
    inherit Transform.visitor(tyenv) as super

    val env = env

    method with_env env =
      {< env = env >}

    method! value =
      function
        | `Variable var when IntMap.mem var env -> IntMap.find var env, o#lookup_type var, o
        | v -> super#value v

    method! bindings =
      function
        | b :: bs ->
            let b, o = o#binding b in
              begin
                match b with
                  | `Let ((x, (_, _, `Local)), (tyvars, `Return v)) when is_inlineable_value v ->
                      let v =
                        match tyvars with
                          | [] -> v
                          | tyvars -> `TAbs (tyvars, v)
                      in
                        (o#with_env (IntMap.add x (fst3 (o#value v)) env))#bindings bs
                  | _ ->
                      let bs, o = o#bindings bs in
                        b :: bs, o
              end
        | [] -> [], o
  end

  let program typing_env p =
    fst3 ((inliner typing_env IntMap.empty)#computation p)
end

(*
  Eliminate dead functions and value bindings.

  Currently this is rather basic. It only does one pass, and it only
  eliminates variables in the following situations:

    - never used anywhere
    - only used recursively, but not mutually recursively
    - only used mutually recursively, and all the other mutually
    recursive bindings are only used mutually recursively

  If we partition mutually recursive bindings into strongly connected
  components beforehand then this will help eliminate more recursive
  bindings.

  A much more effective approach is to use one of Appel and Jim's
  algorithms described in `Shrinking lambda reductions in linear
  time'.

  They describe three algorithms. All of them eliminate all dead
  variables (as well as inlining linear variables, though that aspect
  is neither here nor there really).

  The naive algorithm gathers a census of variable counts, uses it to
  perform inlining, and is applied repeatedly until there are no dead
  variables left.

  The improved algorithm does the same, but updates the census as it
  goes along (e.g. whenever it deletes a function it passes over the
  body of the function and adjusts the census to take account of any
  uses of variables that have just been deleted).

  Both the naive algorithm and the improved algorithm are quadratic in
  the worst case, though the improved algorithm works quite well in
  practice. The improved algorithm is used in SML/NJ and MLton, and it
  used to be used in SML.NET. Appel and Jim suggest just bounding the
  number of times the improved algorithm is iterated rather than
  trying to run it exhaustively. In all but pathological cases this
  gets rid of most dead functions.

  The graphical algorithm depends on a graphical representation of
  terms (connecting definitions to uses of variables). It takes linear
  time and is the algorithm now used in SML.NET. It is extremely fast
  in practice and eliminates all dead variables in one
  pass. Unfortunately our terms are represented as trees, so we cannot
  use this algorithm here.
*)
module ElimDeadDefs =
struct
  let show_rec_uses = Basicsettings.Ir.show_rec_uses

  let counter tyenv =
  object (o : 'self_type)
    inherit Transform.visitor(tyenv) as super

    val env = IntMap.empty
    val rec_env = IntMap.empty
    val mutrec_env = IntMap.empty

    method private with_env env =
      {< env = env >}

    method with_envs (env, rec_env, mutrec_env) =
      {< env = env; rec_env = rec_env; mutrec_env = mutrec_env >}

    method init (x, _) =
      o#with_env (IntMap.add x 0 env)

    method initrec (x, _) =
      o#with_envs (IntMap.add x 0 env, IntMap.add x (0, false) rec_env, IntMap.add x (0, true) mutrec_env)

    method set_rec_status f (r,m) =
      let (count, _) = IntMap.find f rec_env in
      let rec_env = IntMap.add f (count, r) rec_env in
      let (count, _) = IntMap.find f mutrec_env in
      let mutrec_env = IntMap.add f (count, m) mutrec_env in
        o#with_envs (env, rec_env, mutrec_env)

    method set_rec f =
      o#set_rec_status f (true, false)

    method set_mutrec f =
      o#set_rec_status f (false, true)

    method set_nonrec f =
      o#set_rec_status f (false, false)

    method set_nonrecs fs =
      IntSet.fold (fun f o -> o#set_nonrec f) fs o

    method inc x =
      if IntMap.mem x rec_env then
        let count = IntMap.find x env
        and rcount, ractive = IntMap.find x rec_env
        and mcount, mactive = IntMap.find x mutrec_env in
        let envs =
          match ractive, mactive with
            | false, false -> IntMap.add x (count+1) env, rec_env, mutrec_env
            | true, false -> env, IntMap.add x (rcount+1, ractive) rec_env, mutrec_env
            | false, true -> env, rec_env, IntMap.add x (mcount+1, mactive) mutrec_env
            | true, true -> assert false
        in
          o#with_envs envs
      else if IntMap.mem x env then
        o#with_env (IntMap.add x ((IntMap.find x env)+1) env)
      else
        o#with_env (IntMap.add x 1 env)

    method! var =
      fun x ->
        if IntMap.mem x env then
          x, o#lookup_type x, o#inc x
        else
          super#var x

    method! binding b =
      match b with
        | `Let (x, (_, `Return _)) ->
            let b, o = super#binding b in
              b, o#init x
        | `Fun (f, _, _, _) ->
            let b, o = super#binding b in
              b, o#init f
        | `Rec defs ->
            let fs, o =
              List.fold_right
                (fun (f, _, _, _) (fs, o) ->
                   let f, o = o#binder f in
                     (IntSet.add (var_of_binder f) fs, o#initrec f))
                defs
                (IntSet.empty, o) in

            let defs, o =
              List.fold_left
                (fun (defs, (o : 'self_type)) (f, (tyvars, xs, body), z, location) ->
                   let z, o = o#optionu (fun o -> o#binder) z in
                   let xs, o =
                     List.fold_right
                       (fun x (xs, o) ->
                          let (x, o) = o#binder x in
                            (x::xs, o))
                       xs
                       ([], o) in
                   let o = o#set_rec (var_of_binder f) in
                   let body, _, o = o#computation body in
                   let o = o#set_mutrec (var_of_binder f) in
                     (f, (tyvars, xs, body), z, location)::defs, o)
                ([], o)
                defs in
            let o = o#set_nonrecs fs in
            let defs = List.rev defs in
              `Rec defs, o
        | _ ->
            super#binding b

    method get_envs () = (env, rec_env, mutrec_env)
  end

  let eliminator tyenv (env, rec_env, mutrec_env) =
  object (o)
    inherit Transform.visitor(tyenv)

    val env = env
    val rec_env = rec_env
    val mutrec_env = mutrec_env

    method is_dead x =
      IntMap.mem x env && (IntMap.find x env = 0)

    method is_dead_rec f =
      IntMap.mem f env && (IntMap.find f env = 0
          && (not (IntMap.mem f mutrec_env) || fst (IntMap.find f mutrec_env) = 0))

    method! bindings =
      function
        | b :: bs ->
            begin
              let b, o = o#binding b in
                match b with
                  | `Let ((x, _), (_tyvars, _)) when o#is_dead x ->
                      o#bindings bs
                  | `Fun ((f, _), _, _, _) when o#is_dead f ->
                      o#bindings bs
                  | `Rec defs ->
                      Debug.if_set show_rec_uses (fun () -> "Rec block:");
                      let fs, defs =
                        List.fold_left
                          (fun (fs, defs) (((f, (_, name, _)), _, _, _) as def) ->
                             Debug.if_set show_rec_uses
                               (fun () ->
                                  "  (" ^ name ^ ") non-rec uses: "^string_of_int (IntMap.find f env)^
                                    ", rec uses: "^string_of_int (fst (IntMap.find f rec_env))^
                                    ", mut-rec uses: "^string_of_int (fst (IntMap.find f mutrec_env)));
                             if o#is_dead_rec f then fs, defs
                             else
                               IntSet.add f fs, def :: defs)
                          (IntSet.empty, [])
                          defs in

                      (*
                         If none of the mutually recursive bindings appear elsewhere
                         then we can delete them all.
                      *)
                      let defs =
                        if IntSet.for_all o#is_dead fs then []
                        else
                          List.rev defs
                      in
                        begin
                          match defs with
                            | [] -> o#bindings bs
                            | defs ->
                                let bs, o = o#bindings bs in
                                  `Rec defs :: bs, o
                        end
                  | _ ->
                      let bs, o = o#bindings bs in
                        b :: bs, o
            end
        | [] -> [], o
  end

  let count tyenv p =
    let _, _, o = (counter tyenv)#computation p in
      o#get_envs()

  let program tyenv p =
    let envs = count tyenv p in
    let p, _, _ = (eliminator tyenv envs)#computation p in
      p
end

type eval_fun_def = var_info * (var list * computation) * Var.var option * location
  deriving (Show)<|MERGE_RESOLUTION|>--- conflicted
+++ resolved
@@ -88,12 +88,8 @@
   | `Select of (name * value)
   | `Choice of (value * (binder * computation) name_map)
   | `Handle of handler
-<<<<<<< HEAD
-  | `DoOperation of (name * value list * Types.datatype) ]
-=======
   | `DoOperation of (name * value list * Types.datatype)
   | `TryInOtherwise of (computation * (binder * computation) * computation)]
->>>>>>> 90fef2fb
 and computation = binding list * tail_computation
 and clause = [`ResumptionBinder of binder | `NoResumption] * binder * computation
 and handler = {
@@ -503,15 +499,12 @@
 	   operations *)
 	   let (vs, _, o) = o#list (fun o -> o#value) vs in
 	   (`DoOperation (name, vs, t), t, o)
-<<<<<<< HEAD
-=======
   | `TryInOtherwise (c_try, (bnd, c_in), c_otherwise) ->
       let (c_try, _, o) = o#computation c_try in
       let (bnd, o) = o#binder bnd in
       let (c_in, ty, o) = o#computation c_in in
       let (c_otherwise, _, o) = o#computation c_otherwise in
       `TryInOtherwise (c_try, (bnd, c_in), c_otherwise), ty, o
->>>>>>> 90fef2fb
 
     method bindings : binding list -> (binding list * 'self_type) =
       fun bs ->
