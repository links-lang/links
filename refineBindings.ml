open Utility
open Sugartypes
open Printf


(* Helper function: add a group to a list of groups *)
let add group groups = match group with
  | [] -> groups
  | _  -> List.rev group::groups

(** [refine_bindings] locates mutually-recursive sccs in sequences of
    bindings.  (As a side effect we also dispense with [`Infix]
    declarations, which are only used during the parsing stage.)
*)
let refine_bindings : binding list -> binding list =
  fun bindings ->
    (* Group sequences of functions together *)
    let initial_groups =

      (* Technically it shouldn't be necessary to ensure that the
         order of functions defined within a group is preserved (the
         List.rev above), but it helps with debugging, and it turns
         out to be necessary in order for desugaring of for
         comprehensions to work properly in the prelude - which
         defines concatMap. *)
      (* group: the group we're currently working on, groups = the groups we've processed *)
      let group, groups =
        List.fold_right
          (fun (binding,_ as bind) (thisgroup, othergroups) ->
<<<<<<< HEAD
           match binding with
	   | `Handler _
           | `Funs _ -> assert false
           | `Exp _
           | `Foreign _
           | `Include _
           | `Type _
           | `Val _ ->
              (* collapse the group we're collecting, then start a
=======
            match binding with
              (* Modules and funs will have been eliminated by now *)
              | `Module _ -> assert false
              | `Funs _ -> assert false
              | `Exp _
              | `Foreign _
              | `Import _
              | `Type _
              | `Val _ ->
                  (* collapse the group we're collecting, then start a
>>>>>>> 2440904b
                     new empty group *)
              ([], add [bind] (add thisgroup othergroups))
           | `Fun _ ->
              (* Add binding to group *)
              (bind::thisgroup, othergroups)
           | `Infix ->
              (* discard binding *)
              (thisgroup, othergroups))
          bindings ([], [])
      in
        add group groups
    in
      (* build a callgraph *)
    let callgraph : _ -> (string * (string list)) list
      = fun defs ->
        let defs = List.map
          (function
            | `Fun ((name,_,_), _, (_, funlit), _, _), _ -> (name, funlit)
            | _ -> assert false) defs in
        let names = StringSet.from_list (List.map fst defs) in
          List.map
            (fun (name, body) -> name,
               StringSet.elements
                 (StringSet.inter (Freevars.funlit body) names))
            defs in
      (* refine a group of function bindings *)
    let groupFuns pos (funs : binding list) : binding list =
      (* Unwrap from the bindingnode type *)
      let unFun = function
        | `Fun (b, lin, (_, funlit), location, dt), pos -> (b, lin, (([], None), funlit), location, dt, pos)
        | _ -> assert false in
      let find_fun name =
        List.find (function
                     | `Fun ((n,_,_), _, _, _, _), _ when name = n -> true
                     | _ -> false)
          funs in
      let graph = callgraph funs in
      let sccs = Graph.topo_sort_sccs graph in
        List.map
          (fun scc ->
             let funs = List.map (find_fun ->- unFun) scc in
               match funs with
                 | [(((n, _, _) as b), lin, ((tyvars, _), body), location, dt, pos)]
                     when not (StringSet.mem n (Freevars.funlit body)) -> `Fun (b, lin, (tyvars, body), location, dt), pos
                 | _ -> `Funs (funs), pos)

          sccs
    in
      (* refine a group of bindings *)
    let groupBindings = function
        (* TODO:

           Compute the position corresponding to the whole collection
           of functions.
        *)
      | (`Fun _, _)::_ as funs -> groupFuns (Lexing.dummy_pos, Lexing.dummy_pos, None) funs
      | binds -> binds in
    concat_map groupBindings initial_groups

(*
  * We need three traversals:
  * 1) Fold: find all type references within a type.
  * 2) Map: Replace all type applications of one name with another name
  * 3) Map: Inline a type application with a type.
*)
let find_type_references =
object (self)
  inherit SugarTraversals.fold as super

  val references : string list = []
  method add x = {< references = x :: references >}

  method references =
    StringSet.elements (StringSet.from_list (List.rev references))

  method datatype = function
    | `TypeApplication (tyAppName, argList) as tyApp ->
          let o =
            List.fold_left (fun acc ta -> acc#type_arg ta) self argList
          in
            o#add tyAppName
    | x -> super#datatype x

  method row_var = function
    | `Open (x, _, _) -> self#add x
    | `Recursive (x, row) as rrv ->
        let o = self#add x in o#row row
    | x -> super#row_var x

end

let findTyRefs ty =
  (find_type_references#datatype ty)#references


(* Type application substitution *)
let subst_ty_app refFrom refTo =
object(self)
  inherit SugarTraversals.map as super

  method datatype : datatype -> datatype = function
    | `TypeApplication (tyAppName, argList) as tyApp ->
        if tyAppName = refFrom then `TypeVar (refTo, Some default_subkind, `Rigid)
        else super#datatype tyApp
    | dt -> super#datatype dt
end

let substTyApp ty refFrom refTo =
  (subst_ty_app refFrom refTo)#datatype ty


(* Type variable substitution *)
let subst_ty_var varFrom (taTo : type_arg) =
object(self)
  inherit SugarTraversals.map as super

  (* varFrom: Type variable to substitute from.
   *  - This is the one in the tyTy
   * taTo: Type arg to replace with.
   *  - This is the one found in the application
   *)

  method datatype : datatype -> datatype =
    fun dt ->
      match dt with
        | `TypeVar (n, _, _) when n = varFrom ->
            (match taTo with
               | `Type dtTo -> dtTo
               | _ -> super#datatype dt)
        | `Forall (qs, quantDt) ->
            (match taTo with
              | `Type (`TypeVar (n, _, _)) ->
                  let qs' =
                    List.map (fun (tv, k, f as q) ->
                      if tv = varFrom then
                        (n, k, f)
                      else q) qs in `Forall (qs', self#datatype quantDt)
              | _ -> super#datatype dt)
        | _ -> super#datatype dt

  method fieldspec : fieldspec -> fieldspec =
    fun fs ->
      match fs with
        | `Var (n, _, _) when n = varFrom ->
            (match taTo with
              | `Presence (`Var _ as fsTo) -> fsTo
              | _ -> super#fieldspec fs)
        | _ -> super#fieldspec fs

  method row_var : row_var -> row_var = function
    | `Open (n, _, _) as rv when n = varFrom ->
        (match taTo with
          | `Row (_, (`Open _ as rv2)) -> rv2
          | _ -> super#row_var rv)
    | rv -> super#row_var rv

end

let substTyArg varFrom taTo ty =
  (subst_ty_var varFrom taTo)#datatype ty

(* Type inlining *)
let inline_ty toFind inlineArgs toInline =
object(self)
  inherit SugarTraversals.map as super

  method datatype : datatype -> datatype =
    fun dt ->
      match dt with
        | `TypeApplication (tyAppName, argList) as tyApp ->
            if tyAppName = toFind then (* && List.length argList = 0 then *)
              (* Ok, so what we need to do:
                * We have a list of the type arguments of the type to inline,
                * and also have a list of type arguments within the type app.
                * What we need to do is for every ty arg in the type,
                * substitute it for the corresponding arg in the arg list.
                * Bit like a fold / zip. There's probably some funky
                * category theory name for it, but blah.
                *)
              if (List.length inlineArgs = List.length argList) then
                List.fold_right (fun ((from_arg, _, _), to_arg) ty ->
                  (* We only want to work with type / row / presence *variables* here *)
                    substTyArg from_arg to_arg ty
                  ) (List.combine inlineArgs argList) toInline
              else
                (* Arity error, let something else pick it up *)
                 tyApp
            else
              super#datatype dt
        | x -> super#datatype x

end

let inlineTy ty tyRef inlineArgs refinedTy =
  (inline_ty tyRef inlineArgs refinedTy)#datatype ty

(* Similar to refine_bindings, RefineTypeBindings.refineTypeBindings finds
 * sequences of mutually recursive types, and rewrites them as explicit mus. *)
module RefineTypeBindings = struct

  (* Type synonyms *)
  type type_name = string
  type type_ty = name * (quantifier * tyvar option) list * datatype'
  type mu_alias = string
  type reference_info = (type_name, (type_name list * bool * position)) Hashtbl.t
  type type_hashtable = (type_name, type_ty) Hashtbl.t

  (* Type synonyms for substitution environments *)
  type alias_env = (type_name * mu_alias) list
  type type_env = (type_variable * type_arg) list

  (*
   * Split binding list into groups for the purposes of type refinement.
   * A "group" is defined as a block of type bindings uninterrupted by any
   * other bindings.
  *)
  let initialGroups : binding list -> binding list list =
    fun bindings ->
      let group, groups =
        List.fold_right (fun (binding, _ as bind) (currentGroup, otherGroups) ->
<<<<<<< HEAD
	  match binding with
    	    `Handler _ -> assert false (* Desugared at this point *)
=======
          match binding with
          | `Module _ -> assert false
>>>>>>> 2440904b
          | `Funs _
          | `Fun _
          | `Foreign _
          | `Import _
          | `Val _
          | `Exp _
          | `Infix ->
              (* Collapse and start a new group *)
              ([], (currentGroup :: [bind] :: otherGroups))
          | `Type _ ->
              (* Add to this group *)
              (bind :: currentGroup, otherGroups)
        ) bindings ([], [])
      in add group groups

  (* typeReferences gets us a list of type names referenced by a given type. *)
  let typeReferences : type_ty -> type_hashtable -> type_name list =
    fun (_, _, (sugaredDT, _)) ht ->
      List.filter (fun x -> Hashtbl.mem ht x)
        (findTyRefs sugaredDT)

  (* Does a type refer to itself? *)
  let refersToSelf : type_ty -> type_name list -> bool =
    fun (name, tyVars, (sugaredDT, _)) refs ->
      let qExists =
        List.exists (fun (quant, _) ->
            let (qName, _, _) = quant in name = qName
          ) tyVars in
      let selfInDT = List.exists (fun x -> x = name) refs in
        qExists || selfInDT

  (* Gets the name of a type. *)
  let getName : type_ty -> type_name =
    fun (name, _, _) -> name

  (* Gets the sugared datatype from a type binding. *)
  let getDT : type_ty -> datatype =
    fun (_, _, (dt, _)) -> dt

  (* Updates the datatype in a type binding. *)
  let updateDT : type_ty -> datatype -> type_ty =
    fun (name, tyArgs, (_, unsugaredDT)) newDT ->
      (name, tyArgs, (newDT, unsugaredDT))

  let referenceInfo : binding list -> type_hashtable -> reference_info =
    fun binds typeHt ->
      let ht = Hashtbl.create 30 in
      List.iter (fun (bind, pos) ->
        match bind with
          | `Type (name, _, _ as tyTy) ->
              let refs = typeReferences tyTy typeHt in
              let referencesSelf = refersToSelf tyTy refs in
              Hashtbl.add ht name (refs, referencesSelf, pos)
          | _ -> assert false;
      ) binds;
      ht

  let refGraph : reference_info -> (type_name * type_name list) list =
    fun riTable ->
      (* Massively irritating, there's no toList function... *)
      List.rev (Hashtbl.fold (fun k (adj, _, _) acc ->
        (k, adj) :: acc
      ) riTable [])

  let isSelfReferential : type_name -> reference_info -> bool =
    fun name riTable ->
      snd3 (Hashtbl.find riTable name)


  (* Performs the inlining transformation on a given type. *)
  let rec refineType :
      type_ty ->
      alias_env ->
      type_hashtable ->
      type_name list -> (* Other components in the SCC list *)
      reference_info ->
      type_ty =
    fun ty env ht sccs ri ->
      let tyName = getName ty in
      let rts = isSelfReferential tyName ri in
      let sugaredDT = getDT ty in
      (* If we're self-referential, then add in a top-level mu *)
      let (env', dt) =
        if List.mem_assoc tyName env then assert false else
        if rts || List.length sccs > 1 then
          let muName = gensym ~prefix:"refined_mu" () in
            ((tyName, muName) :: env, `Mu (muName, sugaredDT))
        else (env, sugaredDT) in
      (* Now, we go through the list of type references.
       * If the reference is in the substitution environment, we replace it
       * with the mu variable we've created.
       * If not, then we'll need to refine that type, and inline it.
       *)
      let refinedTy = List.fold_right (fun tyRef curDataTy ->
        (* Only perform this transformation on other types in the group, and to self if self-referential. *)
        let shouldApply = Hashtbl.mem ht tyRef && (tyName <> tyRef || rts) in
        if shouldApply then
          (if List.mem_assoc tyRef env' then
            (* Simple tyApp substitution *)
            let muName = List.assoc tyRef env' in
            substTyApp curDataTy tyRef muName
           else
            (* Otherwise, we'll need to refine and inline *)
               let to_refine = Hashtbl.find ht tyRef in
               let (_, arg_list, _) = to_refine in
               let to_refine_args = List.map fst arg_list in
               let (_, _, (refinedRef, _)) = refineType to_refine env' ht sccs ri in
               inlineTy curDataTy tyRef to_refine_args refinedRef)
        else
          curDataTy
      ) sccs dt in

    updateDT ty refinedTy

  let refineSCCGroup :
      reference_info ->
      (type_name, type_ty) Hashtbl.t ->
      type_name list ->
      binding list =
    fun ri ht sccs ->
      let getPos name =
        thd3 (Hashtbl.find ri name) in
      List.map (fun name ->
        let rts = isSelfReferential name ri in
        let res = refineType (Hashtbl.find ht name) [] ht sccs ri in
        let (_, _, (res_dt, _)) = res in
        (* printf "Refined type %s: \n %s \n\n" name (Sugartypes.Show_datatype.show res_dt); *)
        (`Type res, getPos name)
      ) sccs

  let isTypeGroup : binding list -> bool = function
    | (`Type _, _) :: xs -> true
    | _ -> false

  (* Performs type refinement on a binding group. *)
  let refineGroup : binding list -> binding list = function
    | binds when isTypeGroup binds ->
      (* Create a hashtable mapping names to type bindings. *)
      let ht = Hashtbl.create 30 in
      List.iter (fun (x, _) ->
        match x with
          | `Type (name, _, _ as tyTy) as ty ->
            Hashtbl.add ht name tyTy;
          | _ -> assert false;
      ) binds;
      let refInfoTable = referenceInfo binds ht in
      let graph = refGraph refInfoTable in
      let sccList = Graph.topo_sort_sccs graph in
      (* Irritatingly we need to reattach the bindings with a position *)
      List.concat (
        List.map
          (fun sccGroup ->
            refineSCCGroup refInfoTable ht sccGroup
          ) sccList
      )
    | xs -> xs
  (* Refines a list of bindings. *)
  let refineTypeBindings : binding list -> binding list =
    fun binds ->
      List.concat (List.map refineGroup (initialGroups binds))
end

let refine_bindings =
object (self)
  inherit SugarTraversals.map as super
  method phrasenode : phrasenode -> phrasenode = function
    |`Block (bindings, body) ->
       let bindings = self#list (fun o -> o#binding) bindings in
       let body = self#phrase body in
       let refined_bindings =
         (RefineTypeBindings.refineTypeBindings ->-
         refine_bindings) bindings in
       `Block (refined_bindings, body)
    | p -> super#phrasenode p

  method program : program -> program =
    fun (bindings, body) ->
      let bindings = self#list (fun o -> o#binding) bindings in
      let body = self#option (fun o -> o#phrase) body in
      let refined_bindings =
        (RefineTypeBindings.refineTypeBindings ->-
        refine_bindings) bindings in
      refined_bindings, body

  method sentence : sentence -> sentence = function
    |`Definitions defs ->
       let defs = self#list (fun o -> o#binding) defs in
       let refined_bindings =
         (RefineTypeBindings.refineTypeBindings ->-
         refine_bindings) defs in
       `Definitions (refined_bindings)
    | d -> super#sentence d

end<|MERGE_RESOLUTION|>--- conflicted
+++ resolved
@@ -27,28 +27,17 @@
       let group, groups =
         List.fold_right
           (fun (binding,_ as bind) (thisgroup, othergroups) ->
-<<<<<<< HEAD
-           match binding with
-	   | `Handler _
-           | `Funs _ -> assert false
-           | `Exp _
-           | `Foreign _
-           | `Include _
-           | `Type _
-           | `Val _ ->
-              (* collapse the group we're collecting, then start a
-=======
             match binding with
-              (* Modules and funs will have been eliminated by now *)
-              | `Module _ -> assert false
-              | `Funs _ -> assert false
-              | `Exp _
-              | `Foreign _
-              | `Import _
-              | `Type _
-              | `Val _ ->
+            (* Modules and funs will have been eliminated by now *)
+            | `Module _ -> assert false
+            | `Handler _
+            | `Funs _ -> assert false
+            | `Exp _
+            | `Foreign _
+            | `Import _
+            | `Type _
+            | `Val _ ->
                   (* collapse the group we're collecting, then start a
->>>>>>> 2440904b
                      new empty group *)
               ([], add [bind] (add thisgroup othergroups))
            | `Fun _ ->
@@ -269,13 +258,9 @@
     fun bindings ->
       let group, groups =
         List.fold_right (fun (binding, _ as bind) (currentGroup, otherGroups) ->
-<<<<<<< HEAD
-	  match binding with
-    	    `Handler _ -> assert false (* Desugared at this point *)
-=======
           match binding with
           | `Module _ -> assert false
->>>>>>> 2440904b
+          | `Handler _ -> assert false (* Desugared at this point *)
           | `Funs _
           | `Fun _
           | `Foreign _
