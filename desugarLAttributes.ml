open Utility
open Sugartypes
open List

(* See http://frege/wiki/LAttributeSugar *)

let has_lattrs : phrasenode -> bool = function
  | `Xml (_, attrs, _, _) -> exists (fst ->- start_of ~is:"l:") attrs
  | _ -> false

let dummy_pos = Lexing.dummy_pos, Lexing.dummy_pos, None

let apply pos name args : phrase = `FnAppl ((`Var name,pos), args), pos

let server_use name pos =
  apply pos "assoc" [(`Constant (`String name), pos);
                     apply pos "environment" []]

let client_use id pos =
  apply pos "getInputValue" [(`Constant (`String id), pos)]
<<<<<<< HEAD

let fresh_names =
  let counter = ref 0 in
    (fun () ->
       incr counter;
       ("_lnameid_" ^ string_of_int !counter,
        "lname_" ^ string_of_int !counter))

=======
    
let fresh_names () =
  let id = gensym ~prefix:"_lnameid_" () in
  let name = gensym ~prefix:"lname_" () in
  id, name

  (* let counter = ref 0 in *)
  (*   (fun () ->  *)
  (*      incr counter; *)
  (*      ("_lnameid_" ^ string_of_int !counter, *)
  (*       "lname_" ^ string_of_int !counter)) *)
      
>>>>>>> fe05f98a
let desugar_lhref : phrasenode -> phrasenode = function
  | `Xml (("a"|"A") as a, attrs, attrexp, children)
      when mem_assoc "l:href" attrs ->
      let attrs =
        match partition (fst ->- (=)"l:href") attrs with
          | [_,[target]], rest ->
              (("href",
                [`Constant (`String "?_k="), dummy_pos;
                 apply dummy_pos "pickleCont" [`FunLit (None, `Unl, ([[]], target)),
                                               dummy_pos]]))
              :: rest
          | _ -> assert false (* multiple l:hrefs, or an invalid rhs;
                                 NOTE: this is a user error and should
                                 be reported as such --ez.*)
      in
        `Xml (a, attrs, attrexp, children)
  | e -> e

let desugar_laction : phrasenode -> phrasenode = function
  | `Xml (("form"|"FORM") as form, attrs, attrexp, children)
      when mem_assoc "l:action" attrs ->
      begin match partition (fst ->- (=)"l:action") attrs with
        | [_,[action_expr]], rest ->
            let hidden : phrase =
              `Xml ("input",
                    ["type",  [`Constant (`String "hidden"), dummy_pos];
                     "name",  [`Constant (`String "_k"), dummy_pos];
                     "value", [apply dummy_pos "pickleCont"
                                [`FunLit(None,`Unl,([[]],action_expr)), dummy_pos]]],
                    None,
                    []), dummy_pos
            and action = ("action", [`Constant (`String "#"), dummy_pos])
            in
              `Xml (form, action::rest, attrexp, hidden::children)
        | _ -> assert false (* multiple l:actions, or an invalid rhs;
                               NOTE: this is a user error and should
                               be reported as such --ez. *)
      end
  | e -> e

let desugar_lonevent : phrasenode -> phrasenode =
  let pair pos = function
    | (name, [rhs]) ->
        let event = StringLabels.sub ~pos:4 ~len:(String.length name - 4) name in
          `TupleLit [`Constant (`String event), pos;
                     `FunLit (None, `Unl, ([[`Variable ("event", None, pos), pos]], rhs)), pos], pos
    | _ -> assert false
  in function
    | `Xml (tag, attrs, attrexp, children)
        when exists (fst ->- start_of ~is:"l:on") attrs ->
        let lons, others = partition (fst ->- start_of ~is:"l:on") attrs in
        let idattr =
          ("key",
           [apply dummy_pos "registerEventHandlers"
              [`ListLit (List.map (pair dummy_pos) lons, None), dummy_pos]]) in
          `Xml (tag, idattr::others, attrexp, children)
    | e -> e

let desugar_lnames (p : phrasenode) : phrasenode * (string * string * position) StringMap.t =
  let lnames = ref StringMap.empty in
  let add lname (id,name,pos) = lnames := StringMap.add lname (id,name,pos) !lnames in
  let attr : string * phrase list -> (string * phrase list) list = function
    | "l:name", [`Constant (`String v), pos] ->
        let id, name = fresh_names () in
          add v (id,name,pos);
          [("name", [`Constant (`String name), pos]); ("id", [`Constant (`String id), pos])]
    | "l:name", _ -> failwith ("Invalid l:name binding")
    | a -> [a] in
  let rec aux : phrasenode -> phrasenode  = function
    | `Xml (tag, attrs, attrexp, children) ->
        let attrs = concat_map attr attrs
        and children = List.map (fun (child,p) -> aux child, p) children in
          `Xml (tag, attrs, attrexp, children)
    | p -> p
  in
  let p' = aux p in
    p', !lnames

let let_in pos name rhs body : phrase =
  `Block ([`Val ([], (`Variable (name,None,pos), pos), rhs, `Unknown, None), pos], body), pos

let bind_lname_vars lnames = function
  | "l:action" as attr, es ->
      attr, (List.map (StringMap.fold
                         (fun var (_,name,pos) -> let_in pos var (server_use name dummy_pos))
                         lnames)
               es)
  | attr, es when start_of attr ~is:"l:on" ->
    attr, (List.map (StringMap.fold
                       (fun var (id,_,pos) -> let_in pos var (client_use id dummy_pos))
                       lnames)
             es)
  | attr -> attr

let desugar_form : phrasenode -> phrasenode = function
  | `Xml (("form"|"FORM") as form, attrs, attrexp, children) ->
      let children, children_positions = List.split children in
      let children, lnames = List.split (List.map desugar_lnames children) in
      let lnames =
        try List.fold_left StringMap.union_disjoint StringMap.empty lnames
        with StringMap.Not_disjoint (item, _) ->
          raise (Errors.SugarError (dummy_pos, "Duplicate l:name binding: " ^ item)) in
      let attrs = List.map (bind_lname_vars lnames) attrs in
        `Xml (form, attrs, attrexp, List.combine children children_positions)
  | e -> e

let replace_lattrs : phrasenode -> phrasenode = desugar_form ->- desugar_laction ->- desugar_lhref ->- desugar_lonevent ->-
  (fun (xml) ->
     if (has_lattrs xml) then
       match xml with
         | `Xml (_tag, _attributes, _, _) ->
             raise (Errors.SugarError (dummy_pos, "Illegal l: attribute in XML node"))
         | _ -> assert false
     else
       xml)

let desugar_lattributes =
object
  inherit SugarTraversals.map as super
  method phrasenode = function
    | `Xml _ as x when has_lattrs x ->
        super#phrasenode (replace_lattrs x)
    | e -> super#phrasenode e
end

let has_no_lattributes =
object (self)
  inherit SugarTraversals.predicate as super

  val no_lattributes = true
  method satisfied = no_lattributes

  method phrasenode = function
    | `Xml _ as x when has_lattrs x -> {< no_lattributes = false >}
    | e -> super#phrasenode e
end<|MERGE_RESOLUTION|>--- conflicted
+++ resolved
@@ -18,17 +18,7 @@
 
 let client_use id pos =
   apply pos "getInputValue" [(`Constant (`String id), pos)]
-<<<<<<< HEAD
 
-let fresh_names =
-  let counter = ref 0 in
-    (fun () ->
-       incr counter;
-       ("_lnameid_" ^ string_of_int !counter,
-        "lname_" ^ string_of_int !counter))
-
-=======
-    
 let fresh_names () =
   let id = gensym ~prefix:"_lnameid_" () in
   let name = gensym ~prefix:"lname_" () in
@@ -39,8 +29,7 @@
   (*      incr counter; *)
   (*      ("_lnameid_" ^ string_of_int !counter, *)
   (*       "lname_" ^ string_of_int !counter)) *)
-      
->>>>>>> fe05f98a
+
 let desugar_lhref : phrasenode -> phrasenode = function
   | `Xml (("a"|"A") as a, attrs, attrexp, children)
       when mem_assoc "l:href" attrs ->
