open Sys
open Num
open List

open Notfound

open Value
open Types
open Utility
open Proc

(* Alias environment *)
module AliasEnv = Env.String

(* This is done in two stages because the datatype for regexes refers
   to the String alias *)
let alias_env : Types.tycon_environment = DefaultAliases.alias_env

let alias_env : Types.tycon_environment =
  AliasEnv.bind alias_env
    ("Regex", `Alias ([], (DesugarDatatypes.read ~aliases:alias_env Linksregex.Regex.datatype)))

let datatype = DesugarDatatypes.read ~aliases:alias_env

let cgi_parameters = ref []
(** http_response_headers: this is state for the webif interface. I hope we can
    find a better way for library functions to communicate with the web
    interface. *)
let http_response_headers = ref []
let http_response_code = ref 200

(*
  assumption:
    the only kind of lists that are allowed to be inserted into databases
    are strings
*)
let value_as_string db =
  function
    | `String s -> "\'" ^ db # escape_string s ^ "\'"
    | v -> string_of_value v

let cond_from_field db (k, v) =
  "("^ k ^" = "^ value_as_string db v ^")"

let single_match db =
  function
    | `Record fields -> "("^ (String.concat " AND " (map (cond_from_field db) fields)) ^")"
    | r -> failwith ("Internal error: forming query from non-row (single_match): "^string_of_value r)

let row_columns = function
  | `List ((`Record fields)::_) -> map fst fields
  | r -> failwith ("Internal error: forming query from non-row (row_columns): "^string_of_value r)
and row_values db = function
  | `List records ->
        (List.map (function
                     | `Record fields -> map (value_as_string db -<- snd) fields
                     | _ -> failwith "Internal error: forming query from non-row") records)
  | r -> failwith ("Internal error: forming query from non-row (row_values): "^string_of_value r)
(* and delete_condition db = function *)
(*   | `List(rows) -> "("^ (String.concat " OR " (map (single_match db) rows)) ^")" *)
(*   | r -> failwith ("Internal error: forming query from non-row (delete_condition): "^string_of_value r) *)
(* and updates db : Value.t -> string = function *)
(*   | `Record fields ->  *)
(*       let field (k, v) = (k ^" = "^ value_as_string db v) in *)
(*         (String.concat ", " (map field fields)) *)
(*   | r -> failwith ("Internal error: forming query from non-row: "^string_of_value r)  *)

type primitive =
[ Value.t
| `PFun of Value.t list -> Value.t ]

type pure = PURE | IMPURE

type located_primitive = [ `Client | `Server of primitive | primitive ]

let int_op impl pure : located_primitive * Types.datatype * pure =
  (`PFun (fun [x;y] -> `Int (impl (unbox_int x) (unbox_int y)))),
  datatype "(Int, Int) -> Int",
  pure

let float_op impl pure : located_primitive * Types.datatype * pure =
  `PFun (fun [x; y] -> `Float (impl (unbox_float x) (unbox_float y))),
  datatype "(Float, Float) -> Float",
  pure

let string_op impl pure : located_primitive * Types.datatype * pure =
  (`PFun (fun [x; y] -> `String (impl (unbox_string x) (unbox_string y)))),
  datatype "(String, String) -> String",
  pure

let conversion_op' ~unbox ~conv ~(box :'a->Value.t): Value.t list -> Value.t =
  fun [x] -> (box (conv (unbox x)))

let make_type_variable = Types.make_type_variable

let conversion_op ~from ~unbox ~conv ~(box :'a->Value.t) ~into pure : located_primitive * Types.datatype * pure =
  ((`PFun (conversion_op' ~unbox:unbox ~conv:conv ~box:box) : located_primitive),
   (let q, r = Types.fresh_row_quantifier (`Any, `Any) in
      (`ForAll (Types.box_quantifiers [q], `Function (make_tuple_type [from], r, into)) : Types.datatype)),
   pure)

let string_to_xml : Value.t -> Value.t = function
  | `String s -> `List [`XML (Text s)]
  | _ -> failwith "internal error: non-string value passed to xml conversion routine"

let char_test_op fn pure =
  (`PFun (fun [c] -> (`Bool (fn (unbox_char c)))),
   datatype "(Char) ~> Bool",
  pure)

let char_conversion fn pure =
  (`PFun (fun [c] ->  (box_char (fn (unbox_char c)))),
   datatype "(Char) -> Char",
  pure)

let float_fn fn pure =
  (`PFun (fun [c] ->  (box_float (fn (unbox_float c)))),
   datatype "(Float) -> Float",
  pure)

let p1 fn =
  `PFun (fun ([a]) -> fn a)
and p2 fn =
  `PFun (fun [a;b] -> fn a b)
and p3 fn =
  `PFun (fun [a;b;c] -> fn a b c)

let client_only_1 fn =
  p1 (fun _ -> failwith (Printf.sprintf "%s is not implemented on the server" fn))
let client_only_2 fn =
  p2 (fun _ _ -> failwith (Printf.sprintf "%s is not implemented on the server" fn))

let rec equal l r =
  match l, r with
    | `Bool l  , `Bool r   -> l = r
    | `Int l   , `Int r    -> eq_num l r
    | `Float l , `Float r  -> l = r
    | `Char l  , `Char r   -> l = r
    | `String l, `String r -> l = r
    | `Record lfields, `Record rfields ->
        let rec one_equal_all = (fun alls (ref_label, ref_result) ->
                                   match alls with
                                     | [] -> false
                                     | (label, result) :: _ when label = ref_label -> equal result ref_result
                                     | _ :: alls -> one_equal_all alls (ref_label, ref_result)) in
          List.for_all (one_equal_all rfields) lfields && List.for_all (one_equal_all lfields) rfields
    | `Variant (llabel, lvalue), `Variant (rlabel, rvalue) -> llabel = rlabel && equal lvalue rvalue
    | `List (l), `List (r) -> equal_lists l r
    | l, r ->  failwith ("Comparing "^ string_of_value l ^" with "^ string_of_value r ^" either doesn't make sense or isn't implemented")
and equal_lists l r =
  match l,r with
    | [], [] -> true
    | (l::ls), (r::rs) -> equal l r && equal_lists ls rs
    | _,_ -> false


let rec less l r =
  match l, r with
    | `Bool l, `Bool r   -> l < r
    | `Int l, `Int r     -> lt_num l r
    | `Float l, `Float r -> l < r
    | `Char l, `Char r -> l < r
    | `String l, `String r -> l < r
      (* Compare fields in lexicographic order of labels *)
    | `Record lf, `Record rf ->
        let order = sort (fun x y -> compare (fst x) (fst y)) in
        let lv, rv = map snd (order lf), map snd (order rf) in
        let rec compare_list = function
          | [] -> false
          | (l,r)::_ when less l r -> true
          | (l,r)::_ when less r l -> false
          | _::rest                -> compare_list rest in
          compare_list (combine lv rv)
    | `List (l), `List (r) -> less_lists (l,r)
    | l, r ->  failwith ("Cannot yet compare "^ string_of_value l ^" with "^ string_of_value r)
and less_lists = function
  | _, [] -> false
  | [], (_::_) -> true
  | (l::_), (r::_) when less l r -> true
  | (l::_), (r::_) when less r l -> false
  | (_::l), (_::r) -> less_lists (l, r)

let less_or_equal l r = less l r || equal l r

let add_attribute : Value.t * Value.t -> Value.t -> Value.t =
  fun (name,value) -> function
    | `XML (Node (tag, children)) ->
        let name = unbox_string name
        and value = unbox_string value in
        let rec filter = function
          | [] -> []
          | Attr (s, _) :: nodes when s=name -> filter nodes
          | node :: nodes -> node :: filter nodes
        in
          `XML (Node (tag, Attr (name, value) :: filter children))
    | r -> failwith ("cannot add attribute to " ^ string_of_value r)

let add_attributes : (Value.t * Value.t) list -> Value.t -> Value.t =
  List.fold_right add_attribute

let prelude_tyenv = ref None (* :-( *)
let prelude_nenv = ref None (* :-( *)

let env : (string * (located_primitive * Types.datatype * pure)) list = [
  "+", int_op (+/) PURE;
  "-", int_op (-/) PURE;
  "*", int_op ( */) PURE;
  "/", int_op (fun x y -> integer_num (x // y)) IMPURE;
  "^", int_op ( **/ ) PURE;
  "mod", int_op mod_num IMPURE;
  "+.", float_op (+.) PURE;
  "-.", float_op (-.) PURE;
  "*.", float_op ( *.) PURE;
  "/.", float_op (/.) PURE;
  "^.", float_op ( ** ) PURE;
  "^^", string_op ( ^ ) PURE;

  (** Comparisons *)
  "==",
  (p2 (fun v1 v2 -> box_bool (equal v1 v2)),
   datatype "(a,a) -> Bool",
   PURE);

  "<>",
  (p2 (fun v1 v2 -> box_bool (not (equal v1 v2))),
   datatype "(a,a) -> Bool",
   PURE);

  "<",
  (p2 (fun v1 v2 -> box_bool (less v1 v2)),
   datatype "(a,a) -> Bool",
   PURE);

  ">",
  (p2 (fun v1 v2 -> box_bool (less v2 v1)),
   datatype "(a,a) -> Bool",
   PURE);


  "<=",
  (p2 (fun v1 v2 -> box_bool (less_or_equal v1 v2)),
   datatype "(a,a) -> Bool",
   PURE);

  ">=",
  (p2 (fun v1 v2 -> box_bool (less_or_equal v2 v1)),
   datatype "(a,a) -> Bool",
   PURE);

  (** Conversions (any missing?) **)
  "intToString",   conversion_op ~from:(`Primitive `Int) ~unbox:unbox_int ~conv:string_of_num ~box:box_string ~into:Types.string_type PURE;
  "stringToInt",   conversion_op ~from:Types.string_type ~unbox:unbox_string ~conv:num_of_string ~box:box_int ~into:(`Primitive `Int) IMPURE;
  "intToFloat",    conversion_op ~from:(`Primitive `Int) ~unbox:unbox_int ~conv:float_of_num ~box:box_float ~into:(`Primitive `Float) PURE;
  "floatToInt",    conversion_op ~from:(`Primitive `Float) ~unbox:unbox_float ~conv:(num_of_int -<- int_of_float) ~box:box_int ~into:(`Primitive `Int) PURE;
  "floatToString", conversion_op ~from:(`Primitive `Float) ~unbox:unbox_float ~conv:string_of_float' ~box:box_string ~into:Types.string_type PURE;
  "stringToFloat", conversion_op ~from:Types.string_type ~unbox:unbox_string ~conv:float_of_string ~box:box_float ~into:(`Primitive `Float) IMPURE;

  "stringToXml",
  ((p1 string_to_xml),
   datatype "(String) -> Xml",
  PURE);

  "intToXml",
  (`PFun (string_to_xml -<-
            (conversion_op' ~unbox:unbox_int ~conv:(string_of_num) ~box:box_string)),
   datatype "(Int) -> Xml",
  PURE);

  "floatToXml",
  (`PFun (string_to_xml -<-
            (conversion_op' ~unbox:unbox_float ~conv:(string_of_float') ~box:box_string)),
   datatype "(Float) -> Xml",
  PURE);

  "exit",
  (`Continuation (Value.toplevel_cont, Value.toplevel_hs),
  (* Return type must be free so that it unifies with things that
     might be used alternatively. E.g.:
     if (test) exit(1) else 42 *)
   datatype "(a) ~> b",
  IMPURE);

  (* Adds a list of attributes (represented as pairs of strings) to
     each of the root nodes of an XML forest. *)
  "addAttributes",
  (p2 (fun xml attrs -> match xml, attrs with
         | `List xmlitems, `List attrs ->
             let attrs = List.map (fun p -> unbox_pair p) attrs in
               `List (List.map (add_attributes attrs) xmlitems)
         | _ -> failwith "Internal error: addAttributes takes an XML forest and a list of attributes"),
   datatype "(Xml, [(String, String)]) -> Xml",
   PURE);

  "Send",
  (p2 (fun pid msg ->
         assert(false)), (* Now handled in evalir.ml *)
   datatype "(Process ({hear:a|_}), a) ~> ()",
   IMPURE);

  "self",
  (`PFun (fun _ -> `Int (num_of_int(Proc.get_current_pid()))),
   datatype "() ~e~> Process ({ |e })",
   IMPURE);

  "haveMail",
  (`PFun(fun _ ->
           failwith "The haveMail function is not implemented on the server yet"),
   datatype "() {:_|_}~> Bool",
   IMPURE);

  "recv",
  (* This function is not used, as its application is a special case
     in the interpreter. But we need it here (for now) to assign it a
     type. Ultimately we should probably not special-case it, but
     rather provide a way to implement this primitive from here.
     (Ultimately, it should perhaps be a true primitive (an AST node),
     because it uses a different evaluation mechanism from functions.
     -- jdy) *)
    (`PFun (fun ([]) -> assert false),
     datatype "() {:a|_}~> a",
  IMPURE);

  "spawn",
  (* This should also be a primitive, as described in the ICFP paper. *)
<<<<<<< HEAD
  (p1 (fun f ->
         (* if Settings.get_value Basicsettings.web_mode then *)
         (*   failwith("Can't spawn at the server in web mode."); *)
         let var = Var.dummy_var in
         let delim = [(`Local, var, Value.empty_env IntMap.empty,
                     ([], `Apply (`Variable var, [])))] in
	 let cont = Value.append_delim_cont delim Value.toplevel_cont in
         let new_pid = Proc.create_process false (cont, Value.toplevel_hs, f) in (* TODO: Figure out whether it is correct to pass an empty handler stack *)
           (`Int (num_of_int new_pid))),
=======
  (* And now it is *)
  (`PFun (fun _ -> assert false),
>>>>>>> 2ade0e33
   datatype "(() ~e~@ _) ~> Process ({ |e })",
   IMPURE);

  "spawnAngel",
<<<<<<< HEAD
  (p1 (fun f ->
         (* if Settings.get_value Basicsettings.web_mode then *)
         (*   failwith("Can't spawn at the server in web mode."); *)
         let var = Var.dummy_var in
         let delim = [(`Local, var, Value.empty_env IntMap.empty,
                     ([], `Apply (`Variable var, [])))] in
	 let cont = Value.append_delim_cont delim Value.toplevel_cont in
         let new_pid = Proc.create_process true (cont, Value.toplevel_hs, f) in (* TODO: Figure out whether it is correct to pass an empty handler stack *)
           (`Int (num_of_int new_pid))),
=======
  (`PFun (fun _ -> assert false),
>>>>>>> 2ade0e33
   datatype "(() ~e~@ _) ~> Process ({ |e })",
   IMPURE);

  "spawnWait",
  (`Client,
   datatype "(() ~> a) ~> a",
   IMPURE);


  (* If we add more effects then spawn and spawnWait shouldn't
     necessarily mask them, so we might want to change their types to
     something like this:

     spawn : (() {wild{p},hear{q}:a|e}-> _) {hear{_}:_|e}~> Process({wild{p},hear{q}:a|e})
     spawnWait : (() {wild{_},hear{_}:_|e}-> a) {hear{_}:_|e}~> a

     We might even split spawnWait into spawn and wait:

     spawn : (() {wild{p},hear{q}:b|e}-> a) {hear{_}:_|e}~> Process(a, {wild{p},hear{q}:b|e})
     wait : Process (a, {wild{_},hear{_}:_|e}) {hear{_}:_}~> a
  *)

  (** Sessions *)

  "send",
  (`PFun (fun _ -> assert false),
   datatype "forall a::Type(Any, Any), s::Type(Any, Session).(a, !a.s) ~> s",
   IMPURE);

  "receive",
  (`PFun (fun _ -> assert false),
   datatype "forall a::Type(Any, Any), s::Type(Any, Session). (?a.s) ~> (a, s)",
   IMPURE);

  "link",
  (`PFun (fun _ -> assert false),
   datatype "forall s::Type(Any, Session),e::Row(Unl, Any).(s, ~s) ~e~> EndBang",
   IMPURE);

  (* access points *)
  "new",
  (`PFun (fun _ -> assert false),
   datatype "forall s::Type(Any, Session).() ~> AP(s)",
   IMPURE);

  "accept",
  (`PFun (fun _ -> assert false),
   datatype "forall s::Type(Any, Session).(AP(s)) ~> s",
   IMPURE);

  "request",
  (`PFun (fun _ -> assert false),
   datatype "forall s::Type(Any, Session).(AP(s)) ~> ~s",
   IMPURE);

  (** Lists and collections **)
  "Nil",
  (`List [],
   datatype "[a]",
   PURE);

  "Cons",
  (p2 (fun x xs ->
         box_list (x :: (unbox_list xs))),
   datatype "(a, [a]) -> [a]",
   PURE);

  "Concat",
  (p2 (fun xs ys ->
         box_list (unbox_list xs @ unbox_list ys)),
   datatype "([a], [a]) -> [a]",
   PURE);

  "hd",
  (p1 (fun list ->
         try
           (List.hd(unbox_list list))
         with
             Failure "hd" -> failwith "hd() of empty list"
      ),
   datatype "([a]) ~> a",
  IMPURE);

  "tl",
  (p1 (fun list ->
         try
           box_list(List.tl(unbox_list list))
         with
             Failure "tl" -> failwith "tl() of empty list"
      ),
   datatype "([a]) ~> [a]",
  IMPURE);

  "length",
  (p1 (unbox_list ->- List.length ->- num_of_int ->- box_int),
   datatype "([a]) -> Int",
  PURE);

  "take",
  (p2 (fun n l ->
         box_list (Utility.take (int_of_num (unbox_int n)) (unbox_list l))),
   datatype "(Int, [a]) ~> [a]",
  PURE);

  "drop",
  (p2 (fun n l ->
         box_list (Utility.drop (int_of_num (unbox_int n)) (unbox_list l))),
   datatype "(Int, [a]) ~> [a]",
  PURE);

  "max",
  (p1 (let max2 x y = if less x y then y else x in
         function
           | `List [] -> `Variant ("None", `Record [])
           | `List (x::xs) -> `Variant ("Some", List.fold_left max2 x xs)
           | _ -> failwith "Internal error: non-list passed to max"),
   datatype "([a]) ~> [|Some:a | None:()|]",
  PURE);

  "min",
  (p1 (let min2 x y = if less x y then x else y in
         function
           | `List [] -> `Variant ("None", `Record [])
           | `List (x::xs) -> `Variant ("Some", List.fold_left min2 x xs)
           | _ -> failwith "Internal error: non-list passed to min"),
   datatype "([a]) ~> [|Some:a | None:()|]",
  PURE);

  (** XML **)
  "childNodes",
  (p1 (function
         | `List [`XML (Node (_, children))] ->
             let children = filter (function (Node _) -> true | _ -> false) children in
               `List (map (fun x -> `XML x) children)
         | _ -> failwith "non-XML given to childNodes"),
   datatype "(Xml) -> Xml",
  IMPURE);

  "objectType",
  (`Client, datatype "(a) ~> String",
  IMPURE);

  "attribute",
  (p2 (let none = `Variant ("None", `Record []) in
         fun elem attr ->
             match elem with
               | `List ((`XML (Node (_, children)))::_) ->
                   let attr = unbox_string attr in
                   let attr_match = (function
                                       | Attr (k, _) when k = attr -> true
                                       | _ -> false) in
                     (try match List.find attr_match children with
                        | Attr (_, v) -> `Variant ("Some", box_string v)
                        | _ -> failwith "Internal error in `attribute'"
                      with NotFound _ -> none)
               | _ -> none),
   datatype "(Xml,String) -> [|Some:String | None:()|]",
  PURE);

  "alertDialog",
  (`Client, datatype "(String) ~> ()",
   IMPURE);

  "debug",
  (p1 (fun message -> Debug.print (unbox_string message);
                      `Record []),
   datatype "(String) ~> ()",
  IMPURE);

  "debugObj",
  (`Client, datatype "(a) ~> ()",
  IMPURE);

  "dump",
  (`Client, datatype "(a) ~> ()",
  IMPURE);

  "textContent",
  (`Client, datatype "(DomNode) ~> String",
  IMPURE);

  "print",
  (p1 (fun msg -> print_endline (unbox_string msg); flush stdout; `Record []),
   datatype "(String) ~> ()",
  IMPURE);

  "javascript",
  (`Bool false, datatype "Bool",
  PURE);

  "not",
  (p1 (unbox_bool ->- not ->- box_bool),
   datatype "(Bool) -> Bool",
  PURE);

  "negate",
  (p1 (unbox_int ->- minus_num ->- box_int), datatype "(Int) -> Int",
  PURE);

  "negatef",
  (p1 (fun f -> box_float (-. (unbox_float f))), datatype "(Float) -> Float",
  PURE);

  "error",
  (p1 (unbox_string ->- failwith), datatype "(String) ~> a",
  IMPURE);

  (* HACK *)
  (*   [DEACTIVATED] *)
  (*   "callForeign", *)
  (*    (`Client, datatype "((a) -> b) -> (a) -> b"); *)

  (* DOM API *)

  "isElementNode",
  (`Client, datatype "(DomNode) ~> Bool",
  PURE);


  (* [DEACTIVATED] *)
  (*   "domOp", *)
  (*   (p1 (fun message -> failwith("`domOp' is only available on the client."); *)
  (*          `Record []), *)
  (*    datatype "(a) -> ()"); *)

  "insertBefore",
  (`Client, datatype "(Xml, DomNode) ~> ()",
  IMPURE);

  "appendChildren",
  (`Client, datatype "(Xml, DomNode) ~> ()",
  IMPURE);

  "replaceNode",
  (`Client, datatype "(Xml, DomNode) ~> ()",
  IMPURE);

  "replaceDocument",
  (`Client, datatype "(Xml) ~> ()",
  IMPURE);

  "domInsertBeforeRef",
  (`Client, datatype "(DomNode, DomNode) ~> ()",
  IMPURE);

  "domAppendChildRef",
  (`Client, datatype "(DomNode, DomNode) ~> ()",
  IMPURE);

  "removeNode",
  (`Client, datatype "(DomNode) ~> ()",
  IMPURE);

  "cloneNode",
  (`Client, datatype "(DomNode, Bool) ~> (DomNode)",
  IMPURE);

  "replaceChildren",
  (`Client, datatype "(Xml, DomNode) ~> ()",
  IMPURE);

  "swapNodes",
  (`Client, datatype "(DomNode, DomNode) ~> ()",
  IMPURE);

  "getDocumentNode",
  (`Client, datatype "() ~> DomNode",
  IMPURE);

  "getNodeById",
  (`Client, datatype "(String) ~> DomNode",
  IMPURE);

  "getValue",
  (`Client, datatype "(DomNode) ~> Xml",
  IMPURE);

  "isNull",
  (`Client, datatype "(DomNode) ~> Bool",
  PURE);

  (* Section: Accessors for XML *)
  "xmlToVariant",
  (`Server (p1 (fun v ->
                  match v with
                    | `List xs ->
                        `List (List.map (function
                                           | (`XML x) -> Value.value_of_xmlitem x
                                           | _ -> failwith "non-XML passed to xmlToVariant") xs)
                    | _ -> failwith "non-XML passed to xmlToVariant")),
   datatype "(Xml) ~> mu n.[ [|Text:String | Attr:(String, String) | Node:(String, n) |] ]",
   IMPURE);

  "getTagName",
  (p1 (fun v ->
         match v with
           | `List [`XML(Node(name, _))] ->
               box_string name
           | _ -> failwith "non-element passed to getTagName"),
  datatype "(Xml) ~> String",
  IMPURE);

  "getTextContent",
  (`Client, datatype "(Xml) ~> String",
  IMPURE);

  "getAttributes",
  (p1 (fun v ->
         match v with
           | `List [`XML(Node(_, children))] ->
               `List (map
                        (fun (Attr (name, value)) ->
                                `Record [("1", box_string name); ("2", box_string value)])
                        (filter (function (Attr _) -> true | _ -> false) children))
           | _ -> failwith "non-element given to getAttributes"),
   datatype "(Xml) ~> [(String,String)]",
   IMPURE);

  "hasAttribute",
  (`Client, datatype "(Xml, String) ~> Bool",
  PURE);

  "getAttribute",
  (`Client, datatype "(Xml, String) ~> String",
  IMPURE);

  (* Section: Navigation for XML *)
  "getChildNodes",
  (p1 (fun v ->
         match v with
           | `List [`XML(Node(_, children))] ->
               `List (map (fun x -> `XML(x)) (filter (function (Attr _) -> false | _ -> true) children))
           | _ -> failwith "non-element given to getChildNodes"),
   datatype "(Xml) ~> Xml",
  IMPURE);

  "not",
  (p1 (unbox_bool ->- not ->- box_bool),
   datatype "(Bool) -> Bool",
  PURE);


  (* Section: Accessors for DomNodes *)

  "domGetNodeValueFromRef",
  (`Client, datatype "(DomNode) ~> String",
  IMPURE);

  "domGetTagNameFromRef",
  (`Client, datatype "(DomNode) ~> String",
  IMPURE);

  "domGetPropertyFromRef",
  (`Client, datatype "(DomNode, String) ~> String",
  IMPURE);

  "domSetPropertyFromRef",
  (`Client, datatype "(DomNode, String, String) ~> String",
  IMPURE);

  "domHasAttribute",
  (`Client, datatype "(DomNode, String) ~> Bool",
  IMPURE);

  "domRemoveAttributeFromRef",
  (`Client, datatype "(DomNode, String) ~> ()",
  IMPURE);

  "domGetAttributeFromRef",
  (`Client, datatype "(DomNode, String) ~> String",
  IMPURE);

  "domSetAttributeFromRef",
  (`Client, datatype "(DomNode, String, String) ~> String",
  IMPURE);

  "domGetStyleAttrFromRef",
  (`Client, datatype "(DomNode, String) ~> String",
  IMPURE);

  "domSetStyleAttrFromRef",
  (`Client, datatype "(DomNode, String, String) ~> String",
  IMPURE);

  (* Section:  Navigation for DomNodes *)
  "parentNode",
  (`Client, datatype "(DomNode) ~> DomNode",
  IMPURE);

  "firstChild",
  (`Client, datatype "(DomNode) ~> DomNode",
  IMPURE);

  "nextSibling",
  (`Client, datatype "(DomNode) ~> DomNode",
  IMPURE);

  (* Section: DOM Event API *)
  "getTarget",
  (`Client, datatype "(Event) ~> DomNode",
  PURE);

  "getTargetValue",
  (`Client, datatype "(Event) ~> String",
  PURE);

  "getTargetElement",
  (`Client, datatype "(Event) ~> DomNode",
  PURE);

  "registerEventHandlers",
  (`Client, datatype "([(String,(Event) -> ())]) ~> String",
  IMPURE);

  (* getPageX : (Event) -> Int *)
  "getPageX",
  (`Client, datatype "(Event) ~> Int",
  PURE);

  (* getPageY : (Event) -> Int *)
  "getPageY",
  (`Client, datatype "(Event) ~> Int",
  PURE);

  (* getFromElement : (Event) -> DomNode *)
  "getFromElement",
  (`Client, datatype "(Event) ~> DomNode",
  PURE);

  (* getToElement : (Event) -> DomNode *)
  "getToElement",
  (`Client, datatype "(Event) ~> DomNode",
  PURE);

  (* getTime : (Event) -> Int *)
  "getTime",
  (`Client, datatype "(Event) ~> Int",
  PURE);

  (* getCharCode : (Event) -> Int *)
  "getCharCode",
  (`Client, datatype "(Event) ~> Int",
  PURE);

  "getInputValue",
  (`Client, datatype "(String) ~> String",
  PURE);

  "event",
  (`Client, datatype "Event",
  PURE);


  (* domSetAnchor : String -> () *)
  "domSetAnchor",
  (`Client, datatype "(String) ~> ()",
  IMPURE);

  (* Yahoo UI library functions we don't implement: *)
  (* # stopEvent : ??? *)
  (* # stopPropagation : ??? *)
  (* # preventDefault : ??? *)

  (* Cookies *)
  "setCookie",
  (p2 (fun cookieName cookieVal ->
         let cookieName = unbox_string cookieName in
         let cookieVal = unbox_string cookieVal in
           http_response_headers :=
             ("Set-Cookie", cookieName ^ "=" ^ cookieVal) :: !http_response_headers;
           `Record []
             (* Note: perhaps this should affect cookies returned by
                getcookie during the current request. *)),
   datatype "(String, String) ~> ()",
  IMPURE);


  (* WARNING:

     getCookie returns "" to indicate either that the cookie is not
     present or that the header is ill-formed (in debug mode a warning
     will also be sent to stderr if the header is ill-formed).

     Ideally, perhaps, a malformed header from the client should
     be ignored at this level (let the HTTP agents handle it).

     An absent cookie should probably be indicated by a None value in
     the Maybe(String) type.
  *)
  "getCookie",
  (p1 (fun name ->
         let name = unbox_string name in
         let value =
           match getenv "HTTP_COOKIE" with
             | Some header ->
                 let cookies = Str.split (Str.regexp "[ \t]*;[ \t]*") header in
                 let cookies =
                   concat_map
                     (fun str ->
                        match Str.split (Str.regexp "[ \t]*=[ \t]*") str with
                          | [nm; vl] -> [nm, vl]
                          | _ -> Debug.print ("Warning: ill-formed cookie: "^str); [])
                     cookies
                 in
                   if List.mem_assoc name cookies then
                     List.assoc name cookies
                   else
                     ""
             | None -> ""
         in
           box_string value),
   datatype "(String) ~> String",
  IMPURE);

  (* getCommandOutput disabled for now; possible security risk. *)
  (*
    "getCommandOutput",
    (p1 ((unbox_string ->- Utility.process_output ->- box_string) :> result -> primitive),
    datatype "(String) -> String");
  *)

  "redirect",
  (p1 (fun url ->
         let url = unbox_string url in
           (* This is all quite hackish, just testing an idea. --ez *)
           http_response_headers := ("Location", url) :: !http_response_headers;
           http_response_code := 302;
           `Record []
      ), datatype "(String) ~> ()",
  IMPURE);
  (* Should this function really return?
     I think not --ez*)

<<<<<<< HEAD
  (** reifyK: I choose an obscure name, for an obscure function, until
      a better one can be thought up. It just turns a continuation into its
      string representation *)
  "reifyK",
  (p1 (function
          `Continuation (k,hs) -> (* Todo: Marshal handlers *)
             let s = marshal_continuation k in
               box_string s
         | _ -> failwith "argument to reifyK was not a continuation"
      ),
   datatype "((a) -> b) ~> String",
  IMPURE);
  (* arg type should actually be limited
     to continuations, but we don't have
     any way of specifying that in the
     type system. *)
=======
  (* REDUNDANT *)

  (* (\** reifyK: I choose an obscure name, for an obscure function, until *)
  (*     a better one can be thought up. It just turns a continuation into its *)
  (*     string representation *\) *)
  (* "reifyK", *)
  (* (p1 (function *)
  (*          `Continuation k -> *)
  (*            let s = marshal_continuation k in *)
  (*              box_string s *)
  (*        | _ -> failwith "argument to reifyK was not a continuation" *)
  (*     ), *)
  (*  datatype "((a) -> b) ~> String", *)
  (* IMPURE); *)
  (* (\* arg type should actually be limited *)
  (*    to continuations, but we don't have *)
  (*    any way of specifying that in the *)
  (*    type system. *\) *)
>>>>>>> 2ade0e33

  "sleep",
  (p1 (fun _ ->
         (* FIXME: This isn't right : it freezes all threads *)
         (*Unix.usleep (int_of_num (unbox_int duration));
         `Record []*)
      failwith "The sleep function is not implemented on the server yet"
      ),
   datatype "(Int) ~> ()",
  IMPURE);

  "clientTime",
  (`Client,
   datatype "() ~> Int",
   IMPURE);

  "serverTime",
  (`Server
     (`PFun (fun _ ->
               box_int(num_of_float(Unix.time())))),
   datatype "() ~> Int",
   IMPURE);

  "dateToInt",
  (p1 (fun r ->
         match r with
           | `Record r ->
               let lookup s =
                 int_of_num (unbox_int (List.assoc s r)) in
               let tm = {
                 Unix.tm_sec = lookup "seconds";
   	         Unix.tm_min = lookup "minutes";
   	         Unix.tm_hour = lookup "hours";
   	         Unix.tm_mday = lookup "day";
   	         Unix.tm_mon = lookup "month";
   	         Unix.tm_year = (lookup "year" - 1900);
   	         Unix.tm_wday = 0; (* ignored *)
   	         Unix.tm_yday =  0; (* ignored *)
   	         Unix.tm_isdst = false} in

               let t, _ = Unix.mktime tm in
                 box_int (num_of_float t)
           | _ -> assert false),
   datatype "((year:Int, month:Int, day:Int, hours:Int, minutes:Int, seconds:Int)) ~> Int",
   IMPURE);

  "intToDate",
  (p1 (fun t ->
         let tm = Unix.localtime(float_of_num (unbox_int t)) in
         let box_int = box_int -<- num_of_int in
           `Record [
             "year", box_int (tm.Unix.tm_year + 1900);
             "month", box_int tm.Unix.tm_mon;
             "day", box_int tm.Unix.tm_mday;
             "hours", box_int tm.Unix.tm_hour;
             "minutes", box_int tm.Unix.tm_min;
             "seconds", box_int tm.Unix.tm_sec;
           ]),
  datatype "(Int) ~> (year:Int, month:Int, day:Int, hours:Int, minutes:Int, seconds:Int)",
  IMPURE);

  (** Database functions **)
  "AsList",
  (p1 (fun _ -> failwith "Unoptimized table access!!!"),
   datatype "(TableHandle(r, w, n)) -> [r]",
  IMPURE);

  "InsertRows",
  (`Server
     (p2 (fun table rows ->
            match table, rows with
              | `Table _, `List [] -> `Record []
              | `Table ((db, params), table_name, _), _ ->
                  let field_names = row_columns rows in
                  let vss = row_values db rows in
                    prerr_endline("RUNNING INSERT QUERY:\n" ^ (db#make_insert_query(table_name, field_names, vss)));
                    (Database.execute_insert (table_name, field_names, vss) db)
              | _ -> failwith "Internal error: insert row into non-database")),
   datatype "(TableHandle(r, w, n), [s]) ~> ()",
  IMPURE);

  (* FIXME:

     Choose a semantics for InsertReturning.

     Currently it is well-defined if exactly one row is inserted, but
     is not necessarily well-defined otherwise.

     Perhaps the easiest course of action is to restrict it to the
     case of inserting a single row.
  *)
  "InsertReturning",
  (`Server
     (p3 (fun table rows returning ->
            match table, rows, returning with
              | `Table _, `List [], _ ->
                  failwith "InsertReturning: undefined for empty list of rows"
              | `Table ((db, params), table_name, _), _, _ ->
                  let field_names = row_columns rows in
                  let vss = row_values db rows in

                  let returning = unbox_string returning in
                    prerr_endline("RUNNING INSERT ... RETURNING QUERY:\n" ^
                                    String.concat "\n"
                                    (db#make_insert_returning_query(table_name, field_names, vss, returning)));
                    (Database.execute_insert_returning (table_name, field_names, vss, returning) db)
              | _ -> failwith "Internal error: insert row into non-database")),
   datatype "(TableHandle(r, w, n), [s], String) ~> Int",
  IMPURE);

(*   "UpdateRows",  *)
(*   (`Server *)
(*      (p2 (fun table rows -> *)
(*             match table, rows with *)
(*               | (_:Value.t), (`List []:Value.t) -> `Record [] *)
(*               | `Table ((db, params), table_name, _), `List rows -> *)
(*                   List.iter (fun row -> *)
(*                                let query_string = *)
(*                                  "update " ^ table_name *)
(*                                  ^ " set " ^ updates db (snd (unbox_pair row)) *)
(*                                  ^ " where " ^ single_match db (fst (unbox_pair row)) *)
(*                                in *)
(*                                  prerr_endline("RUNNING UPDATE QUERY:\n" ^ query_string); *)
(*                                  ignore (Database.execute_command query_string db)) *)
(*                     rows; *)
(*                   `Record [])), *)
(*    datatype "(TableHandle(r, w, n), [(r, w)]) ~> ()", *)
(*   IMPURE); *)

(*   "DeleteRows",  *)
(*   (`Server *)
(*      (p2 (fun table rows -> *)
(*             match table, rows with *)
(*               | `Table _, `List [] -> `Record [] *)
(*               | `Table ((db, params), table_name, _), _  -> *)
(*                   let condition = delete_condition db rows in *)
(*                   let query_string = "delete from " ^ table_name ^ " where " ^ condition *)
(*                   in *)
(*                     prerr_endline("RUNNING DELETE QUERY:\n" ^ query_string); *)
(*                     (Database.execute_command query_string db) *)
(*               | _ -> failwith "Internal error: delete row from non-database")), *)
(*    datatype "(TableHandle(r, w, n), [r]) ~> ()", *)
(*   IMPURE); *)

  "getDatabaseConfig",
  (`PFun
     (fun _ ->
	let driver = Settings.get_value Basicsettings.database_driver
	and args = Settings.get_value Basicsettings.database_args in
	  if driver = "" then
	    failwith "Internal error: default database driver not defined"
	  else
	    `Record(["driver", box_string driver;
		     "args", box_string args])),
   datatype "() ~> (driver:String, args:String)",
  IMPURE);

  (** some char functions **)
  "isAlpha",  char_test_op Char.isAlpha PURE;
  "isAlnum",  char_test_op Char.isAlnum PURE;
  "isLower",  char_test_op Char.isLower PURE;
  "isUpper",  char_test_op Char.isUpper PURE;
  "isDigit",  char_test_op Char.isDigit PURE;
  "isXDigit", char_test_op Char.isXDigit PURE;
  "isBlank",  char_test_op Char.isBlank PURE;
  (* isCntrl, isGraph, isPrint, isPunct, isSpace *)

  "toUpper", char_conversion Char.uppercase PURE;
  "toLower", char_conversion Char.lowercase PURE;

  "ord",
  (p1 (fun c -> box_int (num_of_int (Char.code (unbox_char c)))),
   datatype "(Char) -> Int",
  PURE);

  "chr",
  (p1 (fun n -> (box_char (Char.chr (int_of_num (unbox_int n))))),
   datatype "(Int) -> Char",
  PURE);

  (* some trig functions *)
  "floor",   float_fn floor PURE;
  "ceiling", float_fn ceil PURE;
  "cos",     float_fn cos PURE;
  "sin",     float_fn sin PURE;
  "tan",     float_fn tan PURE;
  "log",     float_fn log PURE;
  "sqrt",    float_fn sqrt PURE;

  ("environment",
   (`PFun (fun _ ->
             let makestrpair (x1, x2) = `Record [("1", box_string x1); ("2", box_string x2)] in
             let is_internal s = Str.string_match (Str.regexp "^_") s 0 in
               `List (List.map makestrpair (List.filter (not -<- is_internal -<- fst) !cgi_parameters))),
    datatype "() ~> [(String,String)]",
    IMPURE));

  (* regular expression matching *)
  ("tilde",
   (p2 (fun s r ->
          let regex = Regex.compile_ocaml (Linksregex.Regex.ofLinks r)
          and string = unbox_string s in
            box_bool (Str.string_match regex string 0)),
    datatype "(String, Regex) -> Bool",
    PURE));

  (* regular expression matching with grouped matched results as a list *)
  ("ltilde",
    (`Server (p2 (fun s r ->
        let (re, ngroups) = Linksregex.Regex.ofLinksNGroups r
        and string = unbox_string s in
	let regex = Regex.compile_ocaml re in
	match (Str.string_match regex string 0) with
	 false -> `List []
	| _ ->
	(let rec accumMatches l : int -> Value.t = function
           0 -> `List ((box_string (Str.matched_group 0 string))::l)
	|  i ->
	(try
	let m = Str.matched_group i string in
        accumMatches ((box_string m)::l) (i - 1)
	with
	   NotFound _ -> accumMatches ((`String "")::l) (i - 1)) in
	   accumMatches [] ngroups))),
     datatype "(String, Regex) ~> [String]",
   PURE));

  (* regular expression substitutions --- don't yet support global substitutions *)
  ("stilde",
   (`Server (p2 (fun s r ->
	let Regex.Replace (l, t) = Linksregex.Regex.ofLinks r in
	let (regex, tmpl) = Regex.compile_ocaml l, t in
        let string = unbox_string s in
        box_string (Utility.decode_escapes (Str.replace_first regex tmpl string)))),
    datatype "(String, Regex) ~> String",
    PURE));

(* FIXME: should these functions return a Maybe Char/Maybe String? *)
  (* String utilities *)
  ("charAt",
   (p2 (fun s i ->
	  let int = Num.int_of_num -<- unbox_int in
	    try
              box_char ((unbox_string s).[int i])
	    with
		Invalid_argument _ -> failwith "charAt: invalid index"),
    datatype ("(String, Int) ~> Char"),
    IMPURE));

  ("strsub",
   (p3 (fun s start len ->
	  let int = Num.int_of_num -<- unbox_int in
	    try
	      box_string (String.sub (unbox_string s) (int start) (int len))
	    with
		Invalid_argument _ -> failwith "strsub: invalid arguments"),
    datatype "(String, Int, Int) ~> String",
    IMPURE));

  ("strlen",
   (p1 (fun s -> match s with
          | `String s -> `Int (Num.num_of_int (String.length s))
	  |  _ -> failwith "Internal error: strlen got wrong arguments"),
    datatype ("(String) ~> Int "),
    PURE));

  ("implode",
   (p1 (fun l ->
		   let chars = List.map unbox_char (unbox_list l) in
		   let len = List.length chars in
		   let s = String.create len in
		   let rec aux i l =
		     match l with
		       | [] -> ()
		       | c :: cs -> s.[i] <- c; aux (i + 1) cs
		   in
		     aux 0 chars;
		     box_string s),
    datatype ("([Char]) ~> String"),
    PURE));

  ("explode",
   (p1 (fun s -> match s with
	           | `String s ->
		       let rec aux i l =
			 if i < 0 then
			   l
			 else
			   aux (i - 1) (s.[i] :: l)
		       in
		       let chars = aux ((String.length s) - 1) [] in
			 box_list (List.map box_char chars)
	           | _  -> failwith "Internal error: non-String in implode"),
    datatype ("(String) ~> [Char]"),
    PURE));

  ("unsafePickleCont",
   (*
     HACK:

     really we want this to be pickleCont, and to give it the type:

     (() -> Page) ~> String

     but the Page type is defined in the prelude, so pickleCont is also defined
     in the prelude and is just a wrapper for this function.
   *)
   (`Server (p1 (marshal_value ->- box_string)),
    datatype "(() -> a) ~> String",
    IMPURE));

  (* REDUNDANT *)

  (* (\* Serialize values to DB *\) *)
  (* ("pickle_value", *)
  (*  (`Server (p1 (fun v -> (box_string (marshal_value v)))), *)
  (*   datatype "(a) ~> String", *)
  (*   IMPURE)); *)

  (* ("unpickle_value", *)
  (*  (`Server (p1 (fun v -> assert false (\*broken_unmarshal_value (unbox_string v)*\))), *)
  (*   datatype "(String) ~> a", *)
  (* IMPURE)); *)

  (* HACK *)
  ("unsafe_cast",
   (`Server (p1 (fun v -> v)),
    datatype "(a) ~> b",
    PURE));

  (** xml parser *)
  "parseXml",
  (`Server (p1 (fun v ->
                  `List [`XML(ParseXml.parse_xml (unbox_string v))])),
   datatype "(String) -> Xml",
   IMPURE);

  (** non-deterministic random number generator *)
  "random",
  (`PFun (fun _ -> (box_float (Random.float 1.0))),
   datatype "() -> Float",
   IMPURE);

	(* LINKS GAME LIBRARY *)

	(* GENERAL JAVASCRIPT / EVENTS *)

	"jsSetInterval",
	(`Client, datatype "(() ~e~> (), Int) ~e~> ()", IMPURE);

	"jsRequestAnimationFrame",
	(`Client, datatype "(() ~e~> ()) ~e~> ()", IMPURE);

	"jsSave",
	(`Client, datatype "(a) ~> ()", IMPURE);

	"jsRestore",
	(`Client, datatype "(a) ~> ()", IMPURE);

	"jsSetOnKeyDown",
	(`Client, datatype "(DomNode, (Event) ~e~> ()) ~e~> ()", IMPURE);

	"jsSetOnEvent",
	(`Client, datatype "(DomNode, String, (Event) ~e~> (), Bool) ~e~> ()", IMPURE);

	"jsSetOnLoad",
	(`Client, datatype "((Event) ~e~> ()) ~e~> ()", IMPURE);

	(* GLOBAL STATE MANIPULATION *)

	"jsSaveGlobalObject",
	(`Client, datatype "(String, a) ~> ()", IMPURE);

	"jsLoadGlobalObject",
	(`Client, datatype "(String) ~> a", IMPURE);

	(* CANVAS SPECIFIC *)

	"jsGetContext2D",
	(`Client, datatype "(DomNode) ~> a", IMPURE); (* the a here should be something like Context2D *)

	"jsFillText",
	(`Client, datatype "(a, String, Float, Float) ~> ()", IMPURE);

	"jsCanvasFont",
	(`Client, datatype "(a, String) ~> ()", IMPURE);

	"jsDrawImage",
	(`Client, datatype "(a, DomNode, Float, Float) ~> ()", IMPURE);

	"jsFillRect",
	(`Client, datatype "(a, Float, Float, Float, Float) ~> ()", IMPURE);

	"jsFillCircle",
	(`Client, datatype "(a, Float, Float, Float) ~> ()", IMPURE);

	"jsBeginPath",
	(`Client, datatype "(a) ~> ()", IMPURE);

	"jsClosePath",
	(`Client, datatype "(a) ~> ()", IMPURE);

	"jsFill",
	(`Client, datatype "(a) ~> ()", IMPURE);

	"jsArc",
	(`Client, datatype "(a, Float, Float, Float, Float, Float, Bool) ~> ()", IMPURE);

	"jsMoveTo",
	(`Client, datatype "(a, Float, Float) ~> ()", IMPURE);

	"jsLineTo",
	(`Client, datatype "(a, Float, Float) ~> ()", IMPURE);

	"jsLineWidth",
	(`Client, datatype "(a, Float) ~> ()", IMPURE);

	"jsScale",
	(`Client, datatype "(a, Float, Float) ~> ()", IMPURE);

	"jsTranslate",
	(`Client, datatype "(a, Float, Float) ~> ()", IMPURE);

	"jsStrokeStyle",
	(`Client, datatype "(a, a) ~> ()", IMPURE);

	"jsStroke",
	(`Client, datatype "(a) ~> ()", IMPURE);

	"jsSetFillColor",
	(`Client, datatype "(a, String) ~> ()", IMPURE);

	"jsClearRect",
	(`Client, datatype "(a, Float, Float, Float, Float) ~> ()", IMPURE);

	"jsCanvasWidth",
	(`Client, datatype "(a) ~> Float", IMPURE);

	"jsCanvasHeight",
	(`Client, datatype "(a) ~> Float", IMPURE);

	"jsSaveCanvas",
	(`Client, datatype "(DomNode, DomNode, String) ~> ()", IMPURE);

	(* END OF LINKS GAME LIBRARY *)

	(* FOR DEBUGGING *)

	"debugGetStats",
	(`Client, datatype "(String) ~> a", IMPURE);

	"debugChromiumGC",
	(`Client, datatype "() ~> ()", IMPURE);

	(* END OF DEBUGGING FUNCTIONS *)

	(* FOR MANIPULATING LISTS *)

	"lsTake",
	(`Client, datatype "(Int, a) -> a", PURE);

	"lsDrop",
	(`Client, datatype "(Int, a) -> a", PURE);

	(* 1 *)

	"lsLength",
	(`Client, datatype "(a) -> Int", PURE);

	"lsHead",
	(`Client, datatype "(a) -> b", PURE);

	"lsTail",
	(`Client, datatype "(a) -> a", PURE);

	"lsLast",
	(`Client, datatype "(a) -> b", PURE);


	"lsNilF",
	(`Client, datatype "() -> a", PURE);

	"lsCons",
	(`Client, datatype "(a, b) -> c", PURE);

	"lsAt",
	(`Client, datatype "(a, Int) -> c", PURE);

	"lsEmpty",
	(`Client, datatype "(a) -> Bool", PURE);

	"lsZip",
	(`Client, datatype "(a, b) -> c", PURE);
(*
	"lsMap",
	(`Client, datatype "((a) -b-> c, d) -b-> e", IMPURE);

	"lsFilter",
	(`Client, datatype "((a) -> Bool, b) -> b", PURE);

	"lsMapIgnore",
	(`Client, datatype "((a) -b-> c, d) -b-> ()", IMPURE);
*)
	(*("map", datatype "((a) -b-> c, [a]) -b-> [c]");  *)

	"lsAppend",
	(`Client, datatype "(a, a) -> a", PURE);

	"lsRange",
	(`Client, datatype "(Int, Int) -> a", PURE);

	"ls",
	(`Client, datatype "([a]) -> b", PURE);

	(* END OF LIST MANIPULATING FUNCTIONS *)

	(* EQUALITY *)

	"stringEq",
	(`Client, datatype "(String, String) -> Bool", PURE);

	"intEq",
	(`Client, datatype "(Int, Int) -> Bool", PURE);

	"floatEq",
	(`Client, datatype "(Float, Float) -> Bool", PURE);

	"floatNotEq",
	(`Client, datatype "(Float, Float) -> Bool", PURE);

	"objectEq",
	(`Client, datatype "(a, a) -> Bool", PURE);


	(* END OF EQUALITY FUNCTIONS *)


    "dumpTypes",
  (`Server (p1 (fun code ->
                  try
                    let ts = DumpTypes.program (val_of (!prelude_tyenv)) (unbox_string code) in

                    let line ({Lexing.pos_lnum=l}, _, _) = l in
                    let start ({Lexing.pos_bol=b; Lexing.pos_cnum=c}, _, _) = c-b in
                    let finish (_, {Lexing.pos_bol=b; Lexing.pos_cnum=c}, _) = c-b in

                    let box_int = num_of_int ->- box_int in

                    let resolve (name, t, pos) =
                      (* HACK: we need to be more principled about foralls  *)
                      let t =
                        match Types.concrete_type t with
                          | `ForAll (_, t) -> t
                          | _ -> t
                      in
                        `Record [("name", box_string name);
                                 ("t", box_string (Types.string_of_datatype t));
                                 ("pos", `Record [("line", box_int (line pos));
                                                  ("start", box_int (start pos));
                                                  ("finish", box_int (finish pos))])]
                    in
                      `Variant ("Success", box_list (List.map resolve ts))
                  with e ->
                    `Variant ("Failure", box_string(Errors.format_exception e ^ "\n"))
               )),
            datatype "(String) ~> [|Success:[(name:String, t:String, pos:(line:Int, start:Int, finish:Int))] | Failure:String|]",
            IMPURE);

    "connectSocket",
    (`Server (p2 (fun serverv portv ->
                  try
                    let server = unbox_string serverv in
                    let port = unbox_int portv in
                    let server_addr =
                      try  Unix.inet_addr_of_string server
                      with Failure("inet_addr_of_string") ->
                        (Unix.gethostbyname server).Unix.h_addr_list.(0) in
                    let sockaddr = Unix.ADDR_INET(server_addr, Num.int_of_num port) in
                    let domain = Unix.domain_of_sockaddr sockaddr in
                    let sock = Unix.socket domain Unix.SOCK_STREAM 0 in
                    Unix.connect sock sockaddr;
                    Unix.set_nonblock sock;
                    `Variant ("Just", box_socket (Unix.in_channel_of_descr sock, Unix.out_channel_of_descr sock))
                  with exn -> `Variant ("Nothing", `Record []))),
     datatype "(String, Int) ~> [|Nothing|Just:Socket|]",
     IMPURE);
    "writeToSocket",
    (`Server (p2 (fun messagev socketv ->
                  let message = unbox_string messagev in
                  let (_, outc) = unbox_socket socketv in
                  output_string outc message;
                  flush outc;
                  `Record [])),
     datatype "(String, Socket) ~> ()",
     IMPURE);
    "readFromSocket",
    (`Server (p1 (fun socketv ->
                  let (inc, _) = unbox_socket socketv in
                  try
                    let r = input_line inc in
                    `Variant ("Just", box_string r)
                  with
                    Sys_blocked_io ->
                    `Variant ("Nothing", `Record []))),
     datatype "(Socket) ~> [|Nothing|Just:String|]",
     IMPURE);
    "closeSocket",
    (`Server (p1 (fun socketv ->
                  let (inc, _) = unbox_socket socketv in
                  Unix.shutdown (Unix.descr_of_in_channel inc) Unix.SHUTDOWN_SEND;
                  `Record [])),
     datatype "(Socket) ~> ()",
     IMPURE)
]

(* HACK

   these functions are recursive, so type inference has no way of
   knowing that they are in fact tame
*)
let patch_prelude_funs tyenv =
  {tyenv with
     var_env =
      List.fold_right
        (fun (name, t) env -> Env.String.bind env (name, t))
        [("map", datatype "((a) -b-> c, [a]) -b-> [c]");
         ("concatMap", datatype "((a) -b-> [c], [a]) -b-> [c]");
         ("sortByBase", datatype "((a) -b-> (|_::Base), [a]) -b-> [a]");
         ("filter", datatype "((a) -b-> Bool, [a]) -b-> [a]")]
        tyenv.Types.var_env}

let impl : located_primitive -> primitive option = function
  | `Client -> None
  | `Server p
  | (#primitive as p) -> Some p

let nenv =
  List.fold_left
    (fun nenv (n, _) -> Env.String.bind nenv (n, Var.fresh_raw_var ()))
    Env.String.empty
    env

let venv =
  Env.String.fold
    (fun name var venv ->
       Env.Int.bind venv (var, name))
    nenv
    Env.Int.empty

let value_env : primitive option Env.Int.t =
  List.fold_right
    (fun (name, (p, _, _)) env ->
       Env.Int.bind env (Env.String.lookup nenv name, impl p))
    env
    Env.Int.empty

let maxvar =
  Env.String.fold
    (fun name var x -> max var x)
    nenv 0

let minvar =
  Env.String.fold
    (fun name var x -> min var x)
    nenv maxvar

let value_array : primitive option array =
  let array = Array.create (maxvar+1) None in
  List.iter (fun (name, (p, _, _)) ->
    Array.set array (Env.String.lookup nenv name) (impl p)) env;
  array

let is_primitive_var var =
  minvar <= var && var <= maxvar

let type_env : Types.environment =
  List.fold_right (fun (n, (_,t,_)) env -> Env.String.bind env (n, t)) env Env.String.empty

let typing_env = {Types.var_env = type_env; tycon_env = alias_env; Types.effect_row = Types.make_empty_open_row (`Any, `Any)}

let primitive_names = StringSet.elements (Env.String.domain type_env)

let primitive_vars = Env.String.fold (fun name var vars -> IntSet.add var vars) nenv IntSet.empty

let primitive_name = Env.Int.lookup venv

let primitive_location (name:string) =
  match fst3 (List.assoc name env) with
    | `Client ->  `Client
    | `Server _ -> `Server
    | #primitive -> `Unknown

let rec function_arity =
  function
    | `Function(`Record (l, _, _), _, _) ->
        (Some (StringMap.size l))
    | `ForAll (_, t) -> function_arity t
    | _ -> None

let primitive_arity (name : string) =
  let _, t, _ = assoc name env in
    function_arity t

(*let primitive_by_code var = Env.Int.lookup value_env var*)
(* use array instead? seems faster for primop-intensive code *)
let primitive_by_code var = Array.get value_array var



let primitive_stub (name : string) : Value.t =
  match Env.String.find nenv name with
    | Some var ->
        begin
          match primitive_by_code var with
            | Some (#Value.t as r) -> r
            | Some _ -> `PrimitiveFunction (name,Some var)
            | None -> `ClientFunction name
        end
    | None -> assert false

(* jcheney: added to avoid Env.String.lookup *)
let primitive_stub_by_code (var : Var.var) : Value.t =
  let name = Env.Int.lookup venv var in
  match primitive_by_code var with
  | Some (#Value.t as r) -> r
  | Some _ -> `PrimitiveFunction (name,Some var)
  | None -> `ClientFunction name


(* jcheney: added to expose lookup by var *)
let apply_pfun_by_code var args =
  match primitive_by_code var with
  | Some (#Value.t as r) ->
      failwith("Attempt to apply primitive non-function "
	       ^ "(#" ^string_of_int var^ ").")
  | Some (`PFun p) -> p args
  | None -> assert false


let apply_pfun name args =
  match Env.String.find nenv name with
    | Some var -> apply_pfun_by_code var args
    | None -> assert false



let is_primitive name = List.mem_assoc name env

let is_pure_primitive name =
  if List.mem_assoc name env then
    match List.assoc name env with
      | (_, _, PURE) -> true
      | _ -> false
  else
    false

(** Construct IR for application of the primitive [name] to the
    arguments [args]. *)
let prim_appln name args = `Apply(`Variable(Env.String.lookup nenv name),
                                  args)

(** Output the headers and content to stdout *)
let print_http_response headers body =
  let headers = headers @ !http_response_headers @
    if (!http_response_code <> 200) then
      [("Status", string_of_int !http_response_code)] else []
  in
    for_each headers
      (fun (name, value) -> print_endline(name ^ ": " ^ value));
    print_endline "";
    print_string body<|MERGE_RESOLUTION|>--- conflicted
+++ resolved
@@ -322,37 +322,35 @@
 
   "spawn",
   (* This should also be a primitive, as described in the ICFP paper. *)
-<<<<<<< HEAD
-  (p1 (fun f ->
-         (* if Settings.get_value Basicsettings.web_mode then *)
-         (*   failwith("Can't spawn at the server in web mode."); *)
-         let var = Var.dummy_var in
-         let delim = [(`Local, var, Value.empty_env IntMap.empty,
-                     ([], `Apply (`Variable var, [])))] in
-	 let cont = Value.append_delim_cont delim Value.toplevel_cont in
-         let new_pid = Proc.create_process false (cont, Value.toplevel_hs, f) in (* TODO: Figure out whether it is correct to pass an empty handler stack *)
-           (`Int (num_of_int new_pid))),
-=======
+(* <<<<<<< HEAD *)
+(*   (p1 (fun f -> *)
+(*          (\* if Settings.get_value Basicsettings.web_mode then *\) *)
+(*          (\*   failwith("Can't spawn at the server in web mode."); *\) *)
+(*          let var = Var.dummy_var in *)
+(*          let delim = [(`Local, var, Value.empty_env IntMap.empty, *)
+(*                      ([], `Apply (`Variable var, [])))] in *)
+(* 	 let cont = Value.append_delim_cont delim Value.toplevel_cont in *)
+(*          let new_pid = Proc.create_process false (cont, Value.toplevel_hs, f) in (\* TODO: Figure out whether it is correct to pass an empty handler stack *\) *)
+(*            (`Int (num_of_int new_pid))), *)
+(* ======= *)
   (* And now it is *)
   (`PFun (fun _ -> assert false),
->>>>>>> 2ade0e33
    datatype "(() ~e~@ _) ~> Process ({ |e })",
    IMPURE);
 
   "spawnAngel",
-<<<<<<< HEAD
-  (p1 (fun f ->
-         (* if Settings.get_value Basicsettings.web_mode then *)
-         (*   failwith("Can't spawn at the server in web mode."); *)
-         let var = Var.dummy_var in
-         let delim = [(`Local, var, Value.empty_env IntMap.empty,
-                     ([], `Apply (`Variable var, [])))] in
-	 let cont = Value.append_delim_cont delim Value.toplevel_cont in
-         let new_pid = Proc.create_process true (cont, Value.toplevel_hs, f) in (* TODO: Figure out whether it is correct to pass an empty handler stack *)
-           (`Int (num_of_int new_pid))),
-=======
+(* <<<<<<< HEAD *)
+(*   (p1 (fun f -> *)
+(*          (\* if Settings.get_value Basicsettings.web_mode then *\) *)
+(*          (\*   failwith("Can't spawn at the server in web mode."); *\) *)
+(*          let var = Var.dummy_var in *)
+(*          let delim = [(`Local, var, Value.empty_env IntMap.empty, *)
+(*                      ([], `Apply (`Variable var, [])))] in *)
+(* 	 let cont = Value.append_delim_cont delim Value.toplevel_cont in *)
+(*          let new_pid = Proc.create_process true (cont, Value.toplevel_hs, f) in (\* TODO: Figure out whether it is correct to pass an empty handler stack *\) *)
+(*            (`Int (num_of_int new_pid))), *)
+(* ======= *)
   (`PFun (fun _ -> assert false),
->>>>>>> 2ade0e33
    datatype "(() ~e~@ _) ~> Process ({ |e })",
    IMPURE);
 
@@ -886,24 +884,6 @@
   (* Should this function really return?
      I think not --ez*)
 
-<<<<<<< HEAD
-  (** reifyK: I choose an obscure name, for an obscure function, until
-      a better one can be thought up. It just turns a continuation into its
-      string representation *)
-  "reifyK",
-  (p1 (function
-          `Continuation (k,hs) -> (* Todo: Marshal handlers *)
-             let s = marshal_continuation k in
-               box_string s
-         | _ -> failwith "argument to reifyK was not a continuation"
-      ),
-   datatype "((a) -> b) ~> String",
-  IMPURE);
-  (* arg type should actually be limited
-     to continuations, but we don't have
-     any way of specifying that in the
-     type system. *)
-=======
   (* REDUNDANT *)
 
   (* (\** reifyK: I choose an obscure name, for an obscure function, until *)
@@ -911,7 +891,7 @@
   (*     string representation *\) *)
   (* "reifyK", *)
   (* (p1 (function *)
-  (*          `Continuation k -> *)
+  (*         `Continuation (k,hs) -> (\* Todo: Marshal handlers *\) *)
   (*            let s = marshal_continuation k in *)
   (*              box_string s *)
   (*        | _ -> failwith "argument to reifyK was not a continuation" *)
@@ -922,7 +902,6 @@
   (*    to continuations, but we don't have *)
   (*    any way of specifying that in the *)
   (*    type system. *\) *)
->>>>>>> 2ade0e33
 
   "sleep",
   (p1 (fun _ ->
