open Notfound

open Types
open Lexing
open Utility

type synerrspec = {filename : string; linespec : string;
                   message : string; linetext : string;
                   marker : string}

exception UndefinedVariable of string

exception Type_error of (SourceCode.pos * string)
exception MultiplyDefinedToplevelNames of ((SourceCode.pos list) stringmap)
exception RichSyntaxError of synerrspec
exception SugarError of (SourceCode.pos * string)
exception Runtime_error of string

let show_pos : SourceCode.pos -> string =
  fun ((pos : Lexing.position), _, _) ->
    Printf.sprintf "%s:%d" pos.Lexing.pos_fname pos.Lexing.pos_lnum

let prefix_lines prefix s =
  prefix ^ Str.global_replace (Str.regexp "\n") ("\n" ^ prefix) s

let indent n str = String.make n ' ' ^ str

let get_mailbox_msg add_code_tags =
  let wrap =
    if add_code_tags then
      (fun s -> "<code>"^s^"</code>")
    else
      (fun s -> s)
  in
    function
      | None -> ""
      | Some mbtype ->
	  " (mailbox type "^ string_of_datatype mbtype ^ ") "



let format_exception = function
  | RichSyntaxError s ->
      ("*** Parse error: " ^ s.filename ^ ":"
       ^ s.linespec ^ "\n"
       ^ s.message ^ "\n" ^ prefix_lines "  " s.linetext ^ "\n"
       ^ "   " ^ s.marker)
  | SugarError (pos, s) ->
      let (pos, _, expr) = SourceCode.resolve_pos pos in
        ("*** Syntactic sugar error: " ^ pos.pos_fname ^ ":"
         ^ string_of_int pos.pos_lnum ^ "\n"
         ^ prefix_lines "   " (s ^ "\nIn expression: " ^ expr ^ "\n"))
  | Getopt.Error s -> s
  | Type_error (pos, s) ->
      let (pos, _, expr) = SourceCode.resolve_pos pos in
        Printf.sprintf "%s:%d: Type error: %s\nIn expression: %s.\n"
          pos.pos_fname pos.pos_lnum s expr
  | Runtime_error s -> "*** Runtime error: " ^ s
  | SourceCode.ASTSyntaxError (pos, s) ->
      let (pos,_,expr) = SourceCode.resolve_pos pos in
        Printf.sprintf "%s:%d: Syntax error: %s\nIn expression: %s\n"
          pos.pos_fname pos.pos_lnum s expr
  | Sugartypes.RedundantPatternMatch pos ->
      let (pos,_,expr) = SourceCode.resolve_pos pos in
        Printf.sprintf "%s:%d: Redundant pattern match:\nIn expression: %s\n"
          pos.pos_fname pos.pos_lnum expr
  | Sugartypes.PatternDuplicateNameError(pos, name) ->
      (* BUG: this can't be right (the pattern and the expression are the same!) *)
      let _,_,pattern = SourceCode.resolve_pos pos in
      let (pos,_,expr) = SourceCode.resolve_pos pos in
        Printf.sprintf
          "%s:%d: Syntax Error: Duplicate name `%s' in pattern\n  %s\nIn expression: %s"
          pos.pos_fname pos.pos_lnum name (xml_escape pattern) (xml_escape expr)
  | Failure msg -> "*** Fatal error : " ^ msg
  | MultiplyDefinedToplevelNames duplicates ->
      "Duplicate top-level bindings\n" ^
        StringMap.fold (fun name positions message ->
                          message^" "^name^":\n  "^
			    (mapstrcat "\n  " show_pos (List.rev positions)))
          duplicates ""
  | Sys.Break -> "Caught interrupt"
  | exn -> "*** Error: " ^ Printexc.to_string exn

let format_exception_html = function
  | RichSyntaxError s ->
      ("<h1>Links syntax error</h1>\n<p>Syntax error in <code>" ^ s.filename ^ "</code> line "
       ^ s.linespec ^ ":</p><p>"
       ^ s.message ^ "</p><pre>" ^ xml_escape s.linetext ^ "\n"
       ^ s.marker ^ "</pre>")
  | SugarError (pos, s) ->
      let (pos,_,expr) = SourceCode.resolve_pos pos in
        ("<h1>Links syntactic sugar error</h1>\n<p>Syntactic sugar error at <code>"
         ^ pos.pos_fname ^"</code>:"
         ^ string_of_int pos.pos_lnum ^ ":</p> <p>"
         ^ s ^ "</p><p>In expression:</p>\n<pre>"
         ^ xml_escape expr ^ "</pre>\n")
  | Getopt.Error s -> s
  | Type_error (pos, s) ->
      let (pos,_,expr) = SourceCode.resolve_pos pos in
        Printf.sprintf ("<h1>Links type error</h1>\n<p>Type error at <code>%s</code>:%d:</p> <p>%s</p><p>In expression:</p>\n<pre>%s</pre>\n")
          pos.pos_fname pos.pos_lnum s (xml_escape expr)
  | MultiplyDefinedToplevelNames duplicates ->
      let show_pos : SourceCode.pos -> string = fun ((pos : Lexing.position), _, _) ->
        Printf.sprintf "file <code>%s</code>, line %d" pos.Lexing.pos_fname pos.Lexing.pos_lnum
      in
        "<h1>Links Syntax Error</h1><p>Duplicate top-level bindings:</p><ul>" ^
          (StringMap.fold (fun name positions message -> message ^ "<li>" ^
                                     name ^ ":<ul>" ^
			             (mapstrcat "\n"
                                        (fun l -> "<li>" ^ l ^ "</li>")
                                        (List.map show_pos (List.rev positions)))
                                     ^ "</ul></li>\n")
             duplicates "") ^ "</ul>"

  | Runtime_error s -> "<h1>Links Runtime Error</h1> " ^ s
  | SourceCode.ASTSyntaxError (pos, s) ->
      let (pos,_,expr) = SourceCode.resolve_pos pos in
        Printf.sprintf "<h1>Links Syntax Error</h1> Syntax error at <code>%s</code> line %d. %s\nIn expression: <code>%s</code>\n"
          pos.pos_fname pos.pos_lnum s (xml_escape expr)
  | Sugartypes.PatternDuplicateNameError(pos, name) ->
      (* BUG: this can't be right (the pattern and the expression are the same!) *)
      let _,_,pattern = SourceCode.resolve_pos pos in
      let (pos,_,expr) = SourceCode.resolve_pos pos in
        Printf.sprintf
          "<h1>Links Syntax Error</h1> <p><code>%s</code> line %d:</p><p>Duplicate name <code>%s</code> in pattern\n<code>%s</code>.</p>\n<p>In expression: <code>%s</code></p>"
          pos.pos_fname pos.pos_lnum name (xml_escape pattern) (xml_escape expr)
  | Failure msg -> "<h1>Links Fatal Error</h1>\n" ^ msg
  | exn -> "<h1>Links Error</h1>\n" ^ Printexc.to_string exn
      (*raise exn (* use for backtraces *) *)

let display ?(default=(fun e -> raise e)) ?(stream=stderr) (e) =
  try
    Lazy.force e
  with exc ->
    Printexc.print_backtrace stderr;
    output_string stream (format_exception exc ^ "\n");
    flush stream;
    default exc

(* Display fatal used to default to exiting.
 * Now, we exit only if Links is not running in interactive mode. *)
let display_fatal ?(stream=stderr) f a =
  display ~default:(fun e ->
		    if Settings.get_value Basicsettings.interacting then
		      raise e
		    else
		      exit 1
<<<<<<< HEAD
		   ) ~stream:stream (lazy (f a)) 
=======
		   ) ~stream:stream (lazy (f a))
>>>>>>> fe78851e

let display_fatal_l ?(stream=stderr) e =
  display ~default:(fun _ -> exit 1) ~stream:stream e<|MERGE_RESOLUTION|>--- conflicted
+++ resolved
@@ -145,11 +145,7 @@
 		      raise e
 		    else
 		      exit 1
-<<<<<<< HEAD
-		   ) ~stream:stream (lazy (f a)) 
-=======
 		   ) ~stream:stream (lazy (f a))
->>>>>>> fe78851e
 
 let display_fatal_l ?(stream=stderr) e =
   display ~default:(fun _ -> exit 1) ~stream:stream e