open Notfound

open Utility
open Types

let show_recursion = Settings.add_bool("show_recursion", false, `User)
let show_instantiation = Settings.add_bool("show_instantiation", false, `User)

let quantified_instantiation = Settings.add_bool("quantified_instantiation", true, `User)

(*
  instantiation environment:
    for stopping cycles during instantiation
*)
type inst_type_env = meta_type_var IntMap.t
type inst_row_env = meta_row_var IntMap.t
type inst_env = inst_type_env * inst_row_env

exception ArityMismatch

let instantiate_datatype : (datatype IntMap.t * row IntMap.t * field_spec IntMap.t) -> datatype -> datatype =
  fun (tenv, renv, penv) ->
    let rec inst : inst_env -> datatype -> datatype = fun rec_env datatype ->
      let rec_type_env, rec_row_env = rec_env in
        match datatype with
          | `Not_typed -> failwith "Internal error: `Not_typed' passed to `instantiate'"
          | `Primitive _  -> datatype
          | `MetaTypeVar point ->
              let t = Unionfind.find point in
                begin
                  match t with
                    | `Flexible (var, _)
                    | `Rigid (var, _) ->
                        if IntMap.mem var tenv then
                          IntMap.find var tenv
                        else
                          datatype
                    | `Recursive (var, t) ->
                        Debug.if_set (show_recursion) (fun () -> "rec (instantiate)1: " ^(string_of_int var));

                        if IntMap.mem var rec_type_env then
                          (`MetaTypeVar (IntMap.find var rec_type_env))
                        else
                          begin
                            let var' = Types.fresh_raw_variable () in
                            let point' = Unionfind.fresh (`Flexible (var', (`Any, `Any))) in
                            let t' = inst (IntMap.add var point' rec_type_env, rec_row_env) t in
                            let _ = Unionfind.change point' (`Recursive (var', t')) in
                              `MetaTypeVar point'
                          end
                    | `Body t -> inst rec_env t
                end
          | `Function (f, m, t) -> `Function (inst rec_env f, inst_row rec_env m, inst rec_env t)
          | `Lolli (f, m, t) -> `Lolli (inst rec_env f, inst_row rec_env m, inst rec_env t)
          | `Record row -> `Record (inst_row rec_env row)
          | `Variant row -> `Variant (inst_row rec_env row)
          | `Table (f, d, r) -> `Table (inst rec_env f, inst rec_env d, inst rec_env r)
          | `ForAll (qs, t) ->
              `ForAll (qs, inst rec_env t)
          | `Alias ((name, ts), d) ->
              `Alias ((name, List.map (inst_type_arg rec_env) ts), inst rec_env d)
          | `Application (n, elem_type) ->
              `Application (n, List.map (inst_type_arg rec_env) elem_type)
<<<<<<< HEAD
          | `Session s -> `Session (inst_session rec_env s)
    and inst_session : inst_env -> session_type -> session_type = fun rec_env s ->
      match s with
      | `Input (t, s) -> `Input (inst rec_env t, inst_session rec_env s)
      | `Output (t, s) -> `Output (inst rec_env t, inst_session rec_env s)
      | `Select fields -> `Select (inst_row rec_env fields)
      | `Choice fields -> `Choice (inst_row rec_env fields)
      | `MetaSessionVar point ->
        (* HACK:
           this is just copied and adapted from the code above for `MetaTypeVar point *)
        let t = Unionfind.find point in
          begin
            match t with
            | `Flexible (var, _)
            | `Rigid (var, _) ->
              if IntMap.mem var tenv then
                TypeUtils.session_of_type (IntMap.find var tenv)
              else
                s
            | `Recursive (var, t) ->
              let rec_type_env, rec_row_env = rec_env in
              if IntMap.mem var rec_type_env then
                (`MetaSessionVar (IntMap.find var rec_type_env))
              else
                begin
                  let var' = Types.fresh_raw_variable () in
                  let point' = Unionfind.fresh (`Flexible (var', (`Any, `Any))) in
                  let t' = inst (IntMap.add var point' rec_type_env, rec_row_env) t in
                  let _ = Unionfind.change point' (`Recursive (var', t')) in
                    `MetaSessionVar point'
                end
            | `Body t -> TypeUtils.session_of_type (inst rec_env t)
          end
      | `Dual s -> `Dual (inst_session rec_env s)
      | `End -> `End

    and inst_presence : inst_env -> presence_flag -> presence_flag = fun rec_env ->
=======
    and inst_presence : inst_env -> field_spec -> field_spec = fun rec_env ->
>>>>>>> 8b62ab56
      function
        | `Present t -> `Present (inst rec_env t)
        | `Absent -> `Absent
        | `Var point ->
            begin
              match Unionfind.find point with
                | `Flexible var
                | `Rigid var ->
                    if IntMap.mem var penv then
                      IntMap.find var penv
                    else
                      `Var point
                | `Body f ->
                    inst_presence rec_env f
            end
    and inst_row : inst_env -> row -> row = fun rec_env row ->
      (* BUG?

         If we change this to unwrap_row then it sometimes leads to
         divergence during type inference. Is this the correct
         behaviour? Why does this happen? *)
      let field_env, row_var, dual = flatten_row row in

      let is_closed =
        match Unionfind.find row_var with
          | `Closed -> true
          | _ -> false in

      let field_env' = StringMap.fold
        (fun label f field_env' ->
           let rec add =
             function
               | `Present t -> StringMap.add label (`Present (inst rec_env t)) field_env'
               | `Absent ->
                   if is_closed then field_env'
                   else StringMap.add label `Absent field_env'
               | `Var point ->
                   match Unionfind.find point with
                     | `Flexible var
                     | `Rigid var ->
                         let f =
                           if IntMap.mem var penv then
                             IntMap.find var penv
                           else
                             `Var point
                         in
                           StringMap.add label f field_env'
                     | `Body f ->
                         add f
           in
             add f)
        field_env
        StringMap.empty in
      let field_env'', row_var', dual' = inst_row_var rec_env row_var dual in
        StringMap.fold StringMap.add field_env' field_env'', row_var', dual'
          (* precondition: row_var has been flattened *)
    and inst_row_var : inst_env -> row_var -> bool -> row = fun (rec_type_env, rec_row_env) row_var dual ->
      let dual_if = if dual then dual_row else fun x -> x in
      match row_var with
        | point ->
            begin
              match Unionfind.find point with
                | `Closed -> (StringMap.empty, row_var, dual)
                | `Flexible (var, _)
                | `Rigid (var, _) ->
                    if IntMap.mem var renv then
                      dual_if (IntMap.find var renv)
                    else
                      (StringMap.empty, row_var, dual)
                | `Recursive (var, rec_row) ->
                    if IntMap.mem var rec_row_env then
                      (StringMap.empty, IntMap.find var rec_row_env, dual)
                    else
                      begin
                        let var' = Types.fresh_raw_variable () in
                        let point' = Unionfind.fresh (`Flexible (var', (`Any, `Any))) in
                        let rec_row' = inst_row (rec_type_env, IntMap.add var point' rec_row_env) rec_row in
                        let _ = Unionfind.change point' (`Recursive (var', rec_row')) in
                          (StringMap.empty, point', dual)
                      end
                | `Body row -> dual_if (inst_row (rec_type_env, rec_row_env) row)
            end
    and inst_type_arg : inst_env -> type_arg -> type_arg = fun rec_env ->
      function
        | `Type t -> `Type (inst rec_env t)
        | `Row r -> `Row (inst_row rec_env r)
        | `Presence f -> `Presence (inst_presence rec_env f)
    in
      inst (IntMap.empty, IntMap.empty)

(** instantiate_typ t

    remove any quantifiers and rename bound type vars accordingly
*)
let instantiate_typ : bool -> datatype -> (type_arg list * datatype) = fun rigid t ->
  match concrete_type t with
    | `ForAll (quantifiers, t) as dtype ->
        let () =
          Debug.if_set (show_instantiation)
            (fun () -> "Instantiating datatype: " ^ string_of_datatype dtype) in

        let wrap v =
          if rigid then `Rigid v
          else `Flexible v in

        let typ (var, subkind) (tenv, renv, penv, tys, qs) =
          let var' = fresh_raw_variable () in
          let point = Unionfind.fresh (wrap (var', subkind)) in
          let t = `MetaTypeVar point in
            IntMap.add var t tenv, renv, penv, `Type t :: tys, (`TypeVar ((var', subkind), point)) :: qs in

        let row (var, subkind) (tenv, renv, penv, tys, qs ) =
          let var' = fresh_raw_variable () in
          let r = Unionfind.fresh (wrap (var', subkind)) in
            tenv, IntMap.add var (StringMap.empty, r, false) renv, penv, `Row (StringMap.empty, r ,false) :: tys, (`RowVar ((var', subkind), r)) :: qs in

        let presence var (tenv, renv, penv, tys, qs) =
          let var' = fresh_raw_variable () in
          let point = Unionfind.fresh (wrap var) in
          let t = `Var point in
            tenv, renv, IntMap.add var t penv, `Presence t :: tys, (`PresenceVar (var, point)) :: qs in

        let tenv, renv, penv, tys, qs =
          List.fold_left
            (fun env ->
               function
                 | `TypeVar ((var, subkind), _) -> typ (var, subkind) env
                 | `RowVar ((var, subkind), _) -> row (var, subkind) env
                 | `PresenceVar (var, _) -> presence var env)
            (IntMap.empty, IntMap.empty, IntMap.empty, [], []) (unbox_quantifiers quantifiers) in

        let tys = List.rev tys in
        let qs = List.rev qs in
        let body = instantiate_datatype (tenv, renv, penv) t in
          Debug.if_set (show_instantiation) (fun () -> "...instantiated datatype");
            (* EXPERIMENTAL *)

            (* HACK: currently we appear to need to strip the quantifiers
               in the one case where this function is called with
               rigid set to true
            *)
(*             if rigid then *)
(*               tys, body *)
(*             else *)
          if Settings.get_value quantified_instantiation then
              tys, `ForAll (box_quantifiers qs, body)
          else
            tys, body
    | t -> [], t

(** instantiate_rigid t

    as instantiate_typ, but instantiates the bound type variables with fresh
    rigid type variables
*)
let instantiate_rigid : datatype -> (type_arg list * datatype) = instantiate_typ true

let instantiate_typ = instantiate_typ false

(*  fun t -> *)
(*   match concrete_type t with *)
(*     | `ForAll (quantifiers, t) as dtype -> *)
(*         let () = *)
(*           Debug.if_set (show_instantiation) *)
(*             (fun () -> "Instantiating datatype (rigidly): " ^ string_of_datatype dtype) in *)

(*         let typ (var, subkind) (tenv, renv, penv, tys) = *)
(*           let t = fresh_rigid_type_variable subkind in *)
(*             IntMap.add var t tenv, renv, penv, `Type t :: tys in *)

(*         let row (var, subkind) (tenv, renv, penv, tys) = *)
(*           let r = fresh_rigid_row_variable subkind in *)
(*             tenv, IntMap.add var (StringMap.empty, r) renv, penv, `Row (StringMap.empty, r) :: tys in *)

(*         let presence var (tenv, renv, penv, tys) = *)
(*           let t = fresh_rigid_presence_variable () in *)
(*             tenv, renv, IntMap.add var t penv, `Presence t :: tys in *)

(*         let tenv, renv, penv, tys = List.fold_left *)
(*           (fun env -> function *)
(*              | `TypeVar ((var, subkind), _) -> typ (var, subkind) env *)
(*              | `RowVar ((var, subkind), _) -> row (var, subkind) env *)
(*              | `PresenceVar (var, _) -> presence var env *)
(*           ) (IntMap.empty, IntMap.empty, IntMap.empty, []) quantifiers in *)

(*         let tys = List.rev tys in *)
(*           tys, instantiate_datatype (tenv, renv, penv) t *)
(*     | t -> [], t *)


(** instantiate env var
    Get the type of `var' from the environment, and rename bound typevars.

    This returns the type arguments var is instantiated with
    and the instantiated type.
 *)
let instantiate : environment -> string -> type_arg list * datatype =
  fun env var ->
    let t =
      try
        Env.String.lookup env var
      with NotFound _ ->
        raise (Errors.UndefinedVariable ("Variable '"^ var ^ "' does not refer to a declaration"))
    in
(*       Debug.print ("t1: " ^ Types.string_of_datatype t); *)
      let t = instantiate_typ t in
(*       Debug.print ("t2: " ^ Types.string_of_datatype (snd t)); *)
        t

let rigid : environment -> string -> type_arg list * datatype =
  fun env var ->
    let t =
      try
        Env.String.lookup env var
      with NotFound _ ->
        raise (Errors.UndefinedVariable ("Variable '"^ var ^ "' does not refer to a declaration"))
(*        failwith ("Variable '"^ var ^ "' does not refer to a declaration") *)
    in
      instantiate_rigid t

let var = instantiate
let typ = instantiate_typ
let datatype = instantiate_datatype

module SEnv = Env.String

let apply_type : Types.datatype -> Types.type_arg list -> Types.datatype =
  fun t tyargs ->
(*    Debug.print ("t: " ^ Types.string_of_datatype t); *)
    let t, vars =
      match concrete_type t with
        | `ForAll (vars, t) -> t, Types.unbox_quantifiers vars
        | t -> t, [] in
    let tenv, renv, penv =
      if (List.length vars <> List.length tyargs) then raise ArityMismatch;
      List.fold_right2
        (fun var t (tenv, renv, penv) ->
           match (var, t) with
             | (`TypeVar ((var, _subkind), _), `Type t) ->
                 (IntMap.add var t tenv, renv, penv)
             | (`RowVar ((var, _subkind), _), `Row row) ->
                 (*
                    QUESTION:

                    What is the right way to put the row in the row_var environment?

                    We can simply wrap it in a `Body tag, but then we need to be careful
                    about which bits of the compiler are assuming that
                    rows are already flattened. Maybe this is OK...
                 *)
                 begin
                   match row with
                     | fields, row_var, dual when StringMap.is_empty fields ->
                         (tenv, IntMap.add var (StringMap.empty, row_var, dual) renv, penv)
                     | _ ->
                         (tenv, IntMap.add var row renv, penv)
                 end
             | (`PresenceVar (var, _), `Presence f) ->
                 (tenv, renv, IntMap.add var f penv)
             | _ -> assert false)
        vars tyargs (IntMap.empty, IntMap.empty, IntMap.empty)
    in
      instantiate_datatype (tenv, renv, penv) t

(*
  ensure that t has fresh quantifiers
*)
let freshen_quantifiers t =
  match concrete_type t with
    | `ForAll (qs, body) ->
        begin
          match Types.unbox_quantifiers qs with
            | [] -> body
            | qs ->
                let qs, tyargs =
                  List.split
                    (List.map
                       (function
                          | `TypeVar ((_, subkind), _) ->
                              let q, t = Types.fresh_type_quantifier subkind in
                                q, `Type t
                          | `RowVar ((_, subkind), _) ->
                              let q, r = Types.fresh_row_quantifier subkind in
                                q, `Row r
                          | `PresenceVar _ ->
                              let q, f = Types.fresh_presence_quantifier () in
                                q, `Presence f)
                       qs)
                in
                  `ForAll (Types.box_quantifiers qs, apply_type t tyargs)
        end
    | t -> t

(*
  replace the quantifiers in t with qs'
*)
let replace_quantifiers t qs' =
  match concrete_type t with
    | `ForAll (qs, _) ->
        let tyargs =
          List.map2
            (fun q q' ->
               match q, q' with
                 | `TypeVar _, `TypeVar (_, point)  ->
                     `Type (`MetaTypeVar point)
                 | `RowVar _, `RowVar (_, row_var) ->
                     `Row (StringMap.empty, row_var, false)
                 | `PresenceVar _, `PresenceVar (_, point)  ->
                     `Presence (`Var point))
            (Types.unbox_quantifiers qs)
            qs'
        in
          `ForAll (Types.box_quantifiers qs', apply_type t tyargs)
    | t -> t

let alias name tyargs env =
  (* This is just type application.

     (\Lambda x1 ... xn . t) (t1 ... tn) ~> t[ti/xi]
  *)
  match (SEnv.find env name : Types.tycon_spec option) with
    | None ->
        failwith (Printf.sprintf "Unrecognised type constructor: %s" name)
    | Some (`Abstract _) ->
        failwith (Printf.sprintf "The type constructor: %s is abstract, not an alias" name)
    | Some (`Alias (vars, _)) when List.length vars <> List.length tyargs ->
        failwith (Printf.sprintf
                    "Type alias %s applied with incorrect arity (%d instead of %d)"
                    name (List.length tyargs) (List.length vars))
    | Some (`Alias (vars, body)) ->
        let tenv, renv, penv =
          List.fold_right2
            (fun q arg (tenv, renv, penv) ->
               match q, arg with
                 | `TypeVar ((x, _), _), `Type t ->
                     IntMap.add x t tenv, renv, penv
                 | `RowVar ((x, _), _), `Row row ->
                     tenv, IntMap.add x row renv, penv
                 | `PresenceVar (x, _), `Presence f  ->
                     tenv, renv, IntMap.add x f penv)
            vars
            tyargs
            (IntMap.empty, IntMap.empty, IntMap.empty) in

        (* freshen any free flexible type variables in the type alias *)
        let bound_vars =
          List.fold_right (Types.var_of_quantifier ->- TypeVarSet.add) vars TypeVarSet.empty in
        let ftvs = Types.flexible_type_vars bound_vars body in

        let qs = IntMap.fold (fun _ q qs -> q::qs) ftvs [] in
        let body =
          match freshen_quantifiers (`ForAll (Types.box_quantifiers qs, body)) with
            | `ForAll (_, body) -> body
            | t -> t
        in
          `Alias ((name, tyargs),
                  instantiate_datatype (tenv, renv, penv) body)<|MERGE_RESOLUTION|>--- conflicted
+++ resolved
@@ -61,7 +61,6 @@
               `Alias ((name, List.map (inst_type_arg rec_env) ts), inst rec_env d)
           | `Application (n, elem_type) ->
               `Application (n, List.map (inst_type_arg rec_env) elem_type)
-<<<<<<< HEAD
           | `Session s -> `Session (inst_session rec_env s)
     and inst_session : inst_env -> session_type -> session_type = fun rec_env s ->
       match s with
@@ -98,10 +97,7 @@
       | `Dual s -> `Dual (inst_session rec_env s)
       | `End -> `End
 
-    and inst_presence : inst_env -> presence_flag -> presence_flag = fun rec_env ->
-=======
     and inst_presence : inst_env -> field_spec -> field_spec = fun rec_env ->
->>>>>>> 8b62ab56
       function
         | `Present t -> `Present (inst rec_env t)
         | `Absent -> `Absent
